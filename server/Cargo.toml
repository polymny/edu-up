--- conflicted
+++ resolved
@@ -12,24 +12,13 @@
 git = ["compile-time-run"]
 
 [dependencies]
-<<<<<<< HEAD
-bcrypt = "0.9.0"
+bcrypt = "0.14.0"
 ergol = { version = "0.1.3", features = ["with-serde_json-1", "with-chrono-0_4", "with-rocket" ] }
 ergol_cli = { version = "0.1.3" }
-rand = "0.7.3"
-serde = { version = "1.0.117", features = ["derive"] }
-rocket = { version = "0.5.0-rc.2", features = ["json", "secrets" ] }
-lettre = "0.9.5"
-lettre_email = "0.9.4"
-=======
-bcrypt = "0.14.0"
-ergol = { version = "0.1.2", features = ["with-serde_json-1", "with-chrono-0_4", "with-rocket" ] }
-ergol_cli = "0.1.2"
 rand = "0.8.5"
 serde = { version = "1.0.160", features = ["derive"] }
 rocket = { version = "0.5.0-rc.3", features = ["json", "secrets" ] }
 lettre = "0.10.4"
->>>>>>> 12fbbb39
 tokio = { version = "1.6.1", features = ["fs"] }
 futures = "0.3.12"
 harsh = "0.2.2"
