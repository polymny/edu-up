[package]
name = "server"
version = "0.1.5"
edition = "2018"
default-run = "server"

# See more keys and their definitions at https://doc.rust-lang.org/cargo/reference/manifest.html

[dependencies]
rocket = "0.4.4"
mime = "0.3.12"
diesel = { version = "1.4.3", features = ["chrono", "uuid", "serde_json"] }
diesel-derive-enum = { version = "0.4", features = ["postgres"] }
rand = "0.7.2"
bcrypt = "0.6.1"
lettre = "0.9.2"
lettre_email = "0.9.2"
chrono = "0.4"
serde = { version = "1.0.44", features = ["derive"] }
serde_yaml = "0.8"
rocket-multipart-form-data = "0.7.2"
uuid = { version = "0.6.5", features = ["serde", "v4"] }
tempfile = "3.1.0"
log = "0.4.8"
serde_json = "1.0"
simplelog = { git = "https://gitlab.enseeiht.fr/tforgione/simplelog" }
compile-time-run = "0.2.8"
poppler = "0.3.0"
image = "0.23.9"
<<<<<<< HEAD
=======
ffmpeg-next = "4.3.6"
>>>>>>> 36f87ee0

[dependencies.rocket_contrib]
version = "0.4.4"
default-features = false
features = ["serve", "diesel_postgres_pool", "json"]

[[bin]]
name = "server"
path = "src/main.rs"

[[bin]]
name = "populate-db"
path = "src/populate_db.rs"<|MERGE_RESOLUTION|>--- conflicted
+++ resolved
@@ -27,10 +27,7 @@
 compile-time-run = "0.2.8"
 poppler = "0.3.0"
 image = "0.23.9"
-<<<<<<< HEAD
-=======
 ffmpeg-next = "4.3.6"
->>>>>>> 36f87ee0
 
 [dependencies.rocket_contrib]
 version = "0.4.4"
