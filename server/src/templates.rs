//! This module contains the functions to render html.

use rocket::serde::json::Value;

/// This function formats a validation email with HTML format from an activation url.
pub fn validation_email_html(activaion_url: &str) -> String {
    format!(
        "<h1>Welcome</h1><a href=\"{}\">Click here to activate your account</a>",
        activaion_url
    )
}

/// This function formats a validation email with plain text format from an activation url.
pub fn validation_email_plain_text(activation_url: &str) -> String {
    format!(
        "Welcome!\n\nTo activate your account, please go to the following link:\n{}",
        activation_url
    )
}
/// This function formats a validation for email change with HTML format from an activation url.
pub fn validation_new_email_html(activaion_url: &str) -> String {
    format!(
        "<h1>Welcome</h1><a href=\"{}\">Click here to activate your new email</a>",
        activaion_url
    )
}

/// This function formats a validation for email change with plain text format from an activation url.
pub fn validation_new_email_plain_text(activation_url: &str) -> String {
    format!(
        "Welcome!\n\nTo activate your new email, please go to the following link:\n{}",
        activation_url
    )
}

/// This function formats a validation for polymny invitation with HTML format from an activation url.
pub fn validation_invitation_html(activaion_url: &str) -> String {
    format!(
        "<h1>Welcome</h1><a href=\"{}\">Click here to activate your invitation to join Polymny Studio </a>",
        activaion_url
    )
}

/// This function formats a validation for polymny invitation nwith plain text format from an activation url.
pub fn validation_invitation_plain_text(activation_url: &str) -> String {
    format!(
        "Welcome!\n\nTo activate your invitation to Polymny Studio, please go to the following link:\n{}",
        activation_url
    )
}

/// This function formats a reset password email with HTML format from a reset url.
pub fn reset_password_email_html(url: &str) -> String {
    format!(
        "<h1>You've recently request to change your password</h1><p><a href=\"{}\">Click here to change your password</a></p><p>If you haven not requested to change your password, you can ignore this email</p>",
        url
    )
}

/// This function formats a reset password email with plain text format from a reset url.
pub fn reset_password_email_plain_text(url: &str) -> String {
    format!(
        "You've recently request to change your password\n\nGo on the following link to change your password:\n{}\n\nIf you haven not requested to change your password, you can ignore this email</p>",
        url
    )
}

/// Content of the test email in HTML format.
pub const TEST_EMAIL_HTML: &str =
    "<h1>Congratulations!</h1><p>If you received this email, it means that the mailer is working!</p>";

/// Content of the test email in text format.
pub const TEST_EMAIL_PLAIN_TEXT: &str =
    "Congratulations!\n\nIf you received this email, it means that the mailer is working!";

#[cfg(debug_assertions)]
const INDEX_HTML_BEFORE_FLAGS: &str = r#"<!doctype HTML>
<html>
    <head>
        <meta charset="utf-8">
        <meta name="viewport" content="width=device-width, initial-scale=1">
        <link rel="icon" type="image/png" href="/dist/favicon.ico"/>
        <style>
            .blink {
                animation: blinker 1s linear infinite;
            }

            @keyframes blinker {
                50% {
                    opacity: 0;
                }
            }

            @font-face {
                font-family: "Urbanist";
                src: url("/dist/fonts/Urbanist-Regular.woff2");
            }

            @font-face {
                font-family: "Urbanist";
                font-weight: bold;
                src: url("/dist/fonts/Urbanist-Bold.woff2");
            }
        </style>
    </head>
    <body>
        <div id="root"></div>
<<<<<<< HEAD
        <script src="/dist/js/main.js"></script>
        <script src="/dist/js/ports.js"></script>
        <script src="/dist/selfie_segmentation.js"></script>
        <script src="/dist/js/old-main.js"></script>
        <script src="/dist/js/old-ports.js"></script>
=======
>>>>>>> 80b5ced3
        <script src="/dist/jszip.min.js"></script>
        <script>
            var flags = "#;

#[cfg(not(debug_assertions))]
const INDEX_HTML_BEFORE_FLAGS: &str = r#"<!doctype HTML>
<html>
    <head>
        <meta charset="utf-8">
        <meta name="viewport" content="width=device-width, initial-scale=1">
        <link rel="icon" type="image/png" href="/dist/favicon.ico"/>
        <style>
            .blink {
                animation: blinker 1s linear infinite;
            }

            @keyframes blinker {
                50% {
                    opacity: 0;
                }
            }

            @font-face {
                font-family: "Urbanist";
                src: url("/dist/fonts/Urbanist-Regular.woff2");
            }

            @font-face {
                font-family: "Urbanist";
                font-weight: bold;
                src: url("/dist/fonts/Urbanist-Bold.woff2");
            }
        </style>
    </head>
    <body>
        <div id="root"></div>
<<<<<<< HEAD
        <script src="/dist/js/main.min.js"></script>
        <script src="/dist/js/ports.js"></script>
        <script src="/dist/selfie_segmentation.js"></script>
        <script src="/dist/js/old-main.min.js"></script>
        <script src="/dist/js/old-ports.js"></script>
=======
>>>>>>> 80b5ced3
        <script src="/dist/jszip.min.js"></script>
        <script>
            var flags = "#;

#[cfg(debug_assertions)]
const INDEX_HTML_AFTER_FLAGS: &str = r#";
            let head = document.getElementsByTagName('head')[0];
            let elmAppScript = document.createElement('script');
            let portsScript = document.createElement('script');

            if (window.location.pathname.startsWith('/o')) {
                // Fix old flags case and load old client
                let cssScript = document.createElement('link');
                cssScript.type ='text/css';
                cssScript.href ='https://use.fontawesome.com/releases/v5.7.2/css/all.css';
                cssScript.rel='stylesheet';

                elmAppScript.src = "/dist/js/old-main.js";
                portsScript.src = "/dist/js/old-ports.js";
                head.appendChild(cssScript);
                head.appendChild(elmAppScript);
                head.appendChild(portsScript);

                function startApp() {
                    if (Elm === undefined || Elm.OldMain === undefined) {
                        setTimeout(startApp, 100);
                        return;
                    }

                    flags.global = flags.global.serverConfig || {};
                    flags.global.socket_root = flags.global.socketRoot;
                    flags.global.video_root = flags.global.videoRoot;
                    flags.global.registration_disabled = flags.global.registrationDisabled;
                    flags.global.request_language = flags.global.requestLanguage;

                    flags.global.width = window.innerWidth;
                    flags.global.height = window.innerHeight;
                    flags.global.storage_language = localStorage.getItem('language');
                    flags.global.acquisitionInverted = localStorage.getItem('acquisitionInverted') === "true";
                    flags.global.zoomLevel = parseInt(localStorage.getItem('zoomLevel'), 10);
                    if (isNaN(flags.global.zoomLevel)) {
                        flags.global.zoomLevel = null;
                    }
                    flags.global.videoDeviceId = localStorage.getItem('videoDeviceId');
                    flags.global.audioDeviceId = localStorage.getItem('audioDeviceId');
                    flags.global.resolution = localStorage.getItem('resolution');
                    flags.global.sortBy = JSON.parse(localStorage.getItem('sortBy')) || ["lastModified", false];
                    flags.global.promptSize = parseInt(localStorage.getItem('promptSize'), 10) || 25;
                    var app = Elm.OldMain.init({
                        flags: flags,
                        node: document.getElementById('root')
                    });
                    setupPorts(app);
                }

                setTimeout(startApp, 100);
            } else {
                elmAppScript.src = "/dist/js/main.js";
                portsScript.src = "/dist/js/ports.js";
                head.appendChild(elmAppScript);
                head.appendChild(portsScript);

                function startApp() {
                    if (Elm === undefined || Elm.Main === undefined) {
                        setTimeout(startApp, 100);
                        return;
                    }

                    init(document.getElementById('root'), flags);
                }

                setTimeout(startApp, 100);
            }
        </script>
    </body>
</html>
"#;

#[cfg(not(debug_assertions))]
const INDEX_HTML_AFTER_FLAGS: &str = r#";
            let head = document.getElementsByTagName('head')[0];
            let elmAppScript = document.createElement('script');
            let portsScript = document.createElement('script');

            if (window.location.pathname.startsWith('/o')) {
                // Fix old flags case and load old client
                let cssScript = document.createElement('link');
                cssScript.type ='text/css';
                cssScript.href ='https://use.fontawesome.com/releases/v5.7.2/css/all.css';
                cssScript.rel='stylesheet';

                elmAppScript.src = "/dist/js/old-main.min.js";
                portsScript.src = "/dist/js/old-ports.js";
                head.appendChild(cssScript);
                head.appendChild(elmAppScript);
                head.appendChild(portsScript);

                function startApp() {
                    if (Elm === undefined || Elm.OldMain === undefined) {
                        setTimeout(startApp, 100);
                        return;
                    }

                    flags.global = flags.global.serverConfig || {};
                    flags.global.socket_root = flags.global.socketRoot;
                    flags.global.video_root = flags.global.videoRoot;
                    flags.global.registration_disabled = flags.global.registrationDisabled;
                    flags.global.request_language = flags.global.requestLanguage;

                    flags.global.width = window.innerWidth;
                    flags.global.height = window.innerHeight;
                    flags.global.storage_language = localStorage.getItem('language');
                    flags.global.acquisitionInverted = localStorage.getItem('acquisitionInverted') === "true";
                    flags.global.zoomLevel = parseInt(localStorage.getItem('zoomLevel'), 10);
                    if (isNaN(flags.global.zoomLevel)) {
                        flags.global.zoomLevel = null;
                    }
                    flags.global.videoDeviceId = localStorage.getItem('videoDeviceId');
                    flags.global.audioDeviceId = localStorage.getItem('audioDeviceId');
                    flags.global.resolution = localStorage.getItem('resolution');
                    flags.global.sortBy = JSON.parse(localStorage.getItem('sortBy')) || ["lastModified", false];
                    flags.global.promptSize = parseInt(localStorage.getItem('promptSize'), 10) || 25;
                    var app = Elm.OldMain.init({
                        flags: flags,
                        node: document.getElementById('root')
                    });
                    setupPorts(app);
                }

                setTimeout(startApp, 100);
            } else {
                elmAppScript.src = "/dist/js/main.min.js";
                portsScript.src = "/dist/js/ports.js";
                head.appendChild(elmAppScript);
                head.appendChild(portsScript);

                function startApp() {
                    if (Elm === undefined || Elm.Main === undefined) {
                        setTimeout(startApp, 100);
                        return;
                    }

                    init(document.getElementById('root'), flags);
                }

                setTimeout(startApp, 100);
            }
        </script>
    </body>
</html>
"#;

#[cfg(debug_assertions)]
const SETUP_HTML: &str = r#"<!doctype HTML>
<html>
    <head>
        <title>Preparaption - Setup</title>
        <link rel="icon" href="/dist/favicon.ico"/>
        <meta charset="utf-8">
    </head>
    <body>
        <div id="root"></div>
        <script src="/dist/js/setup.js"></script>
        <script>
            var app = Elm.Setup.init({
                node: document.getElementById('root')
            });
        </script>
    </body>
</html>
"#;

#[cfg(not(debug_assertions))]
const SETUP_HTML: &str = r#"<!doctype HTML>
<html>
    <head>
        <title>Preparaption - Setup</title>
        <link rel="icon" href="/dist/favicon.ico"/>
        <meta charset="utf-8">
    </head>
    <body>
        <div id="root"></div>
        <script src="/dist/js/setup.min.js"></script>
        <script>
            var app = Elm.Setup.init({
                node: document.getElementById('root')
            });
        </script>
    </body>
</html>
"#;

/// This functions formats the index.html page of the server from flags.
pub fn index_html(flags: Value) -> String {
    format!(
        "{}{}{}",
        INDEX_HTML_BEFORE_FLAGS, flags, INDEX_HTML_AFTER_FLAGS
    )
}

/// This functions formats the setup.html page of the server.
pub fn setup_html() -> &'static str {
    SETUP_HTML
}

/// The HTML page that shows a video.
pub fn video_html(url: &str) -> String {
    format!(
        r#"<!doctype HTML>
<html>
    <head>
        <title>video.polymny.studio</title>
        <meta charset="utf-8">
    </head>
    <body>
        <div id="container"></div>
        <script src="/v/polymny-video-full.min.js"></script>
        <script>
            PolymnyVideo.fullpage({{
                node: document.getElementById("container"),
                url: "{}",
                autoplay: PolymnyVideo.getArgumentFromUrl("a") !== null,
                startTime: PolymnyVideo.getArgumentFromUrl("t"),
                enableMiniatures: true,
                muted: PolymnyVideo.getArgumentFromUrl("m") !== null
            }});
        </script>
    </body>
</html>
"#,
        url
    )
}<|MERGE_RESOLUTION|>--- conflicted
+++ resolved
@@ -105,14 +105,7 @@
     </head>
     <body>
         <div id="root"></div>
-<<<<<<< HEAD
-        <script src="/dist/js/main.js"></script>
-        <script src="/dist/js/ports.js"></script>
         <script src="/dist/selfie_segmentation.js"></script>
-        <script src="/dist/js/old-main.js"></script>
-        <script src="/dist/js/old-ports.js"></script>
-=======
->>>>>>> 80b5ced3
         <script src="/dist/jszip.min.js"></script>
         <script>
             var flags = "#;
@@ -149,14 +142,7 @@
     </head>
     <body>
         <div id="root"></div>
-<<<<<<< HEAD
-        <script src="/dist/js/main.min.js"></script>
-        <script src="/dist/js/ports.js"></script>
         <script src="/dist/selfie_segmentation.js"></script>
-        <script src="/dist/js/old-main.min.js"></script>
-        <script src="/dist/js/old-ports.js"></script>
-=======
->>>>>>> 80b5ced3
         <script src="/dist/jszip.min.js"></script>
         <script>
             var flags = "#;
