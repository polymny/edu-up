--- conflicted
+++ resolved
@@ -39,64 +39,6 @@
         input.as_ref().to_str().unwrap(),
         &format!("{}/", output.as_ref().to_str().unwrap())
     );
-<<<<<<< HEAD
-
-    match page {
-        Some(x) => {
-            let command_input_path = format!("{}[{}]", input.as_ref().to_str().unwrap(), x);
-            let command_output_path = format!("{}/{:05}.png", output.as_ref().display(), x);
-            let command = vec![
-                "convert",
-                "-density",
-                "380",
-                &command_input_path,
-                "-colorspace",
-                "sRGB",
-                "-resize",
-                "1920x1080",
-                "-background",
-                "white",
-                "-gravity",
-                "center",
-                "-extent",
-                "1920x1080",
-                &command_output_path,
-            ];
-            run_command(&command)?;
-            Ok(command_output_path)
-        }
-
-        None => {
-            let document = PopplerDocument::new_from_file(&input, "").unwrap();
-            info!("PDF doc = {:#?}", document.get_metadata());
-            let n_pages = document.get_n_pages();
-            for i in 0..n_pages {
-                //  convert ~/Bureau/pdf43.pdf -colorspace RGB -resize 1920x1080 -background white -gravity center -extent 1920x1080 /tmp/pdf43.png
-                let command_input_path = format!("{}[{}]", input.as_ref().to_str().unwrap(), i);
-                let command_output_path = format!("{}/{:05}.png", output.as_ref().display(), i);
-                let command = vec![
-                    "convert",
-                    "-density",
-                    "380",
-                    &command_input_path,
-                    "-colorspace",
-                    "sRGB",
-                    "-resize",
-                    "1920x1080",
-                    "-background",
-                    "white",
-                    "-gravity",
-                    "center",
-                    "-extent",
-                    "1920x1080",
-                    &command_output_path,
-                ];
-                run_command(&command)?;
-            }
-
-            Ok(output.as_ref().to_str().unwrap().to_string())
-        }
-=======
 
     match page {
         Some(x) => {
@@ -264,6 +206,5 @@
             Err(error) => println!("error: {}", error),
         }
         Ok(video_metadata)
->>>>>>> 36f87ee0
     }
 }