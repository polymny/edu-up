//! This module contains all the routes related to capsules.
use std::fs::{self, create_dir, File};
use std::io::{self, Write};
use std::path::{Path, PathBuf};

use serde_json::json as serde_json;

use diesel::ExpressionMethods;
use diesel::RunQueryDsl;

use rocket::http::ContentType;
use rocket::{Data, State};

use rocket_contrib::json::{Json, JsonValue};

use rocket_multipart_form_data::{
    FileField, MultipartFormData, MultipartFormDataField, MultipartFormDataOptions, TextField,
};

use uuid::Uuid;

use tempfile::tempdir;

use crate::command;
use crate::command::VideoMetadata;
use crate::config::Config;
use crate::db::asset::{Asset, AssetType, AssetsObject};
use crate::db::capsule::{Capsule, PublishedType};
use crate::db::project::Project;
use crate::db::slide::{Slide, SlideWithAsset};
use crate::db::user::User;
use crate::schema::capsules;
use crate::webcam::{ProductionChoices, WebcamPosition, WebcamSize};
use crate::{Database, Error, Result};

/// A struct that serves the purpose of veryifing the form.
#[derive(Deserialize, Debug)]
pub struct NewCapsuleForm {
    /// The (unique) name of the capsule.
    pub name: String,

    /// The title the capsule.
    pub title: String,

    /// Reference to pdf file of caspusle
    // TODO: add reference to asset table
    pub slide_show_id: Option<i32>,

    /// The description of the capsule.
    pub description: String,

    /// the project associated to the capsule.
    pub project_id: i32,

    /// Reference to capsule background image
    pub background_id: Option<i32>,

    /// Reference to  capsule logo
    pub logo_id: Option<i32>,
}

/// A struct/form for update (PUT) operations
#[derive(Deserialize, AsChangeset, Debug)]
#[table_name = "capsules"]
pub struct UpdateCapsuleForm {
    /// The (unique) name of the capsule.
    pub name: Option<String>,

    /// The title the capsule.
    pub title: Option<String>,

    /// Reference to pdf file of caspusle
    pub slide_show_id: Option<Option<i32>>,

    /// The description of the capsule.
    pub description: Option<String>,

    /// Reference to capsule background image
    pub background_id: Option<Option<i32>>,

    /// Reference to  capsule logo
    pub logo_id: Option<Option<i32>>,

    /// Reference to generated video for this capsule
    pub video_id: Option<Option<i32>>,
}

/// Production choices for video Generation
#[derive(Serialize, Deserialize, Debug)]
pub struct ApiProductionChoices {
    /// Video and audio or audio only
    pub with_video: Option<bool>,

    /// Webcam size
    pub webcam_size: Option<WebcamSize>,

    /// Webcam  Position
    pub webcam_position: Option<WebcamPosition>,
}

impl ApiProductionChoices {
    /// Convert received production choices
    pub fn to_edition_options(&self) -> ProductionChoices {
        ProductionChoices {
            with_video: self.with_video.unwrap_or(true),
            webcam_size: self.webcam_size.unwrap_or_default(),
            webcam_position: self.webcam_position.unwrap_or_default(),
        }
    }
}

/// The structure of a gos.
#[derive(Serialize, Deserialize, Debug)]
pub struct GosStructure {
    /// The ids of the slides of the gos.
    pub slides: Vec<i32>,

    /// The moments when the user went to the next slides, in milliseconds.
    pub transitions: Vec<i32>,

    /// The path to the record if any.
    pub record_path: Option<String>,

    /// The path to the background image if any.
    pub background_path: Option<String>,

    /// Whether the gos is locked or not.
    pub locked: bool,

    /// Production option
    pub production_choices: Option<ApiProductionChoices>,
}

/// internal function for data format
pub fn format_capsule_data(db: &Database, capsule: &Capsule) -> Result<JsonValue> {
    Ok(json!({ "capsule":     capsule,
               "slide_show":  capsule.get_slide_show(&db)?,
               "slides":      capsule.get_slides(&db)? ,
               "projects":    capsule.get_projects(&db)?,
               "background":  capsule.get_background(&db)?,
               "logo":        capsule.get_logo(&db)?,
               "structure":   capsule.structure,
               "video":       capsule.get_video(&db)?,
    }))
}

/// The route to register new capsule.
#[post("/new-capsule", data = "<capsule>")]
pub fn new_capsule(db: Database, user: User, capsule: Json<NewCapsuleForm>) -> Result<JsonValue> {
    user.get_project_by_id(capsule.project_id, &db)?;

    let capsule = Capsule::new(
        &db,
        &capsule.name,
        &capsule.title,
        capsule.slide_show_id,
        &capsule.description,
        capsule.background_id,
        capsule.logo_id,
        Some(Project::get_by_id(capsule.project_id, &db).map(|x| x.to_project())?),
    )?;

    Ok(json!(capsule))
}

/// The route to get a capsule.
#[get("/capsule/<id>")]
pub fn get_capsule(db: Database, user: User, id: i32) -> Result<JsonValue> {
    let capsule = user.get_capsule_by_id(id, &db)?;
    format_capsule_data(&db, &capsule)
}

/// Get all the capsules .
#[get("/capsules")]
pub fn all_capsules(db: Database, _user: User) -> Result<JsonValue> {
    Ok(json!(Capsule::all(&db)?))
}

/// Update a capsule
#[put("/capsule/<capsule_id>", data = "<capsule_form>")]
pub fn update_capsule(
    db: Database,
    user: User,
    capsule_id: i32,
    capsule_form: Json<UpdateCapsuleForm>,
) -> Result<JsonValue> {
    user.get_capsule_by_id(capsule_id, &db)?;

    use crate::schema::capsules::dsl::id;
    diesel::update(capsules::table)
        .filter(id.eq(capsule_id))
        .set(&capsule_form.into_inner())
        .execute(&db.0)?;

    Ok(json!({ "capsule": Capsule::get_by_id(capsule_id, &db)? }))
}
/// Delete a capsule
#[delete("/capsule/<id>")]
pub fn delete_capsule(db: Database, user: User, id: i32) -> Result<JsonValue> {
    let capsule = user.get_capsule_by_id(id, &db)?;
    Ok(json!({"nb capsules deleted": capsule.delete(&db)?}))
}

/// Upload a presentation (slides)
#[post("/capsule/<id>/upload_slides", data = "<data>")]
pub fn upload_slides(
    config: State<Config>,
    db: Database,
    user: User,
    content_type: &ContentType,
    id: i32,
    data: Data,
) -> Result<JsonValue> {
    let capsule = user.get_capsule_by_id(id, &db)?;

    let mut options = MultipartFormDataOptions::new();
    options
        .allowed_fields
        .push(MultipartFormDataField::file("file").size_limit(128 * 1024 * 1024));
    let multipart_form_data = MultipartFormData::parse(content_type, data, options).unwrap();
    //TODO: handle errors from multipart form dat ?
    // cf.https://github.com/magiclen/rocket-multipart-form-data/blob/master/examples/image_uploader.rs

    let file = multipart_form_data.files.get("file");

    if let Some(file) = file {
        match file {
            FileField::Single(file) => {
                let file_name = &file.file_name;
                let path = &file.path;
                if let Some(file_name) = file_name {
                    let mut server_path = PathBuf::from(&user.username);
                    let uuid = Uuid::new_v4();
                    server_path.push(format!("{}_{}", uuid, file_name));
                    let asset = Asset::new(
                        &db,
                        uuid,
                        file_name,
                        server_path.to_str().unwrap(),
                        Some(file.content_type.as_ref().unwrap().essence_str()),
                    )?;
                    AssetsObject::new(&db, asset.id, capsule.id, AssetType::Capsule)?;

                    let mut output_path = config.data_path.clone();
                    output_path.push(server_path);
                    create_dir(output_path.parent().unwrap()).ok();
                    fs::copy(path, &output_path)?;

                    //update capsule with the ref to the uploaded pdf
                    use crate::schema::capsules::dsl;
                    diesel::update(capsules::table)
                        .filter(dsl::id.eq(capsule.id))
                        .set(dsl::slide_show_id.eq(asset.id))
                        .execute(&db.0)?;

                    // if exists remove all prevouis generatd goss and slides
                    // TODO: Brutal way add an option to upload pdf without supression of
                    // all goss and slides
                    for slide in capsule.get_slides(&db)? {
                        AssetsObject::delete_by_object(&db, slide.id, AssetType::Slide)?;
                        slide.delete(&db)?;
                        //TODO: supress file on disk
                    }

                    // Generates images one per presentation page
                    let dir = tempdir()?;
                    command::export_slides(&output_path, dir.path(), None)?;

                    let mut entries: Vec<_> =
                        fs::read_dir(&dir)?.map(|res| res.unwrap().path()).collect();
                    entries.sort();

                    let mut capsule_structure = vec![];

                    for (idx, e) in entries.iter().enumerate() {
                        // Create one GOS and associated per image
                        // one slide per GOS
                        let stem = Path::new(file_name).file_stem().unwrap().to_str().unwrap();
                        let uuid = Uuid::new_v4();
                        let slide_name = format!("{}__{}.png", stem, idx);
                        let mut server_path = PathBuf::from(&user.username);
                        server_path.push("extract");
                        server_path.push(format!("{}_{}", uuid, slide_name));
                        let asset = Asset::new(
                            &db,
                            uuid,
                            &slide_name,
                            server_path.to_str().unwrap(),
                            Some("image/png"),
                        )?;

                        let slide = Slide::new(&db, asset.id, id, "")?;
                        let mut output_path = config.data_path.clone();
                        output_path.push(server_path);
                        create_dir(output_path.parent().unwrap()).ok();
                        fs::copy(e, &output_path)?;

                        capsule_structure.push(GosStructure {
                            record_path: None,
                            background_path: None,
                            slides: vec![slide.id],
                            transitions: vec![],
                            locked: false,
                            production_choices: None,
                        });
                    }

                    dir.close()?;

                    {
                        use crate::schema::capsules::dsl::{id as cid, structure};
                        diesel::update(capsules::table)
                            .filter(cid.eq(id))
                            .set(structure.eq(serde_json!(capsule_structure)))
                            .execute(&db.0)?;
                    }

                    // TODO: return capsule details like get_capsule
                    let capsule = user.get_capsule_by_id(id, &db)?;
                    return format_capsule_data(&db, &capsule);
                }
            }
            FileField::Multiple(_files) => {
                // TODO: handle mutlile files
                todo!()
            }
        };
    } else {
        todo!();
    }

    Ok(json!({ "capsule": capsule }))
}

fn upload_file(
    config: &State<Config>,
    db: &Database,
    user: &User,
    capsule: &Capsule,
    content_type: &ContentType,
    data: Data,
) -> Result<Asset> {
    let mut options = MultipartFormDataOptions::new();
    options.allowed_fields.push(
        MultipartFormDataField::file("file").size_limit(128 * 1024 * 1024 * 1024 * 1024 * 1024),
    );
    let multipart_form_data = MultipartFormData::parse(content_type, data, options).unwrap();
    //TODO: handle errors from multipart form dat ?
    // cf.https://github.com/magiclen/rocket-multipart-form-data/blob/master/examples/image_uploader.rs

    let file = multipart_form_data.files.get("file");

    if let Some(file) = file {
        match file {
            FileField::Single(file) => {
                let file_name = &file.file_name;
                let path = &file.path;
                if let Some(file_name) = file_name {
                    let mut server_path = PathBuf::from(&user.username);
                    let uuid = Uuid::new_v4();
                    server_path.push(format!("{}_{}", uuid, file_name));
                    let asset = Asset::new(
                        &db,
                        uuid,
                        file_name,
                        server_path.to_str().unwrap(),
                        Some(file.content_type.as_ref().unwrap().essence_str()),
                    )?;
                    AssetsObject::new(&db, asset.id, capsule.id, AssetType::Capsule)?;

                    let mut output_path = config.data_path.clone();
                    output_path.push(server_path);

                    info!("uploaded file path output_path {:#?}", output_path);
                    create_dir(output_path.parent().unwrap()).ok();
                    fs::copy(path, &output_path)?;
                    return Ok(asset);
                }
            }
            FileField::Multiple(_files) => {
                // TODO: handle mutlile files
                todo!()
            }
        };
    } else {
        todo!();
    }
    return Err(Error::NotFound);
}

/// Upload a background
#[post("/capsule/<id>/upload_background", data = "<data>")]
pub fn upload_background(
    config: State<Config>,
    db: Database,
    user: User,
    content_type: &ContentType,
    id: i32,
    data: Data,
) -> Result<JsonValue> {
    let capsule = user.get_capsule_by_id(id, &db)?;
    let asset = upload_file(&config, &db, &user, &capsule, content_type, data)?;
    use crate::schema::capsules::dsl;
    diesel::update(capsules::table)
        .filter(dsl::id.eq(capsule.id))
        .set(dsl::slide_show_id.eq(asset.id))
        .execute(&db.0)?;

    format_capsule_data(&db, &user.get_capsule_by_id(id, &db)?)
}

/// Upload logo
#[post("/capsule/<id>/upload_logo", data = "<data>")]
pub fn upload_logo(
    config: State<Config>,
    db: Database,
    user: User,
    content_type: &ContentType,
    id: i32,
    data: Data,
) -> Result<JsonValue> {
    let capsule = user.get_capsule_by_id(id, &db)?;
    let asset = upload_file(&config, &db, &user, &capsule, content_type, data)?;
    use crate::schema::capsules::dsl;
    diesel::update(capsules::table)
        .filter(dsl::id.eq(capsule.id))
        .set(dsl::logo_id.eq(asset.id))
        .execute(&db.0)?;

    format_capsule_data(&db, &user.get_capsule_by_id(id, &db)?)
}

<<<<<<< HEAD
/// The structure of a gos.
#[derive(Serialize, Deserialize, Debug)]
pub struct GosStructure {
    /// The ids of the slides of the gos.
    pub slides: Vec<i32>,

    /// The moments when the user went to the next slides, in milliseconds.
    pub transitions: Vec<i32>,

    /// The path to the record if any.
    pub record_path: Option<String>,

    /// The path to the background image if any.
    pub background_path: Option<String>,

    /// Whether the gos is locked or not.
    pub locked: bool,
}

=======
>>>>>>> 36f87ee0
/// order capsule gos and slide
#[post("/capsule/<id>/gos_order", data = "<goss>")]
pub fn gos_order(
    db: Database,
    user: User,
    id: i32,
    goss: Json<Vec<GosStructure>>,
) -> Result<JsonValue> {
    let capsule = user.get_capsule_by_id(id, &db)?;
    let mut goss = goss.into_inner();

    // Verifiy that the goss doesn't violate authorizations.
    // All slides must belong to the user.
    for gos in &goss {
        for slide in &gos.slides {
            user.get_slide_by_id(*slide, &db)?;
        }
    }

    // The user is not allowed to modify the record_path.
    for gos in 0..goss.len() {
        if goss[gos].record_path != None {
            goss[gos].record_path = Some(
                capsule.structure.as_array().unwrap()[gos]
                    .get("record_path")
                    .unwrap()
                    .as_str()
                    .unwrap()
                    .to_string(),
            );
        }
    }

    debug!("gos_ortder structure: {:#?}", goss);
    // Perform the update
    use crate::schema::capsules::dsl::{id as cid, structure};
    diesel::update(capsules::table)
        .filter(cid.eq(id))
        .set(structure.eq(serde_json!(goss)))
        .execute(&db.0)?;

    let capsule = user.get_capsule_by_id(id, &db)?;
    format_capsule_data(&db, &capsule)
}

/// Route to upload a record.
#[post("/capsule/<capsule_id>/<gos>/upload_record", data = "<data>")]
pub fn upload_record(
    config: State<Config>,
    db: Database,
    user: User,
    capsule_id: i32,
    gos: usize,
    data: Data,
    content_type: &ContentType,
) -> Result<JsonValue> {
    let mut options = MultipartFormDataOptions::new();
    options.allowed_fields.push(
        MultipartFormDataField::file("file").size_limit(128 * 1024 * 1024 * 1024 * 1024 * 1024),
    );
    options.allowed_fields.push(
        MultipartFormDataField::file("background")
            .size_limit(128 * 1024 * 1024 * 1024 * 1024 * 1024),
    );
    options
        .allowed_fields
        .push(MultipartFormDataField::text("structure"));
    let multipart_form_data = MultipartFormData::parse(content_type, data, options).unwrap();
    //TODO: handle errors from multipart form dat ?
    // cf.https://github.com/magiclen/rocket-multipart-form-data/blob/master/examples/image_uploader.rs
    let file = multipart_form_data.files.get("file");
    let video_asset = if let Some(file) = file {
        match file {
            FileField::Single(file) => {
                let file_name = &file.file_name;
                let path = &file.path;
                if let Some(file_name) = file_name {
                    let mut server_path = PathBuf::from(&user.username);
                    let uuid = Uuid::new_v4();
                    server_path.push(format!("{}_{}", uuid, file_name));
                    let asset = Asset::new(
                        &db,
                        uuid,
                        file_name,
                        server_path.to_str().unwrap(),
                        Some(file.content_type.as_ref().unwrap().essence_str()),
                    )?;
                    AssetsObject::new(&db, asset.id, capsule_id, AssetType::Capsule)?;
                    let mut output_path = config.data_path.clone();
                    output_path.push(server_path);
                    info!("record  output_path {:#?}", output_path);
                    create_dir(output_path.parent().unwrap()).ok();
                    fs::copy(path, &output_path)?;
                    let _metadata = VideoMetadata::metadata(&output_path);
                    asset
                } else {
                    todo!();
                }
            }
            FileField::Multiple(_files) => {
                // TODO: handle mutlile files
                todo!()
            }
        }
    } else {
        todo!();
    };

    let file = multipart_form_data.files.get("background");
    let background_asset = if let Some(file) = file {
        match file {
            FileField::Single(file) => {
                let file_name = &file.file_name;
                let path = &file.path;
                if let Some(file_name) = file_name {
                    let mut server_path = PathBuf::from(&user.username);
                    let uuid = Uuid::new_v4();
                    server_path.push(format!("{}_{}", uuid, file_name));
                    let asset = Asset::new(
                        &db,
                        uuid,
                        file_name,
                        server_path.to_str().unwrap(),
                        Some(file.content_type.as_ref().unwrap().essence_str()),
                    )?;
                    AssetsObject::new(&db, asset.id, capsule_id, AssetType::Capsule)?;
                    let mut output_path = config.data_path.clone();
                    output_path.push(server_path);
                    info!("record  output_path {:#?}", output_path);
                    create_dir(output_path.parent().unwrap()).ok();
                    fs::copy(path, &output_path)?;
                    Some(asset)
                } else {
                    None
                }
            }
            FileField::Multiple(_files) => {
                // TODO: handle mutlile files
                todo!()
            }
        }
    } else {
        None
    };

    let text = match multipart_form_data.texts.get("structure") {
        Some(TextField::Single(field)) => &field.text,
        _ => panic!(),
    };
    let structure: Vec<GosStructure> = serde_json::from_str(text).unwrap();
    // Verifiy that the goss doesn't violate authorizations.
    // All slides must belong to the user.
    for gos in &structure {
        for slide in &gos.slides {
            user.get_slide_by_id(*slide, &db)?;
        }
    }
    // let mut structure: Vec<GosStructure> =
    //     serde_json::from_str(multipart_form_data.texts.get("structure").unwrap().text).unwrap();

    let capsule = user.get_capsule_by_id(capsule_id, &db)?;
    let mut v: Vec<GosStructure> = serde_json::from_value(capsule.structure).unwrap();
    v[gos].record_path = Some(video_asset.asset_path.clone());
    v[gos].background_path = background_asset.map(|x| x.asset_path.clone());
<<<<<<< HEAD
=======
    v[gos].transitions = structure[gos].transitions.clone();
>>>>>>> 36f87ee0
    v[gos].locked = true;

    {
        use crate::schema::capsules::dsl::{id as cid, structure};
        diesel::update(capsules::table)
            .filter(cid.eq(capsule_id))
            .set(structure.eq(serde_json!(v)))
            .execute(&db.0)?;
    }
    let capsule = user.get_capsule_by_id(capsule_id, &db)?;

    format_capsule_data(&db, &capsule)
}

/// Data for capsule validation.
#[derive(AsChangeset, Deserialize, Debug)]
#[table_name = "capsules"]
pub struct CapsuleValidationUpdate {
    /// Whether the capsule will be active or not.
    pub active: Option<bool>,

    /// The new name of the capsule.
    pub name: Option<String>,

    /// The gos structure.
    pub structure: serde_json::Value,
}

/// Data for capsule validation.
#[derive(Serialize, Deserialize, Debug)]
pub struct CapsuleValidation {
    /// The new name of the capsule.
    pub name: Option<String>,

    /// The id of the project in which to add the capsule.
    pub project_id: Option<i32>,

    /// The name of the project if the user wants to create a new project.
    pub project_name: Option<String>,

    /// The gos structure.
    pub structure: Vec<Vec<i32>>,
}

impl CapsuleValidation {
    /// Extracts the capsule validation update data.
    pub fn to_changeset(&self) -> CapsuleValidationUpdate {
        let new_structure = self
            .structure
            .clone()
            .into_iter()
            .map(|x| GosStructure {
                slides: x,
                transitions: vec![],
                record_path: None,
                background_path: None,
                locked: false,
                production_choices: None,
            })
            .collect::<Vec<_>>();

        CapsuleValidationUpdate {
            active: Some(true),
            name: self.name.clone(),
            structure: serde_json!(new_structure),
        }
    }
}

/// Validates a capsule.
#[post("/capsule/<capsule_id>/validate", data = "<data>")]
pub fn validate_capsule(
    db: Database,
    user: User,
    capsule_id: i32,
    data: Json<CapsuleValidation>,
) -> Result<JsonValue> {
    let capsule = user.get_capsule_by_id(capsule_id, &db)?;

    {
        let data = data.into_inner();

        // xor between data.project_id and data.project_name. It can be one or the other, but not
        // both
        if data.project_id.is_some() == data.project_name.is_some() {
            todo!("Better error message");
        }

        for gos in &data.structure {
            for slide in gos {
                user.get_slide_by_id(*slide, &db)?;
            }
        }

        let update = data.to_changeset();

        use crate::schema::capsules::dsl::id as cid;
        diesel::update(capsules::table)
            .filter(cid.eq(capsule_id))
            .set(&update)
            .execute(&db.0)?;

        if let Some(project_id) = data.project_id {
            use crate::schema::capsules_projects;
            diesel::update(capsules_projects::table)
                .filter(capsules_projects::dsl::capsule_id.eq(capsule.id))
                .set(capsules_projects::dsl::project_id.eq(project_id))
                .execute(&db.0)?;
        }

        if let Some(project_name) = data.project_name {
            // This means that the project was just created, so we will rename it.
            use crate::schema::projects;

            let old_projects = capsule.get_projects(&db)?;

            // There should be only one project
            assert!(old_projects.len() == 1);

            diesel::update(projects::table)
                .filter(projects::dsl::id.eq(old_projects[0].id))
                .set(projects::dsl::project_name.eq(project_name))
                .execute(&db.0)?;
        }
    }

    format_capsule_data(&db, &user.get_capsule_by_id(capsule_id, &db)?)
}

/// Posted data for capsule edition
#[derive(Serialize, Deserialize, Debug)]
pub struct PostCapsuleEdition {
    /// Video and audio or audio only
    pub capsule_production_choices: ApiProductionChoices,

    /// Goss structure
    pub goss: Vec<GosStructure>,
}

/// order capsule gos and slide
#[post("/capsule/<id>/edition", data = "<post_data>")]
pub fn capsule_edition(
    config: State<Config>,
    db: Database,
    user: User,
    id: i32,
    post_data: Json<PostCapsuleEdition>,
) -> Result<JsonValue> {
    let capsule = user.get_capsule_by_id(id, &db)?;
    // save Vec og Gos structrure
    let data = post_data.into_inner();
    let mut goss = data.goss;

    // Verifiy that the goss doesn't violate authorizations.
    // All slides must belong to the user.
    for gos in &goss {
        for slide in &gos.slides {
            user.get_slide_by_id(*slide, &db)?;
        }
    }

    // The user is not allowed to modify the record_path.
    for gos in 0..goss.len() {
        if goss[gos].record_path != None {
            goss[gos].record_path = Some(
                capsule.structure.as_array().unwrap()[gos]
                    .get("record_path")
                    .unwrap()
                    .as_str()
                    .unwrap()
                    .to_string(),
            );
        }
    }

    debug!("gos_ortder structure: {:#?}", goss);
    // Perform the update
    use crate::schema::capsules::dsl::{id as cid, structure};
    diesel::update(capsules::table)
        .filter(cid.eq(id))
        .set(structure.eq(serde_json!(goss)))
        .execute(&db.0)?;

    let capsule = user.get_capsule_by_id(id, &db)?;

    let capsule_production_choices = data.capsule_production_choices.to_edition_options();
    let dir = tempdir()?;
    let pip_path = dir.path().join(format!("pipList_{}.txt", capsule.id));
    let mut pip_file = File::create(&pip_path)?;

<<<<<<< HEAD
    let structure: Vec<GosStructure> = serde_json::from_value(capsule.structure).unwrap();
    let mut run_ffmpeg_command = true;

    for (idx, gos) in structure.into_iter().enumerate() {
        // TODO : only first slide . Assumption one slide per gos ( ie one slide per record)
        let slide_id = gos.slides[0];
        let slide = SlideWithAsset::get_by_id(slide_id, &db)?;
        match slide.extra {
            Some(asset) => {
                info!(
                    "In slide {} merging with extra data = {:#?}",
                    idx, asset.asset_path
                );
                let mut extra_path = config.data_path.clone();
                extra_path.push(asset.asset_path);

                pip_file.write(format!("file '{}'\n", extra_path.to_str().unwrap()).as_bytes())?;
            }
            None => {
                let mut ffmpeg_command = Vec::new();

                let mut slide_path = config.data_path.clone();
                slide_path.push(slide.asset.asset_path);
                let pip_out = dir.path().join(format!("pip{}_{:03}.mp4", capsule.id, idx));
                let webcam_size = {
                    match &post_data.webcam_size {
                        Some(x) => str_to_webcam_size(x),
                        _ => WebcamSize::Medium,
                    }
                };
                let webcam_position = {
                    match &post_data.webcam_position {
                        Some(x) => str_to_webcam_position(x),
                        _ => WebcamPosition::BottomLeft,
                    }
                };

                let filter_complex = format!(
                    "[0] scale=1920:1080 [slide] ;[1]scale={}:-1 [pip]; [slide][pip] overlay={}",
                    size_in_pixels(&webcam_size),
                    position_in_pixels(&webcam_position)
                );

                let mut record = config.data_path.clone();
                match (gos.record_path, gos.background_path) {
                    (Some(record_path), Some(background_path)) if config.matting_enabled => {
                        let mut record_clone = record.clone();
                        record.push(record_path);
                        record_clone.push(background_path);

                        if post_data.with_video.unwrap_or(true) {
                            run_ffmpeg_command = false;
                            ffmpeg_command.extend(
                                vec![
                                    "ffmpeg",
                                    "-hide_banner",
                                    "-y",
                                    "-i",
                                    &slide_path.to_str().unwrap(),
                                    "-i",
                                    &record.to_str().unwrap(),
                                    "-filter_complex",
                                    &filter_complex,
                                ]
                                .into_iter(),
                            );

                            // apply segmentation and matting on record frames
                            // path to script
                            let traiter_path = "../scripts/traiter.sh";
                            // path to background image
                            let back_ext: &str = "_back.png";
                            let background_path =
                                format!("{}{}", record.to_str().unwrap(), back_ext);
                            // overlay position and scale
                            let pos_pixels_xy = format!("{}", position_in_pixels(&webcam_position));
                            let size_pixels = format!("{}", size_in_pixels(&webcam_size));
                            // command
                            let matting_command = vec![
                                traiter_path,
                                &record.to_str().unwrap(),
                                &background_path,
                                &slide_path.to_str().unwrap(),
                                &pos_pixels_xy,
                                &size_pixels,
                                &pip_out.to_str().unwrap(),
                            ];
                            let matting_child = command::run_command(&matting_command)?;
                            if !matting_child.status.success() {
                                return Err(Error::TranscodeError);
                            }

                            // webcam position and size info update
                            let capsule_edition_options = EditionOptions {
                                with_video: post_data.with_video.unwrap_or(true),
                                webcam_size: webcam_size,
                                webcam_position: webcam_position,
                            };
                            info!("capsule_edition_options= {:#?}", capsule_edition_options);
                            use crate::schema::capsules::dsl;
                            diesel::update(capsules::table)
                                .filter(dsl::id.eq(capsule.id))
                                .set(dsl::edition_options.eq(serde_json!(capsule_edition_options)))
                                .execute(&db.0)?;
                        } else {
                            ffmpeg_command.extend(
                                vec![
                                    "ffmpeg",
                                    "-hide_banner",
                                    "-y",
                                    "-loop",
                                    "1",
                                    "-i",
                                    &slide_path.to_str().unwrap(),
                                    "-i",
                                    &record.to_str().unwrap(),
                                    "-map",
                                    "0:v:0",
                                    "-map",
                                    "1:a:0",
                                    "-shortest",
                                ]
                                .into_iter(),
                            );
                        }
                    }

                    (Some(record_path), _) => {
                        record.push(record_path);

                        let capsule_edition_options = EditionOptions {
                            with_video: post_data.with_video.unwrap_or(true),
                            webcam_size: webcam_size,
                            webcam_position: webcam_position,
                        };
                        info!("capsule_edition_options= {:#?}", capsule_edition_options);
                        use crate::schema::capsules::dsl;
                        diesel::update(capsules::table)
                            .filter(dsl::id.eq(capsule.id))
                            .set(dsl::edition_options.eq(serde_json!(capsule_edition_options)))
                            .execute(&db.0)?;
=======
    let capsule_structure: Vec<GosStructure> = serde_json::from_value(capsule.structure).unwrap();
    let mut run_ffmpeg_command = true;
    info!(
        "capsule production choices : {:#?}",
        &capsule_production_choices
    );
    use crate::schema::capsules::dsl;
    diesel::update(capsules::table)
        .filter(dsl::id.eq(capsule.id))
        .set(dsl::edition_options.eq(serde_json!(capsule_production_choices)))
        .execute(&db.0)?;

    for (gos_index, gos) in capsule_structure.into_iter().enumerate() {
        // GoS iteration

        //TODO for robustness : check gos.transitions  == gos.slides -1
        //if not raise inconsitenscy error
        // Slide timestamps (duration, offset) of each slides accorfing user transitions
        let timestamps: Vec<(String, Option<String>)> = {
            let mut input = Vec::new();
            input.push(0);
            input.extend(gos.transitions.iter().copied());
            let mut output = Vec::new();

            for (i, x) in input.iter().enumerate() {
                if i + 1 == input.len() {
                    output.push((format!("{}ms", *x), None));
                } else {
                    output.push((
                        format!("{}ms", *x),
                        Some(format!("{}ms", input[i + 1] - 1 - *x)),
                    ));
                }
            }
            output
        };
>>>>>>> 36f87ee0

        // Is Production choices defined for a Gos ?
        let production_choices = match gos.production_choices {
            Some(choices) => choices.to_edition_options().clone(),
            None => capsule_production_choices.clone(),
        };

        for (slide_index, slide_id) in gos.slides.into_iter().enumerate() {
            let slide = SlideWithAsset::get_by_id(slide_id, &db)?;

            match slide.extra {
                Some(asset) => {
                    info!(
                        " On Gos {}; in slide {} merging with extra data = {:#?}",
                        gos_index, slide_id, asset.asset_path
                    );
                    let mut extra_path = config.data_path.clone();
                    extra_path.push(asset.asset_path);

                    pip_file
                        .write(format!("file '{}'\n", extra_path.to_str().unwrap()).as_bytes())?;
                }
                None => {
                    let mut ffmpeg_command = Vec::new();

                    let mut slide_path = config.data_path.clone();
                    slide_path.push(slide.asset.asset_path);
                    let pip_out = dir.path().join(format!(
                        "pip{}_g{:03}_s{:03}.mp4",
                        capsule.id, gos_index, slide_index
                    ));
                    let filter_complex = format!(
                        "[0] scale=1920:1080 [slide] ;[1]scale={}:-1 [pip]; [slide][pip] overlay={}",
                        production_choices.size_in_pixels(),
                        production_choices.position_in_pixels(),
                    );

                    let mut record = config.data_path.clone();

                    match (&gos.record_path, &gos.background_path) {
                        // matting case
                        (Some(record_path), Some(background_path)) if config.matting_enabled => {
                            // TODO timstamps( offset and  duration) to be computed for
                            // matting case
                            let mut record_clone = record.clone();
                            record.push(record_path);
                            record_clone.push(background_path);

                            if production_choices.with_video {
                                run_ffmpeg_command = false;
                                ffmpeg_command.extend(
                                    vec![
                                        "ffmpeg",
                                        "-hide_banner",
                                        "-y",
                                        "-i",
                                        &slide_path.to_str().unwrap(),
                                        "-i",
                                        &record.to_str().unwrap(),
                                        "-filter_complex",
                                        &filter_complex,
                                    ]
                                    .into_iter(),
                                );

                                // apply segmentation and matting on record frames
                                // path to script
                                let traiter_path = "../scripts/traiter.sh";
                                // path to background image
                                let back_ext: &str = "_back.png";
                                let background_path =
                                    format!("{}{}", record.to_str().unwrap(), back_ext);
                                // overlay position and scale
                                let pos_pixels_xy =
                                    format!("{}", production_choices.position_in_pixels());
                                let size_pixels =
                                    format!("{}", production_choices.size_in_pixels());
                                // command
                                let matting_command = vec![
                                    traiter_path,
                                    &record.to_str().unwrap(),
                                    &background_path,
                                    &slide_path.to_str().unwrap(),
                                    &pos_pixels_xy,
                                    &size_pixels,
                                    &pip_out.to_str().unwrap(),
                                ];
                                let matting_child = command::run_command(&matting_command)?;
                                if !matting_child.status.success() {
                                    return Err(Error::TranscodeError);
                                }
                            } else {
                                ffmpeg_command.extend(
                                    vec![
                                        "ffmpeg",
                                        "-hide_banner",
                                        "-y",
                                        "-loop",
                                        "1",
                                        "-i",
                                        &slide_path.to_str().unwrap(),
                                        "-i",
                                        &record.to_str().unwrap(),
                                        "-map",
                                        "0:v:0",
                                        "-map",
                                        "1:a:0",
                                        "-shortest",
                                    ]
                                    .into_iter(),
                                );
                            }
                        }

                        // video production with webcam records available
                        (Some(record_path), _) => {
                            let offset = vec!["-ss", &timestamps[slide_index].0];
                            let duration: Option<Vec<&str>> = match &timestamps[slide_index].1 {
                                Some(x) => Some(vec!["-t", x]),
                                None => None,
                            };

                            record.push(record_path);

                            if production_choices.with_video {
                                ffmpeg_command.extend(
                                    vec![
                                        "ffmpeg",
                                        "-hide_banner",
                                        "-y",
                                        "-i",
                                        &slide_path.to_str().unwrap(),
                                        "-i",
                                        &record.to_str().unwrap(),
                                    ]
                                    .into_iter(),
                                );

                                ffmpeg_command.extend_from_slice(&offset);
                                if let Some(duration) = duration {
                                    ffmpeg_command.extend_from_slice(&duration);
                                }

                                ffmpeg_command
                                    .extend(vec!["-filter_complex", &filter_complex].into_iter());
                            } else {
                                ffmpeg_command.extend(
                                    vec![
                                        "ffmpeg",
                                        "-hide_banner",
                                        "-y",
                                        "-loop",
                                        "1",
                                        "-i",
                                        &slide_path.to_str().unwrap(),
                                        "-i",
                                        &record.to_str().unwrap(),
                                        "-map",
                                        "0:v:0",
                                        "-map",
                                        "1:a:0",
                                        "-shortest",
                                    ]
                                    .into_iter(),
                                );
                                ffmpeg_command.extend_from_slice(&offset);
                                if let Some(duration) = duration {
                                    ffmpeg_command.extend_from_slice(&duration);
                                }
                            }
                        }

                        // No record generate a video with slide only and an empty audio track.
                        (None, _) => {
                            ffmpeg_command.extend(
                                vec![
                                    "ffmpeg",
                                    "-y",
                                    "-hide_banner",
                                    "-f",
                                    "lavfi",
                                    "-i",
                                    "anullsrc=channel_layout=stereo:sample_rate=44100",
                                    "-loop",
                                    "1",
                                    "-i",
                                    &slide_path.to_str().unwrap(),
                                    "-t",
                                    "3",
                                    "-shortest",
                                ]
                                .into_iter(),
                            );
                        }
                    }
<<<<<<< HEAD

                    (None, _) => {
                        // ffmpeg -f lavfi -i anullsrc=channel_layout=stereo:sample_rate=44100 -loop 1 -i tmp/slide2.png -c:v libx264 -t 3 -pix_fmt yuv420p -s hd1080 -r 25 -shortest out.mp4
                        ffmpeg_command.extend(
                            vec![
                                "ffmpeg",
                                "-y",
                                "-hide_banner",
                                "-f",
                                "lavfi",
                                "-i",
                                "anullsrc=channel_layout=stereo:sample_rate=44100",
                                "-loop",
                                "1",
                                "-i",
                                &slide_path.to_str().unwrap(),
                                "-t",
                                "3",
                                "-shortest",
                            ]
                            .into_iter(),
                        );
                    }
                }
                // here finalisation of output stream
                ffmpeg_command.extend(
                    vec![
                        "-profile:v",
                        "main",
                        "-pix_fmt",
                        "yuv420p",
                        "-level",
                        "3.1",
                        "-b:v",
                        "440k",
                        "-ar",
                        "44100",
                        "-ab",
                        "128k",
                        "-vcodec",
                        "libx264",
                        "-preset",
                        "medium",
                        "-tune",
                        "stillimage",
                        "-acodec",
                        "aac",
                        "-s",
                        "hd1080",
                        "-r",
                        "25",
                        &pip_out.to_str().unwrap(),
                    ]
                    .into_iter(),
                );
                if run_ffmpeg_command {
                    let child = command::run_command(&ffmpeg_command)?;
                    if !child.status.success() {
                        return Err(Error::TranscodeError);
                    }
                }
=======
                    // here finalisation of output stream
                    ffmpeg_command.extend(
                        vec![
                            "-profile:v",
                            "main",
                            "-pix_fmt",
                            "yuv420p",
                            "-level",
                            "3.1",
                            "-b:v",
                            "440k",
                            "-ar",
                            "44100",
                            "-ab",
                            "128k",
                            "-vcodec",
                            "libx264",
                            "-preset",
                            "medium",
                            "-tune",
                            "stillimage",
                            "-acodec",
                            "aac",
                            "-s",
                            "hd1080",
                            "-r",
                            "25",
                            &pip_out.to_str().unwrap(),
                        ]
                        .into_iter(),
                    );
                    if run_ffmpeg_command {
                        let child = command::run_command(&ffmpeg_command)?;
                        if !child.status.success() {
                            return Err(Error::TranscodeError);
                        }
                    }
>>>>>>> 36f87ee0

                    pip_file
                        .write(format!("file '{}'\n", &pip_out.to_str().unwrap()).as_bytes())?;
                }
            }
            // join all videos
        } //end for loop slides
    }
    // concat all generated pip videos
    let file_name = format!("capsule.mp4");

    let mut server_path = PathBuf::from(&user.username);
    let uuid = Uuid::new_v4();
    server_path.push(format!("{}_{}", uuid, &file_name));

    let mut output = config.data_path.clone();
    output.push(&server_path);

    let output = output.to_str().unwrap();

    let command = vec![
        "ffmpeg",
        "-hide_banner",
        "-y",
        "-f",
        "concat",
        "-safe",
        "0",
        "-i",
        &pip_path.to_str().unwrap(),
        "-c",
        "copy",
        output,
    ];

    let child = command::run_command(&command)?;

    if child.status.success() {
        let asset = Asset::new(
            &db,
            uuid,
<<<<<<< HEAD
            &file_name(),
=======
            &file_name,
>>>>>>> 36f87ee0
            server_path.to_str().unwrap(),
            Some("video"),
        )?;
        AssetsObject::new(&db, asset.id, capsule.id, AssetType::Capsule)?;

        // Add video_id to capsule
        use crate::schema::capsules::dsl;
        diesel::update(capsules::table)
            .filter(dsl::id.eq(capsule.id))
            .set((
                dsl::video_id.eq(asset.id),
                dsl::published.eq(PublishedType::NotPublished),
            ))
            .execute(&db.0)?;
    } else {
        // for debug pupose if needed
        //
        info!("command = {:#?}", command);
        io::stdout().write_all(&child.stdout).unwrap();
        io::stderr().write_all(&child.stderr).unwrap();
        return Err(Error::TranscodeError);
    }

    //dir.close()?;

    let capsule = user.get_capsule_by_id(id, &db)?;
    format_capsule_data(&db, &capsule)
}

/// The route to publish a video.
#[post("/capsule/<id>/publication")]
pub fn capsule_publication(config: State<Config>, db: Database, user: User, id: i32) -> Result<()> {
    let capsule = user.get_capsule_by_id(id, &db)?;

    match capsule.published {
        PublishedType::Publishing => return Err(Error::NotFound),
        PublishedType::Published => (),
        _ => (),
    }

    use crate::schema::capsules::dsl;
    diesel::update(capsules::table)
        .filter(dsl::id.eq(capsule.id))
        .set(dsl::published.eq(PublishedType::Publishing))
        .execute(&db.0)?;

    let asset = Asset::get_by_id(capsule.video_id.ok_or(Error::NotFound)?, &db)?;
    let input_path = config.data_path.join(&asset.0.asset_path);
    let input_path = input_path.to_str().unwrap();
    let output_path = config.videos_path.join(asset.0.uuid.to_string());
    let output_path = output_path.to_str().unwrap();
    let command = vec!["dash-encode", "encode", input_path, output_path];

    let child = command::run_command(&command)?;

    if child.status.success() {
        use crate::schema::capsules::dsl;
        diesel::update(capsules::table)
            .filter(dsl::id.eq(capsule.id))
            .set(dsl::published.eq(PublishedType::Published))
            .execute(&db.0)?;
    } else {
        use crate::schema::capsules::dsl;
        diesel::update(capsules::table)
            .filter(dsl::id.eq(capsule.id))
            .set(dsl::published.eq(PublishedType::NotPublished))
            .execute(&db.0)?;
        error!(
            "command {:?} failed:\nSTDOUT\n{}\n\nSTDERR\n{}",
            command,
            String::from_utf8(child.stdout).unwrap(),
            String::from_utf8(child.stderr).unwrap()
        );
    }

    Ok(())
}<|MERGE_RESOLUTION|>--- conflicted
+++ resolved
@@ -430,28 +430,6 @@
     format_capsule_data(&db, &user.get_capsule_by_id(id, &db)?)
 }
 
-<<<<<<< HEAD
-/// The structure of a gos.
-#[derive(Serialize, Deserialize, Debug)]
-pub struct GosStructure {
-    /// The ids of the slides of the gos.
-    pub slides: Vec<i32>,
-
-    /// The moments when the user went to the next slides, in milliseconds.
-    pub transitions: Vec<i32>,
-
-    /// The path to the record if any.
-    pub record_path: Option<String>,
-
-    /// The path to the background image if any.
-    pub background_path: Option<String>,
-
-    /// Whether the gos is locked or not.
-    pub locked: bool,
-}
-
-=======
->>>>>>> 36f87ee0
 /// order capsule gos and slide
 #[post("/capsule/<id>/gos_order", data = "<goss>")]
 pub fn gos_order(
@@ -616,10 +594,7 @@
     let mut v: Vec<GosStructure> = serde_json::from_value(capsule.structure).unwrap();
     v[gos].record_path = Some(video_asset.asset_path.clone());
     v[gos].background_path = background_asset.map(|x| x.asset_path.clone());
-<<<<<<< HEAD
-=======
     v[gos].transitions = structure[gos].transitions.clone();
->>>>>>> 36f87ee0
     v[gos].locked = true;
 
     {
@@ -810,149 +785,6 @@
     let pip_path = dir.path().join(format!("pipList_{}.txt", capsule.id));
     let mut pip_file = File::create(&pip_path)?;
 
-<<<<<<< HEAD
-    let structure: Vec<GosStructure> = serde_json::from_value(capsule.structure).unwrap();
-    let mut run_ffmpeg_command = true;
-
-    for (idx, gos) in structure.into_iter().enumerate() {
-        // TODO : only first slide . Assumption one slide per gos ( ie one slide per record)
-        let slide_id = gos.slides[0];
-        let slide = SlideWithAsset::get_by_id(slide_id, &db)?;
-        match slide.extra {
-            Some(asset) => {
-                info!(
-                    "In slide {} merging with extra data = {:#?}",
-                    idx, asset.asset_path
-                );
-                let mut extra_path = config.data_path.clone();
-                extra_path.push(asset.asset_path);
-
-                pip_file.write(format!("file '{}'\n", extra_path.to_str().unwrap()).as_bytes())?;
-            }
-            None => {
-                let mut ffmpeg_command = Vec::new();
-
-                let mut slide_path = config.data_path.clone();
-                slide_path.push(slide.asset.asset_path);
-                let pip_out = dir.path().join(format!("pip{}_{:03}.mp4", capsule.id, idx));
-                let webcam_size = {
-                    match &post_data.webcam_size {
-                        Some(x) => str_to_webcam_size(x),
-                        _ => WebcamSize::Medium,
-                    }
-                };
-                let webcam_position = {
-                    match &post_data.webcam_position {
-                        Some(x) => str_to_webcam_position(x),
-                        _ => WebcamPosition::BottomLeft,
-                    }
-                };
-
-                let filter_complex = format!(
-                    "[0] scale=1920:1080 [slide] ;[1]scale={}:-1 [pip]; [slide][pip] overlay={}",
-                    size_in_pixels(&webcam_size),
-                    position_in_pixels(&webcam_position)
-                );
-
-                let mut record = config.data_path.clone();
-                match (gos.record_path, gos.background_path) {
-                    (Some(record_path), Some(background_path)) if config.matting_enabled => {
-                        let mut record_clone = record.clone();
-                        record.push(record_path);
-                        record_clone.push(background_path);
-
-                        if post_data.with_video.unwrap_or(true) {
-                            run_ffmpeg_command = false;
-                            ffmpeg_command.extend(
-                                vec![
-                                    "ffmpeg",
-                                    "-hide_banner",
-                                    "-y",
-                                    "-i",
-                                    &slide_path.to_str().unwrap(),
-                                    "-i",
-                                    &record.to_str().unwrap(),
-                                    "-filter_complex",
-                                    &filter_complex,
-                                ]
-                                .into_iter(),
-                            );
-
-                            // apply segmentation and matting on record frames
-                            // path to script
-                            let traiter_path = "../scripts/traiter.sh";
-                            // path to background image
-                            let back_ext: &str = "_back.png";
-                            let background_path =
-                                format!("{}{}", record.to_str().unwrap(), back_ext);
-                            // overlay position and scale
-                            let pos_pixels_xy = format!("{}", position_in_pixels(&webcam_position));
-                            let size_pixels = format!("{}", size_in_pixels(&webcam_size));
-                            // command
-                            let matting_command = vec![
-                                traiter_path,
-                                &record.to_str().unwrap(),
-                                &background_path,
-                                &slide_path.to_str().unwrap(),
-                                &pos_pixels_xy,
-                                &size_pixels,
-                                &pip_out.to_str().unwrap(),
-                            ];
-                            let matting_child = command::run_command(&matting_command)?;
-                            if !matting_child.status.success() {
-                                return Err(Error::TranscodeError);
-                            }
-
-                            // webcam position and size info update
-                            let capsule_edition_options = EditionOptions {
-                                with_video: post_data.with_video.unwrap_or(true),
-                                webcam_size: webcam_size,
-                                webcam_position: webcam_position,
-                            };
-                            info!("capsule_edition_options= {:#?}", capsule_edition_options);
-                            use crate::schema::capsules::dsl;
-                            diesel::update(capsules::table)
-                                .filter(dsl::id.eq(capsule.id))
-                                .set(dsl::edition_options.eq(serde_json!(capsule_edition_options)))
-                                .execute(&db.0)?;
-                        } else {
-                            ffmpeg_command.extend(
-                                vec![
-                                    "ffmpeg",
-                                    "-hide_banner",
-                                    "-y",
-                                    "-loop",
-                                    "1",
-                                    "-i",
-                                    &slide_path.to_str().unwrap(),
-                                    "-i",
-                                    &record.to_str().unwrap(),
-                                    "-map",
-                                    "0:v:0",
-                                    "-map",
-                                    "1:a:0",
-                                    "-shortest",
-                                ]
-                                .into_iter(),
-                            );
-                        }
-                    }
-
-                    (Some(record_path), _) => {
-                        record.push(record_path);
-
-                        let capsule_edition_options = EditionOptions {
-                            with_video: post_data.with_video.unwrap_or(true),
-                            webcam_size: webcam_size,
-                            webcam_position: webcam_position,
-                        };
-                        info!("capsule_edition_options= {:#?}", capsule_edition_options);
-                        use crate::schema::capsules::dsl;
-                        diesel::update(capsules::table)
-                            .filter(dsl::id.eq(capsule.id))
-                            .set(dsl::edition_options.eq(serde_json!(capsule_edition_options)))
-                            .execute(&db.0)?;
-=======
     let capsule_structure: Vec<GosStructure> = serde_json::from_value(capsule.structure).unwrap();
     let mut run_ffmpeg_command = true;
     info!(
@@ -989,7 +821,6 @@
             }
             output
         };
->>>>>>> 36f87ee0
 
         // Is Production choices defined for a Gos ?
         let production_choices = match gos.production_choices {
@@ -1185,69 +1016,6 @@
                             );
                         }
                     }
-<<<<<<< HEAD
-
-                    (None, _) => {
-                        // ffmpeg -f lavfi -i anullsrc=channel_layout=stereo:sample_rate=44100 -loop 1 -i tmp/slide2.png -c:v libx264 -t 3 -pix_fmt yuv420p -s hd1080 -r 25 -shortest out.mp4
-                        ffmpeg_command.extend(
-                            vec![
-                                "ffmpeg",
-                                "-y",
-                                "-hide_banner",
-                                "-f",
-                                "lavfi",
-                                "-i",
-                                "anullsrc=channel_layout=stereo:sample_rate=44100",
-                                "-loop",
-                                "1",
-                                "-i",
-                                &slide_path.to_str().unwrap(),
-                                "-t",
-                                "3",
-                                "-shortest",
-                            ]
-                            .into_iter(),
-                        );
-                    }
-                }
-                // here finalisation of output stream
-                ffmpeg_command.extend(
-                    vec![
-                        "-profile:v",
-                        "main",
-                        "-pix_fmt",
-                        "yuv420p",
-                        "-level",
-                        "3.1",
-                        "-b:v",
-                        "440k",
-                        "-ar",
-                        "44100",
-                        "-ab",
-                        "128k",
-                        "-vcodec",
-                        "libx264",
-                        "-preset",
-                        "medium",
-                        "-tune",
-                        "stillimage",
-                        "-acodec",
-                        "aac",
-                        "-s",
-                        "hd1080",
-                        "-r",
-                        "25",
-                        &pip_out.to_str().unwrap(),
-                    ]
-                    .into_iter(),
-                );
-                if run_ffmpeg_command {
-                    let child = command::run_command(&ffmpeg_command)?;
-                    if !child.status.success() {
-                        return Err(Error::TranscodeError);
-                    }
-                }
-=======
                     // here finalisation of output stream
                     ffmpeg_command.extend(
                         vec![
@@ -1285,7 +1053,6 @@
                             return Err(Error::TranscodeError);
                         }
                     }
->>>>>>> 36f87ee0
 
                     pip_file
                         .write(format!("file '{}'\n", &pip_out.to_str().unwrap()).as_bytes())?;
@@ -1327,11 +1094,7 @@
         let asset = Asset::new(
             &db,
             uuid,
-<<<<<<< HEAD
-            &file_name(),
-=======
             &file_name,
->>>>>>> 36f87ee0
             server_path.to_str().unwrap(),
             Some("video"),
         )?;
