--- conflicted
+++ resolved
@@ -1,25 +1,5 @@
 //! This module contains all the routes of the app.
 
-<<<<<<< HEAD
-pub mod asset;
-pub mod auth;
-pub mod capsule;
-pub mod loggedin;
-pub mod notification;
-pub mod project;
-pub mod setup;
-pub mod slide;
-
-use std::fs::File;
-use std::io::Cursor;
-use std::path::PathBuf;
-
-use rocket::http::ContentType;
-use rocket::response::{Response, Stream};
-use rocket::State;
-
-use rocket_contrib::json::JsonValue;
-=======
 use std::path::PathBuf;
 
 use rocket::fs::NamedFile;
@@ -29,7 +9,6 @@
 use rocket::response::{self, Responder, Response};
 use rocket::serde::json::{json, Value};
 use rocket::State as S;
->>>>>>> c50a2596
 
 use crate::config::Config;
 use crate::db::capsule::Role;
@@ -308,19 +287,8 @@
 
 /// The route for static files.
 #[get("/<path..>")]
-<<<<<<< HEAD
-pub fn data<'a>(path: PathBuf, user: User, config: State<Config>) -> Result<Stream<File>> {
-    if path.starts_with(user.username) {
-        let data_path = config.data_path.join(path);
-        // 4MB chunks
-        Ok(Stream::chunked(File::open(data_path)?, 4194304))
-    } else {
-        Err(Error::NotFound)
-    }
-=======
 pub async fn dist(path: PathBuf) -> Result<NamedFile> {
     NamedFile::open(PathBuf::from("dist").join(path))
         .await
         .map_err(|_| Error(Status::NotFound))
->>>>>>> c50a2596
 }