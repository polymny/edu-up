--- conflicted
+++ resolved
@@ -952,7 +952,6 @@
 msgid "Steps.Options.volume"
 msgstr "Sound track volume"
 
-<<<<<<< HEAD
 #. Play sound track preview.
 msgid "Steps.Options.playPreview"
 msgstr "Play sound track preview"
@@ -960,7 +959,7 @@
 #. Stop sound track preview.
 msgid "Steps.Options.stopPreview"
 msgstr "Stop sound track preview"
-=======
+
 #. Delete project.
 msgid "Actions.deleteProject"
 msgstr "Delete project"
@@ -1015,5 +1014,4 @@
 
 #. Rename project warning.
 msgid "Actions.Confirm.renameProjectWarning"
-msgstr "Renaming a project renames all its capsules of which you have to write access."
->>>>>>> f7d1a86f
+msgstr "Renaming a project renames all its capsules of which you have to write access."