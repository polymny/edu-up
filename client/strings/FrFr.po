--- conflicted
+++ resolved
@@ -963,7 +963,6 @@
 msgid "Steps.Options.volume"
 msgstr "Volume de la musique de fond"
 
-<<<<<<< HEAD
 #. Play sound track preview.
 msgid "Steps.Options.playPreview"
 msgstr "Jouer un aperçu de la musique de fond"
@@ -971,7 +970,7 @@
 #. Stop sound track preview.
 msgid "Steps.Options.stopPreview"
 msgstr "Arrêter l'aperçu"
-=======
+
 #. Delete project.
 msgid "Actions.deleteProject"
 msgstr "Supprimer le projet"
@@ -1026,5 +1025,4 @@
 
 #. Rename project warning.
 msgid "Actions.Confirm.renameProjectWarning"
-msgstr "Renommer un projet renomme toutes les capsules qui y sont liées dont vous avez le droit de modification."
->>>>>>> f7d1a86f
+msgstr "Renommer un projet renomme toutes les capsules qui y sont liées dont vous avez le droit de modification."