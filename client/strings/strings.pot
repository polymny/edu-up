#. Verb to connect to the server.
msgid "Login.login"
msgstr ""

#. Verb to disconnect from the server.
msgid "Login.logout"
msgstr ""

#. Verb to sign up to the server.
msgid "Login.signUp"
msgstr ""

#. The connection has failed.
msgid "Login.loginFailed"
msgstr ""

#. The terms of service of the application.
msgid "Login.termsOfService"
msgstr ""

#. Begning of the sentence that the user pronounces when accepting the terms of service.
msgid "Login.acceptTermsOfServiceBegining"
msgstr ""

#. Sentence that the user pronounces when accepting the terms of service.
msgid "Login.acceptTermsOfService"
msgstr ""

#. Adjective describing a user that subscribed to the newsletter.
msgid "Login.subscribedToTheNewsletter"
msgstr ""

#. Sentence that the user pronounces when singing up to the newsletter.
msgid "Login.signUpForTheNewsletter"
msgstr ""

#. Given address e-mail does not belong in the database.
msgid "Login.noSuchEmail"
msgstr ""

#. A mail has been sent to the user.
msgid "Login.mailSent"
msgstr ""

#. Question to ask to a user if they're not registered into the app yet.
msgid "Login.notRegisteredYet"
msgstr ""

#. Forgotten password.
msgid "Login.forgottenPassword"
msgstr ""

#. Verb to ask a new password.
msgid "Login.requestNewPassword"
msgstr ""

#. Action to reset a password.
msgid "Login.resetPassword"
msgstr ""

#. Action to change the password.
msgid "Login.changePassword"
msgstr ""

#. The password has been changed.
msgid "Login.passwordChanged"
msgstr ""

#. The current password.
msgid "Login.currentPassword"
msgstr ""

#. A new password.
msgid "Login.newPassword"
msgstr ""

#. Order to repeat the password to make sure it's correct.
msgid "Login.repeatPassword"
msgstr ""

#. The e-mail address in not correct.
msgid "Login.incorrectEmailAddress"
msgstr ""

#. Username or email already exist.
msgid "Login.usernameOrEmailAlreadyExist"
msgstr ""

#. The password is wrong.
msgid "Login.wrongPassword"
msgstr ""

#. The username or the password is wrong.
msgid "Login.wrongUsernameOrPassword"
msgstr ""

#. An unknown error occured while logging in.
msgid "Login.unknownError"
msgstr ""

#. The username must have at least 3 characters
msgid "Login.usernameAtLeastThreeCharacters"
msgstr ""

#. The two passwords don't match.
msgid "Login.passwordsDontMatch"
msgstr ""

#. The form contains errors.
msgid "Login.formContainsError"
msgid_plural ""
msgstr[0] ""

#. You must accept the terms of service.
msgid "Login.mustAcceptTermsOfService"
msgstr ""

#. The complexity of the password is insufficient.
msgid "Login.insufficientPasswordComplexity"
msgstr ""

#. The complexity of the password is acceptable.
msgid "Login.acceptablePasswordComplexity"
msgstr ""

#. The complexity of the password is strong.
msgid "Login.strongPasswordComplexity"
msgstr ""

#. The password must contain more than 6 characters.
msgid "Login.passwordTooShort"
msgstr ""

#. Your account has been successfully activated.
msgid "Login.accountActivated"
msgstr ""

#. Either the username or the e-mail address.
msgid "Login.usernameOrEmail"
msgstr ""

#. Delete account.
msgid "Login.deleteAccount"
msgstr ""

#. Delete account confirm.
msgid "Login.confirmDeleteAccount"
msgstr ""

#. Disk usage.
msgid "Login.diskUsage"
msgstr ""

#. Drive space.
msgid "Login.driveSpace"
msgstr ""

#.Giga byte.
msgid "Login.gigabyte"
msgstr ""

#. A user username.
msgid "Data.User.username"
msgstr ""

#. A user password.
msgid "Data.User.password"
msgstr ""

#. A user email address.
msgid "Data.User.emailAddress"
msgstr ""

#. The user's current email address.
msgid "Data.User.currentEmailAddress"
msgstr ""

#. The user's new email address.
msgid "Data.User.newEmailAddress"
msgstr ""

#. A user which have verified its email address.
msgid "Data.User.verifiedUser"
msgid_plural ""
msgstr[0] ""

#. Plan that a user can register to.
msgid "Data.User.plan"
msgstr ""

#. The name of a project.
msgid "Data.Project.projectName"
msgstr ""

#. Action to rename a project.
msgid "Data.Project.renameProject"
msgstr ""

#. Action to delete a project.
msgid "Data.Project.deleteProject"
msgstr ""

#. The capsule itself.
msgid "Data.Capsule.capsule"
msgid_plural ""
msgstr[0] ""

#. The hash id of a capsule.
msgid "Data.Capsule.hashid"
msgstr ""

#. The name of a capsule.
msgid "Data.Capsule.capsuleName"
msgstr ""

#. A group of many slides that are recorded together.
msgid "Data.Capsule.grain"
msgid_plural ""
msgstr[0] ""

#. A slide.
msgid "Data.Capsule.slide"
msgid_plural ""
msgstr[0] ""

#. A line of a prompt.
msgid "Data.Capsule.line"
msgid_plural ""
msgstr[0] ""

#. The last modification of a capsule.
msgid "Data.Capsule.lastModification"
msgstr ""

#. A new capsule that can be created.
msgid "Data.Capsule.newCapsule"
msgstr ""

#. Action to rename a capsule.
msgid "Data.Capsule.renameCapsule"
msgstr ""

#. Action to delete a capsule.
msgid "Data.Capsule.deleteCapsule"
msgstr ""

#. The number of capsules.
msgid "Data.Capsule.capsuleNumber"
msgstr ""

#. The progression of a capsule.
msgid "Data.Capsule.progress"
msgstr ""

#. The possible actions on a capsule or a project.
msgid "Data.Capsule.action"
msgid_plural ""
msgstr[0] ""

#. Capsule that have been produced
msgid "Data.Capsule.produced"
msgid_plural ""
msgstr[0] ""

#. Capsule that have been published
msgid "Data.Capsule.published"
msgid_plural ""
msgstr[0] ""

#. Role of a user of a capsule.
msgid "Data.Capsule.Role.role"
msgstr ""

#. Owner of a capsule.
msgid "Data.Capsule.Role.owner"
msgstr ""

#. User that have write access to a capsule.
msgid "Data.Capsule.Role.write"
msgstr ""

#. User that have read access to a capsule.
msgid "Data.Capsule.Role.read"
msgstr ""

#. Step of preparation of content.
msgid "Steps.Preparation.preparation"
msgstr ""

#. Verb corresponding to the preparation step.
msgid "Steps.Preparation.prepare"
msgstr ""

#. New project.
msgid "Steps.Preparation.newProject"
msgstr ""

#. A sentence that explains how the solid lines separates grains whereas dashed lines don't.
msgid "Steps.Preparation.dashedLineExplanation"
msgstr ""

#. Action to organize slides.
msgid "Steps.Preparation.organizeSlides"
msgstr ""

#. A sentence that explains that changing slides will destroy records.
msgid "Steps.Preparation.dndWillBreak"
msgstr ""

#. Select a pdf file.
msgid "Steps.Preparation.selectPdf"
msgstr ""

#. An error occured while uploading PDF.
msgid "Steps.Preparation.errorUploadingPdf"
msgstr ""

#. An error converting the PDF.
msgid "Steps.Preparation.errorConvertingPdf"
msgstr ""

#. Replace slide / add external resource.
msgid "Steps.Preparation.replaceSlideOrAddExternalResource"
msgstr ""

#. Replace slide.
msgid "Steps.Preparation.replaceSlide"
msgstr ""

#. Question to ask which page of the PDF should be used.
msgid "Steps.Preparation.whichPage"
msgstr ""

#. Order to insert a a number greather than zero.
msgid "Steps.Preparation.insertNumberGreaterThanZero"
msgstr ""

#. An error occured, maybe the page number is incorrect.
msgid "Steps.Preparation.maybePageNumberIsIncorrect"
msgstr ""

#. Delete the extra resource.
msgid "Steps.Preparation.deleteResource"
msgstr ""

#. Add a slide.
msgid "Steps.Preparation.addSlide"
msgstr ""

#. Create a new grain.
msgid "Steps.Preparation.createGrain"
msgstr ""

#. Create a new project.
msgid "Steps.Preparation.createNewProject"
msgstr ""

#. Select a project.
msgid "Steps.Preparation.selectProject"
msgstr ""

#. Enter a new name for the capsule.
msgid "Steps.Preparation.enterNewNameForCapsule"
msgstr ""

#. Step of video and audio acquisition.
msgid "Steps.Acquisition.acquisition"
msgstr ""

#. Action to start the recording.
msgid "Steps.Acquisition.startRecording"
msgstr ""

#. Action to record a video.
msgid "Steps.Acquisition.record"
msgstr ""

#. The system is ready for recording.
msgid "Steps.Acquisition.readyForRecording"
msgstr ""

#. The system is currently recording
msgid "Steps.Acquisition.recording"
msgstr ""

#. The recording is stopped.
msgid "Steps.Acquisition.recordingStopped"
msgstr ""

#. Invert slide and prompt.
msgid "Steps.Acquisition.invertSlideAndPrompt"
msgstr ""

#. Records.
msgid "Steps.Acquisition.recordList"
msgid_plural ""
msgstr[0] ""

#. Records will be lost.
msgid "Steps.Acquisition.nonValidatedRecordsWillBeLost"
msgstr ""

#. Action to play a record.
msgid "Steps.Acquisition.playRecord"
msgstr ""

#. Action to validate a record.
msgid "Steps.Acquisition.validateRecord"
msgstr ""

#. Refresh the device list.
msgid "Steps.Acquisition.refreshDeviceList"
msgstr ""

#. Detecting evices.
msgid "Steps.Acquisition.detectingDevices"
msgstr ""

#. Binding webcam.
msgid "Steps.Acquisition.bindingWebcam"
msgstr ""

#. Error detecting devices.
msgid "Steps.Acquisition.errorDetectingDevices"
msgstr ""

#. Quetion asking if the webcam is authorized.
msgid "Steps.Acquisition.areDevicesAuthorized"
msgstr ""

#. Error binding webcam.
msgid "Steps.Acquisition.errorBindingWebcam"
msgstr ""

#. Question asking if the webcam is used by another software.
msgid "Steps.Acquisition.isWebcamUsed"
msgstr ""

#. Error uploading record.
msgid "Steps.Acquisition.errorUploadingRecord"
msgstr ""

#. Step of video production.
msgid "Steps.Production.production"
msgstr ""

#. Verb corresponding to the action of production.
msgid "Steps.Production.produce"
msgstr ""

#. Description of the action to produce the video.
msgid "Steps.Production.produceVideo"
msgstr ""

#. Description of the action to produce a grain.
msgid "Steps.Production.produceGrain"
msgstr ""

#. Insert the video.
msgid "Steps.Production.useVideo"
msgstr ""

#. Can't use video because there is no record.
msgid "Steps.Production.cantUseVideoBecauseNoRecord"
msgstr ""

#. Can't use video because audio only.
msgid "Steps.Production.cantUserVideoBecauseAudioOnly"
msgstr ""

#. Webcam size.
msgid "Steps.Production.webcamSize"
msgstr ""

#. Small webcam size.
msgid "Steps.Production.small"
msgstr ""

#. Medium webcam size.
msgid "Steps.Production.medium"
msgstr ""

#. Large webcam size.
msgid "Steps.Production.large"
msgstr ""

#. Fullscreen webcam.
msgid "Steps.Production.fullscreen"
msgstr ""

#. Opacity of the webcam.
msgid "Steps.Production.opacity"
msgstr ""

#. Webcam position.
msgid "Steps.Production.webcamPosition"
msgstr ""

#. Top left corner.
msgid "Steps.Production.topLeft"
msgstr ""

#. Top right corner.
msgid "Steps.Production.topRight"
msgstr ""

#. Bottom left corner.
msgid "Steps.Production.bottomLeft"
msgstr ""

#. Bottom right corner.
msgid "Steps.Production.bottomRight"
msgstr ""

#. A custom value for a parameter.
msgid "Steps.Production.custom"
msgstr ""

#. Key (operation to remove green screen).
msgid "Steps.Production.key"
msgstr ""

#. Key color (color to remove).
msgid "Steps.Production.keyColor"
msgstr ""

#. Activate the keying.
msgid "Steps.Production.activateKeying"
msgstr ""

#. Activate the fading.
msgid "Steps.Production.activateFading"
msgstr ""

#. Sentence to watch the video.
msgid "Steps.Production.watchVideo"
msgstr ""

#. Sentence to watch the grain.
msgid "Steps.Production.watchGrain"
msgstr ""

#. Currently producing video.
msgid "Steps.Production.producingVideo"
msgstr ""

#. Cancel the production.
msgid "Steps.Production.cancelProduction"
msgstr ""

#. Current produced video.
msgid "Steps.Production.currentProducedVideo"
msgstr ""

#. The video has not been produced yet.
msgid "Steps.Production.videoNotProduced"
msgstr ""

#. Download the video.
msgid "Steps.Production.downloadVideo"
msgstr ""

#. Step of video publication.
msgid "Steps.Publication.publication"
msgstr ""

#. Verb to publish the video.
msgid "Steps.Publication.publish"
msgstr ""

#. Currently publishing video.
msgid "Steps.Publication.publishingVideo"
msgstr ""

#. Setence to describe the publication of the video.
msgid "Steps.Publication.publishVideo"
msgstr ""

#. Private video.
msgid "Steps.Publication.Privacy.private"
msgstr ""

#. A sentence that explains private videos.
msgid "Steps.Publication.Privacy.explainPrivate"
msgstr ""

#. Unlisted video.
msgid "Steps.Publication.Privacy.unlisted"
msgstr ""

#. A sentence that explains unlisted videos.
msgid "Steps.Publication.Privacy.explainUnlisted"
msgstr ""

#. Warning because private videos are not ready yet.
msgid "Steps.Publication.Privacy.privateVideosNotAvailable"
msgstr ""

#. Public video.
msgid "Steps.Publication.Privacy.public"
msgstr ""

#. A sentence that explains public videos.
msgid "Steps.Publication.Privacy.explainPublic"
msgstr ""

#. Privacy settings.
msgid "Steps.Publication.Privacy.privacySettings"
msgstr ""

#. Cancel publication.
msgid "Steps.Publication.cancelPublication"
msgstr ""

#. Unpublish the video.
msgid "Steps.Publication.unpublishVideo"
msgstr ""

#. Use prompt as subtitles.
msgid "Steps.Publication.promptSubtitles"
msgstr ""

#. Copy video url.
msgid "Steps.Publication.copyVideoUrl"
msgstr ""

#. Share capsule with someone.
msgid "Steps.Config.share"
msgstr ""

#. Share capsule with someone, long sentence.
msgid "Steps.Config.shareWith"
msgstr ""

#. Error sharing capsule.
msgid "Steps.Config.errorSharing"
msgstr ""

#. People with access to the capsule.
msgid "Steps.Config.people"
msgstr ""

#. Export a capsule.
msgid "Steps.Config.exportCapsule"
msgstr ""

#. Admin dashboard.
msgid "Admin.dashboard"
msgstr ""

#. All users.
msgid "Admin.users"
msgstr ""

#. Admin can invite a user.
msgid "Admin.inviteUser"
msgstr ""

#. An error to the user.
msgid "Ui.error"
msgstr ""

#. A warning to the user.
msgid "Ui.warning"
msgstr ""

#. The question to ask to make sure the user really wants to delete a capsule.
msgid "Ui.Warning.confirmDeleteCapsule"
msgstr ""

#. The question to ask to make sure the user really wants to delete a project.
msgid "Ui.Warning.confirmDeleteProject"
msgstr ""

#. The text in the button to confirm an action.
msgid "Ui.confirm"
msgstr ""

#. The text in the button to cancel an action.
msgid "Ui.cancel"
msgstr ""

#. Something is loading.
msgid "Ui.loading"
msgstr ""

#. Something is being uploaded.
msgid "Ui.uploading"
msgstr ""

#. Something is transcoding.
msgid "Ui.transcoding"
msgstr ""

#. The admin can edit a user.
msgid "Admin.editUser"
msgstr ""

#. The admin can delete a user.
msgid "Admin.deleteUser"
msgstr ""

#. The question to confirm the deletion of a user.
msgid "Admin.deleteUserConfirm"
msgstr ""

#. Go to polymny home.
msgid "Navigation.goToPolymny"
msgstr ""

#. Go to the settings page.
msgid "Navigation.settings"
msgstr ""

#. Go to the grain recording page.
msgid "Navigation.recordGrain"
msgstr ""

#. Go to the record.
msgid "Navigation.watchRecord"
msgstr ""

#. The next thing.
msgid "Navigation.next"
msgstr ""

#. The previous thing.
msgid "Navigation.previous"
msgstr ""

#. Close this popup.
msgid "Navigation.close"
msgstr ""

#. Sentence to go back home.
msgid "Navigation.clickHereToGoBackHome"
msgstr ""

#. The famous error 404.
msgid "Navigation.error404"
msgstr ""

#. The requested page was not found.
msgid "Navigation.notFound"
msgstr ""

#. Increase zoom level.
msgid "Actions.zoomIn"
msgstr ""

#. Decrease zoom level.
msgid "Actions.zoomOut"
msgstr ""

#. Move to the next slide.
msgid "Actions.goToNextSlide"
msgstr ""

#. Move to the previous slide.
msgid "Actions.goToPreviousSlide"
msgstr ""

#. Edit the prompt text.
msgid "Actions.editPrompt"
msgstr ""

#. Delete a slide.
msgid "Actions.deleteSlide"
msgstr ""

#. The question to ask to confirm a deletion of a slide.
msgid "Actions.Confirm.deleteSlide"
msgstr ""

#. A webcam.
msgid "Device.webcam"
msgstr ""

#. The resolution of a webcam.
msgid "Device.resolution"
msgstr ""

#. When a device is disabled.
msgid "Device.disabled"
msgstr ""

#. A microphone.
msgid "Device.microphone"
msgstr ""

#. The January month.
msgid "Date.Month.january"
msgstr ""

#. The February month.
msgid "Date.Month.february"
msgstr ""

#. The March month.
msgid "Date.Month.march"
msgstr ""

#. The April month.
msgid "Date.Month.april"
msgstr ""

#. The May month.
msgid "Date.Month.may"
msgstr ""

#. The June month.
msgid "Date.Month.june"
msgstr ""

#. The July month.
msgid "Date.Month.july"
msgstr ""

#. The August month.
msgid "Date.Month.august"
msgstr ""

#. The September month.
msgid "Date.Month.september"
msgstr ""

#. The October month.
msgid "Date.Month.october"
msgstr ""

#. The November month.
msgid "Date.Month.november"
msgstr ""

#. The December month.
msgid "Date.Month.december"
msgstr ""

#. The version of the application.
msgid "Config.version"
msgstr ""

#. The commit of the application.
msgid "Config.commit"
msgstr ""

#. The source code of the application.
msgid "Config.source"
msgstr ""

#. The lang of the application.
msgid "Config.lang"
msgstr ""

#. The license of the code.
msgid "Config.license"
msgstr ""

#. Welcome on Polymny.
msgid "Intro.welcomeOnPolymny"
msgstr ""

#. There are no projects hier.
msgid "Intro.noProjectsYet"
msgstr ""

#. Sentence to explain that the first step is to upload PDF.
msgid "Intro.toStartYouNeedToUploadPdf"
msgstr ""

#. Sentence to give an example of PDF file.
msgid "Intro.exampleOfPdfFile"
msgstr ""

#. Sentence to exaplin that after the slides have been uploaded, you may record.
msgid "Intro.afterSlidesUploadYouCanRecord"
msgstr ""

#. Capsule general options.
msgid "Steps.Options.options"
msgstr ""

#. Sentence to explain that these are default options for the production.
msgid "Steps.Options.optionsExplanation"
msgstr ""

#. Sentence to reset the options to the default values.
msgid "Steps.Production.resetOptions"
msgstr ""

#. General options.
msgid "Steps.Options.generalOptions"
msgstr ""

#. Sound track.
msgid "Steps.Options.soundTrack"
msgstr ""

#. Upload sound track.
msgid "Steps.Options.uploadTrack"
msgstr ""

#. No sound track.
msgid "Steps.Options.noTrack"
msgstr ""

#. Delete track action.
msgid "Actions.Confirm.deleteTrack"
msgstr ""

#. Delete track hint.
msgid "Actions.deleteTrack"
msgstr ""

#. Volume of the sound track.
msgid "Steps.Options.volume"
msgstr ""

<<<<<<< HEAD
#. Play sound track preview.
msgid "Steps.Options.playPreview"
msgstr ""

#. Stop sound track preview.
msgid "Steps.Options.stopPreview"
=======
#. Delete project.
msgid "Actions.deleteProject"
msgstr ""

#. Delete capsule.
msgid "Actions.deleteCapsule"
msgstr ""

#. Rename project.
msgid "Actions.renameProject"
msgstr ""

#. Rename capsule.
msgid "Actions.renameCapsule"
msgstr ""

#. Add capsule.
msgid "Actions.addCapsule"
msgstr ""

#. Export capsule.
msgid "Actions.exportCapsule"
msgstr ""

#. Watch the capsule video.
msgid "Actions.watchCapsule"
msgstr ""

#. Delete a capsule.
msgid "Actions.Confirm.deleteCapsule"
msgstr ""

#. Leave a capsule.
msgid "Actions.Confirm.leaveCapsule"
msgstr ""

#. Leave a capsule.
msgid "Actions.leaveCapsule"
msgstr ""

#. Delete a project.
msgid "Actions.Confirm.deleteProject"
msgstr ""

#. Delete project warning.
msgid "Actions.Confirm.deleteProjectWarning"
msgstr ""

#. Warning.
msgid "Ui.warning"
msgstr ""

#. Rename project warning.
msgid "Actions.Confirm.renameProjectWarning"
>>>>>>> f7d1a86f
msgstr ""<|MERGE_RESOLUTION|>--- conflicted
+++ resolved
@@ -916,14 +916,14 @@
 msgid "Steps.Options.volume"
 msgstr ""
 
-<<<<<<< HEAD
 #. Play sound track preview.
 msgid "Steps.Options.playPreview"
 msgstr ""
 
 #. Stop sound track preview.
 msgid "Steps.Options.stopPreview"
-=======
+msgstr ""
+
 #. Delete project.
 msgid "Actions.deleteProject"
 msgstr ""
@@ -978,5 +978,4 @@
 
 #. Rename project warning.
 msgid "Actions.Confirm.renameProjectWarning"
->>>>>>> f7d1a86f
 msgstr ""