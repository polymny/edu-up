module Preparation.Views exposing (gosGhostView, leftColumnView, slideGhostView, view)

import Api
import Core.Types as Core
import DnDList
import DnDList.Groups
import Element exposing (Element)
import Element.Background as Background
import Element.Border as Border
import Element.Events as Events
import Element.Font as Font
import Element.Input as Input
import File exposing (File)
import Html exposing (Html)
import Html.Attributes
import LoggedIn.Types as LoggedIn
import Preparation.Types as Preparation
import Status
import Ui.Attributes as Attributes
import Ui.Colors as Colors
import Ui.Ui as Ui


view : Core.Global -> Api.Session -> Preparation.Model -> ( Element Core.Msg, Maybe (Element Core.Msg) )
view global session model =
    mainView global session model


<<<<<<< HEAD

mainView : Core.Global -> Api.Session -> Preparation.Model -> Element Core.Msg
mainView global session { details, slides, uploadForms, editPrompt, slideModel, gosModel, t } =
=======
mainView : Core.Global -> Api.Session -> Preparation.Model -> ( Element Core.Msg, Maybe (Element Core.Msg) )
mainView global session { details, slides, uploadForms, editPrompt, slideModel, gosModel, t, broken } =
>>>>>>> 36f87ee0
    let
        calculateOffset : Int -> Int
        calculateOffset index =
            slides |> List.map (\l -> List.length l) |> List.take index |> List.foldl (+) 0

        -- capsuleInfo =
        --     if global.beta then
        --         capsuleInfoView session details uploadForms
        --     else
        --         Element.none
        msg =
            Core.LoggedInMsg <| LoggedIn.EditionClicked details True

        increaseMsg =
            Core.LoggedInMsg <| LoggedIn.PreparationMsg <| Preparation.IncreaseNumberOfSlidesPerRow

        decreaseMsg =
            Core.LoggedInMsg <| LoggedIn.PreparationMsg <| Preparation.DecreaseNumberOfSlidesPerRow

        autoEdition =
            Ui.primaryButton (Just msg) "Edition automatique de la vidéo"
<<<<<<< HEAD
    in
    Element.column []
        [ Element.el
            [ Element.padding 10
            , Element.mapAttribute Core.LoggedInMsg <|
                Element.mapAttribute LoggedIn.PreparationMsg <|
                    Element.mapAttribute Preparation.EditPromptMsg <|
                        Element.inFront (Dialog.view dialogConfig)
            ]
            (Element.row [ Element.scrollbarX ]
                [ capsuleInfo
                , Element.column
                    [ Element.scrollbarX
                    , Element.centerX
                    , Element.alignTop
                    ]
                    [ Element.row (Background.color Colors.white :: Attributes.designAttributes)
                        (List.map
                            (\( i, slide ) -> capsuleGosView global uploadForms.extraResource uploadForms.replaceSlide details gosModel slideModel (calculateOffset i) i slide)
                            (filterConsecutiveGosIds (List.indexedMap Tuple.pair slides))
                        )
                    , Element.el [ Element.padding 20, Element.alignLeft ] autoEdition
                    , Element.column []
                        [ Element.row
                            [ Element.centerX, Element.alignLeft ]
                            [ tabEl Preparation.First t
                            , tabEl Preparation.Second t
                            , tabEl Preparation.Third t
                            ]
                        ]
                    , Element.text "Un texte dans le tab"
=======

        resultView =
            Element.row [ Element.width Element.fill, Element.height Element.fill, Element.scrollbarY ]
                [ leftColumnView details Nothing
                , Element.column [ Element.width (Element.fillPortion 6), Element.height Element.fill ]
                    [ Element.row [ Element.spacing 5, Element.padding 5, Element.alignRight ]
                        [ Ui.primaryButton (Just decreaseMsg) "-"
                        , Element.text (String.fromInt global.numberOfSlidesPerRow)
                        , Ui.primaryButton (Just increaseMsg) "+"
                        ]
                    , Element.el
                        [ Element.padding 10
                        , Element.height Element.fill
                        , Element.scrollbarY
                        ]
                        (Element.row [ Element.width Element.fill ]
                            [ Element.column
                                [ Element.alignTop
                                , Element.width Element.fill
                                ]
                                [ Element.column (Element.width Element.fill :: Attributes.designAttributes)
                                    (List.map
                                        (\( i, slide ) -> capsuleGosView global uploadForms.extraResource global.numberOfSlidesPerRow uploadForms.replaceSlide details gosModel slideModel (calculateOffset i) i slide)
                                        (filterConsecutiveGosIds (List.indexedMap Tuple.pair slides))
                                    )
                                , Element.el [ Element.padding 20, Element.alignLeft ] autoEdition

                                --, Element.column []
                                --    [ Element.row
                                --        [ Element.centerX, Element.alignLeft ]
                                --        [ tabEl Preparation.First t
                                --        , tabEl Preparation.Second t
                                --        , tabEl Preparation.Third t
                                --        ]
                                --    ]
                                --, Element.text "Un texte dans le tab"
                                ]
                            ]
                        )
>>>>>>> 36f87ee0
                    ]
                ]

        centerElement element =
            Element.column
                [ Element.width Element.fill, Element.height Element.fill, Background.color (Element.rgba255 0 0 0 0.8) ]
                [ Element.el [ Element.width Element.fill, Element.height Element.fill ] Element.none
                , Element.el [ Element.width Element.fill, Element.height Element.fill ]
                    (Element.row [ Element.width Element.fill, Element.height Element.fill ]
                        [ Element.el [ Element.width Element.fill, Element.height Element.fill ] Element.none
                        , Element.el [ Element.width Element.fill, Element.height Element.fill ] element
                        , Element.el [ Element.width Element.fill, Element.height Element.fill ] Element.none
                        ]
                    )
                , Element.el [ Element.width Element.fill, Element.height Element.fill ] Element.none
                ]
    in
    case ( broken, editPrompt.visible ) of
        ( Preparation.Broken _, _ ) ->
            let
                reject =
                    Just (Core.LoggedInMsg (LoggedIn.PreparationMsg Preparation.RejectBroken))

                accept =
                    Just (Core.LoggedInMsg (LoggedIn.PreparationMsg Preparation.AcceptBroken))

                element =
                    Element.column [ Element.height Element.fill, Element.width Element.fill ]
                        [ Element.el [ Element.width Element.fill, Background.color Colors.primary ]
                            (Element.el
                                [ Element.centerX, Font.color Colors.white, Element.padding 10 ]
                                (Element.text "ATTENTION")
                            )
                        , Element.el
                            [ Element.width Element.fill, Element.height Element.fill, Background.color Colors.whiteDark ]
                            (Element.column [ Element.width Element.fill, Element.padding 10, Element.height Element.fill, Element.spacing 10, Font.center ]
                                [ Element.el [ Element.height Element.fill ] Element.none
                                , Element.paragraph [] [ Element.text "Ce déplacement va détruire certains de vos enregistrements." ]
                                , Element.paragraph [] [ Element.text "Voulez-vous vraiment continuer ?" ]
                                , Element.el [ Element.height Element.fill ] Element.none
                                , Element.row [ Element.alignRight, Element.spacing 10 ] [ Ui.simpleButton reject "Annuler", Ui.primaryButton accept "Poursuivre" ]
                                ]
                            )
                        ]
            in
            ( resultView, Just (centerElement element) )

        ( _, True ) ->
            let
                cancel =
                    Just (Core.LoggedInMsg (LoggedIn.PreparationMsg (Preparation.EditPromptMsg Preparation.EditPromptCloseDialog)))

                validate =
                    Just (Core.LoggedInMsg (LoggedIn.PreparationMsg (Preparation.EditPromptMsg Preparation.EditPromptSubmitted)))

                promptModal =
                    bodyPromptModal editPrompt
                        |> Element.map Preparation.EditPromptMsg
                        |> Element.map LoggedIn.PreparationMsg
                        |> Element.map Core.LoggedInMsg

                element =
                    Element.column [ Element.height Element.fill, Element.width Element.fill ]
                        [ Element.el [ Element.width Element.fill, Background.color Colors.primary ]
                            (Element.el
                                [ Element.centerX, Font.color Colors.white, Element.padding 10 ]
                                (Element.text "Prompteur")
                            )
                        , Element.el
                            [ Element.width Element.fill, Element.height Element.fill, Background.color Colors.whiteDark ]
                            (Element.column [ Element.width Element.fill, Element.padding 10, Element.height Element.fill, Element.spacing 10, Font.center ]
                                [ promptModal
                                , Element.el [ Element.height Element.fill ] Element.none
                                , Element.row [ Element.alignRight, Element.spacing 10 ]
                                    [ Ui.simpleButton cancel "Annuler", Ui.primaryButton validate "Valider" ]
                                ]
                            )
                        ]
            in
            ( resultView, Just (centerElement element) )

        _ ->
            ( resultView, Nothing )


filterConsecutiveGosIds : List ( Int, List Preparation.MaybeSlide ) -> List ( Int, List Preparation.MaybeSlide )
filterConsecutiveGosIds slides =
    List.reverse (filterConsecutiveGosIdsAux False [] slides)


filterConsecutiveGosIdsAux : Bool -> List ( Int, List Preparation.MaybeSlide ) -> List ( Int, List Preparation.MaybeSlide ) -> List ( Int, List Preparation.MaybeSlide )
filterConsecutiveGosIdsAux currentIsGosId current slides =
    case slides of
        [] ->
            current

        ( index, [ Preparation.GosId id ] ) :: t ->
            if currentIsGosId then
                filterConsecutiveGosIdsAux True current t

            else
                filterConsecutiveGosIdsAux True (( index, [ Preparation.GosId id ] ) :: current) t

        ( index, list ) :: t ->
            filterConsecutiveGosIdsAux False (( index, list ) :: current) t


capsuleInfoView : Api.Session -> Api.CapsuleDetails -> Preparation.Forms -> Element Core.Msg
capsuleInfoView session capsuleDetails forms =
    let
        backgroundImgView =
            case capsuleDetails.background of
                Just m ->
                    viewSlideImage m.asset_path

                Nothing ->
                    Element.none

        logoImgView =
            case capsuleDetails.logo of
                Just m ->
                    viewSlideImage m.asset_path

                Nothing ->
                    Element.none
    in
    Element.column Attributes.capsuleInfoViewAttributes
        [ Element.column []
            [ Element.el [ Font.size 20 ] (Element.text "Infos sur la capsule")
            , Element.el [ Font.size 14 ] (Element.text ("Loaded capsule is  " ++ capsuleDetails.capsule.name))
            , Element.el [ Font.size 14 ] (Element.text ("Title :   " ++ capsuleDetails.capsule.title))
            , Element.el [ Font.size 14 ] (Element.text ("Desritpion:  " ++ capsuleDetails.capsule.description))
            ]
        , Element.column Attributes.uploadViewAttributes
            [ uploadView forms.slideShow Preparation.SlideShow ]
        , Element.column Attributes.uploadViewAttributes
            [ uploadView forms.background Preparation.Background
            , Element.el [ Element.centerX ] backgroundImgView
            ]
        , Element.column Attributes.uploadViewAttributes
            [ uploadView forms.logo Preparation.Logo
            , Element.el [ Element.centerX ] logoImgView
            ]
        ]



-- DRAG N DROP VIEWS


type DragOptions
    = Drag
    | Drop
    | Ghost
    | EventLess
    | Locked



-- GOS VIEWS


<<<<<<< HEAD
capsuleGosView : Core.Global -> Preparation.UploadExtraResourceForm -> Preparation.ReplaceSlideForm -> Api.CapsuleDetails -> DnDList.Model -> DnDList.Groups.Model -> Int -> Int -> List Preparation.MaybeSlide -> Element Core.Msg
capsuleGosView global uploadForm replaceSlideForm capsule gosModel slideModel offset gosIndex gos =
    case ( global.beta, Preparation.gosSystem.info gosModel ) of
        ( False, _ ) ->
            genericGosView global uploadForm replaceSlideForm capsule Locked gosModel slideModel offset gosIndex gos

        ( _, Just { dragIndex } ) ->
            if dragIndex /= gosIndex then
                genericGosView global uploadForm replaceSlideForm capsule Drop gosModel slideModel offset gosIndex gos

            else
                genericGosView global uploadForm replaceSlideForm capsule EventLess gosModel slideModel offset gosIndex gos

        _ ->
            genericGosView global uploadForm replaceSlideForm capsule Drag gosModel slideModel offset gosIndex gos


gosGhostView : Core.Global -> Preparation.UploadExtraResourceForm -> Preparation.ReplaceSlideForm -> Api.CapsuleDetails -> DnDList.Model -> DnDList.Groups.Model -> List Preparation.MaybeSlide -> Element Core.Msg
gosGhostView global uploadForm replaceSlideForm capsule gosModel slideModel slides =
    case maybeDragGos gosModel slides of
        Just s ->
            genericGosView global uploadForm replaceSlideForm capsule Ghost gosModel slideModel 0 0 s
=======
capsuleGosView : Core.Global -> Preparation.UploadExtraResourceForm -> Int -> Preparation.ReplaceSlideForm -> Api.CapsuleDetails -> DnDList.Model -> DnDList.Groups.Model -> Int -> Int -> List Preparation.MaybeSlide -> Element Core.Msg
capsuleGosView global uploadForm numberOfSlidesPerRow replaceSlideForm capsule gosModel slideModel offset gosIndex gos =
    case ( global.beta, Preparation.gosSystem.info gosModel ) of
        ( False, _ ) ->
            genericGosView global uploadForm numberOfSlidesPerRow replaceSlideForm capsule Locked gosModel slideModel offset gosIndex gos

        ( _, Just { dragIndex } ) ->
            if dragIndex /= gosIndex then
                genericGosView global uploadForm numberOfSlidesPerRow replaceSlideForm capsule Drop gosModel slideModel offset gosIndex gos

            else
                genericGosView global uploadForm numberOfSlidesPerRow replaceSlideForm capsule EventLess gosModel slideModel offset gosIndex gos

        _ ->
            genericGosView global uploadForm numberOfSlidesPerRow replaceSlideForm capsule Drag gosModel slideModel offset gosIndex gos


gosGhostView : Core.Global -> Preparation.UploadExtraResourceForm -> Int -> Preparation.ReplaceSlideForm -> Api.CapsuleDetails -> DnDList.Model -> DnDList.Groups.Model -> List Preparation.MaybeSlide -> Element Core.Msg
gosGhostView global uploadForm numberOfSlidesPerRow replaceSlideForm capsule gosModel slideModel slides =
    case maybeDragGos gosModel slides of
        Just s ->
            genericGosView global uploadForm numberOfSlidesPerRow replaceSlideForm capsule Ghost gosModel slideModel 0 0 s
>>>>>>> 36f87ee0

        _ ->
            Element.none


maybeDragGos : DnDList.Model -> List Preparation.MaybeSlide -> Maybe (List Preparation.MaybeSlide)
maybeDragGos gosModel slides =
    let
        s =
            Preparation.regroupSlides slides
    in
    Preparation.gosSystem.info gosModel
        |> Maybe.andThen (\{ dragIndex } -> s |> List.drop dragIndex |> List.head)


<<<<<<< HEAD
genericGosView : Core.Global -> Preparation.UploadExtraResourceForm -> Preparation.ReplaceSlideForm -> Api.CapsuleDetails -> DragOptions -> DnDList.Model -> DnDList.Groups.Model -> Int -> Int -> List Preparation.MaybeSlide -> Element Core.Msg
genericGosView global uploadForm replaceSlideForm capsule options gosModel slideModel offset index gos =
=======
regroupSlidesAux : Int -> List (List ( Int, Maybe Preparation.MaybeSlide )) -> List ( Int, Maybe Preparation.MaybeSlide ) -> List (List ( Int, Maybe Preparation.MaybeSlide ))
regroupSlidesAux number current list =
    case ( list, current ) of
        ( [], _ ) ->
            current

        ( h :: t, [] ) ->
            regroupSlidesAux number [ [ h ] ] t

        ( h :: t, h2 :: t2 ) ->
            if List.length (List.filterMap (\( _, x ) -> Preparation.filterSlide (Maybe.withDefault (Preparation.GosId -1) x)) h2) < number then
                regroupSlidesAux number ((h2 ++ [ h ]) :: t2) t

            else
                regroupSlidesAux number ([ h ] :: h2 :: t2) t


regroupSlides : Int -> List ( Int, Preparation.MaybeSlide ) -> List (List ( Int, Maybe Preparation.MaybeSlide ))
regroupSlides number list =
    case regroupSlidesAux number [] (List.map (\( a, b ) -> ( a, Just b )) list) of
        [] ->
            []

        h :: t ->
            (h ++ List.repeat (number - List.length (List.filterMap (\( _, x ) -> Preparation.filterSlide (Maybe.withDefault (Preparation.GosId -1) x)) h)) ( -1, Nothing )) :: t


genericGosView : Core.Global -> Preparation.UploadExtraResourceForm -> Int -> Preparation.ReplaceSlideForm -> Api.CapsuleDetails -> DragOptions -> DnDList.Model -> DnDList.Groups.Model -> Int -> Int -> List Preparation.MaybeSlide -> Element Core.Msg
genericGosView global uploadForm numberOfSlidesPerRow replaceSlideForm capsule options gosModel slideModel offset index gos =
>>>>>>> 36f87ee0
    let
        gosId : String
        gosId =
            if options == Ghost then
                "gos-ghost"

            else
                "gos-" ++ String.fromInt index

        -- TODO computing the gosid this way is ugly af
        gosIndex : Int
        gosIndex =
            (index - 1) // 2

        dragAttributes : List (Element.Attribute Core.Msg)
        dragAttributes =
            if options == Drag && not (Preparation.isJustGosId gos) then
                convertAttributes (Preparation.gosSystem.dragEvents index gosId)

            else
                []

        dropAttributes : List (Element.Attribute Core.Msg)
        dropAttributes =
            if options == Drop && not (Preparation.isJustGosId gos) then
                convertAttributes (Preparation.gosSystem.dropEvents index gosId)

            else
                []

        ghostAttributes : List (Element.Attribute Core.Msg)
        ghostAttributes =
            if options == Ghost then
                convertAttributes (Preparation.gosSystem.ghostStyles gosModel)

            else
                []

        eventLessAttributes : List (Element.Attribute Core.Msg)
        eventLessAttributes =
            if options == EventLess then
                [ Element.htmlAttribute (Html.Attributes.style "visibility" "hidden") ]

            else
                []

        slideDropAttributes : List (Element.Attribute Core.Msg)
        slideDropAttributes =
            convertAttributes (Preparation.slideSystem.dropEvents offset slideId)

        slideId : String
        slideId =
            if options == Ghost then
                "slide-ghost"

            else
                "slide-" ++ String.fromInt offset

        indexedSlides : List ( Int, Preparation.MaybeSlide )
        indexedSlides =
            List.indexedMap (\i x -> ( i, x )) gos

        regroupedSlides : List (List ( Int, Maybe Preparation.MaybeSlide ))
        regroupedSlides =
            regroupSlides numberOfSlidesPerRow indexedSlides

        mapper : ( Int, Maybe Preparation.MaybeSlide ) -> Element Core.Msg
        mapper ( i, s ) =
            case s of
                Just slide ->
                    designSlideView global uploadForm replaceSlideForm (not (Maybe.withDefault True (Maybe.map .locked structure))) slideModel offset i slide

                Nothing ->
                    Element.el [ Element.width Element.fill ] Element.none

        slides : Element Core.Msg
        slides =
<<<<<<< HEAD
            List.indexedMap (designSlideView global uploadForm replaceSlideForm (not (Maybe.withDefault True (Maybe.map .locked structure))) slideModel offset) gos
=======
            Element.column [ Element.spacing 10, Element.width Element.fill ] (List.reverse (List.map (\x -> Element.row [ Element.width Element.fill, Element.spacing 10 ] (List.map mapper x)) regroupedSlides))
>>>>>>> 36f87ee0

        structure : Maybe Api.Gos
        structure =
            List.head (List.drop gosIndex capsule.structure)

        cameraButton : Element Core.Msg
        cameraButton =
            Ui.cameraButton (Just (Core.LoggedInMsg (LoggedIn.Record capsule gosIndex))) ""

        movieButton : Element Core.Msg
        movieButton =
            Ui.movieButton Nothing ""

        lockButton : Element Core.Msg
        lockButton =
            if global.beta then
                (if Maybe.withDefault False (Maybe.map .locked structure) then
                    Ui.closeLockButton (Just (Preparation.SwitchLock gosIndex)) ""

                 else
                    Ui.openLockButton (Just (Preparation.SwitchLock gosIndex)) ""
                )
                    |> Element.map LoggedIn.PreparationMsg
                    |> Element.map Core.LoggedInMsg

            else
                Element.none

        leftButtons : List (Element Core.Msg)
        leftButtons =
            case Maybe.map .record structure of
                Just (Just record) ->
                    [ Element.newTabLink [] { url = record, label = movieButton }, cameraButton ]

                _ ->
                    [ cameraButton ]
    in
    case gos of
        [ Preparation.GosId _ ] ->
            Element.column
                [ Element.htmlAttribute (Html.Attributes.id gosId)
                , Element.width Element.fill
                ]
                [ Element.el
                    (Element.htmlAttribute (Html.Attributes.id slideId)
                        :: Element.height (Element.px 50)
                        :: Element.width Element.fill
                        :: slideDropAttributes
                    )
                    (Element.el [ Element.centerY, Element.width Element.fill ]
                        (Element.el
                            [ Element.width Element.fill
                            , Border.color Colors.black
                            , Border.widthEach { bottom = 1, left = 0, right = 0, top = 0 }
                            ]
                            Element.none
                        )
                    )
                ]

        _ ->
            Element.row
                (Element.htmlAttribute (Html.Attributes.id gosId)
                    :: Element.width Element.fill
                    :: dropAttributes
                    ++ ghostAttributes
                    ++ Attributes.designGosAttributes
                )
<<<<<<< HEAD
                [ Element.row (Element.width Element.fill :: eventLessAttributes)
                    [ Element.row [ Element.alignLeft, Element.spacing 10 ] leftButtons
                    , Element.el
                        (Attributes.designGosTitleAttributes ++ dragAttributes)
                        (Element.text (String.fromInt (gosIndex + 1)))
                    , Element.row [ Element.alignRight, Element.spacing 10 ]
                        [ lockButton
                        , Ui.trashButton (Just (Preparation.GosDelete gosIndex)) ""
                            |> Element.map LoggedIn.PreparationMsg
                            |> Element.map Core.LoggedInMsg
                        ]
                    ]
                , Element.column (Element.spacing 10 :: Attributes.designAttributes ++ eventLessAttributes) slides
=======
                [ -- Element.column eventLessAttributes
                  --   [ Element.column [ Element.spacing 10 ] leftButtons
                  --   , Element.el
                  --       (Attributes.designGosTitleAttributes ++ dragAttributes)
                  --       (Element.text (String.fromInt (gosIndex + 1)))
                  --   , Element.column
                  --       [ Element.spacing 10 ]
                  --       [ lockButton
                  --       , Ui.trashButton (Just (Preparation.GosDelete gosIndex)) ""
                  --           |> Element.map LoggedIn.PreparationMsg
                  --           |> Element.map Core.LoggedInMsg
                  --       ]
                  --   ],
                  Element.el (Element.spacing 20 :: Element.width Element.fill :: Attributes.designAttributes ++ eventLessAttributes) slides
>>>>>>> 36f87ee0
                ]



-- SLIDES VIEWS


slideGhostView : Core.Global -> Preparation.UploadExtraResourceForm -> Preparation.ReplaceSlideForm -> DnDList.Groups.Model -> List Preparation.MaybeSlide -> Element Core.Msg
slideGhostView global uploadForm replaceSlideForm slideModel slides =
    case maybeDragSlide slideModel slides of
        Preparation.JustSlide s _ ->
            genericDesignSlideView global uploadForm replaceSlideForm Ghost slideModel 0 0 (Preparation.JustSlide s -1)

        _ ->
            Element.none


designSlideView : Core.Global -> Preparation.UploadExtraResourceForm -> Preparation.ReplaceSlideForm -> Bool -> DnDList.Groups.Model -> Int -> Int -> Preparation.MaybeSlide -> Element Core.Msg
designSlideView global uploadForm replaceSlideForm enabled slideModel offset localIndex slide =
    let
        t =
            case ( Preparation.slideSystem.info slideModel, maybeDragSlide slideModel ) of
                ( Just { dragIndex }, _ ) ->
                    if offset + localIndex == dragIndex then
                        EventLess

                    else
                        Drop

                _ ->
                    Drag
    in
    genericDesignSlideView global uploadForm replaceSlideForm t slideModel offset localIndex slide


maybeDragSlide : DnDList.Groups.Model -> List Preparation.MaybeSlide -> Preparation.MaybeSlide
maybeDragSlide slideModel slides =
    let
        x =
            Preparation.slideSystem.info slideModel
                |> Maybe.andThen (\{ dragIndex } -> slides |> List.drop dragIndex |> List.head)
    in
    case x of
        Just (Preparation.JustSlide n id) ->
            Preparation.JustSlide n id

        _ ->
            Preparation.GosId -1


genericDesignSlideView : Core.Global -> Preparation.UploadExtraResourceForm -> Preparation.ReplaceSlideForm -> DragOptions -> DnDList.Groups.Model -> Int -> Int -> Preparation.MaybeSlide -> Element Core.Msg
genericDesignSlideView global extraResourceForm replaceSlideForm options slideModel offset localIndex s =
    let
        globalIndex : Int
        globalIndex =
            offset + localIndex

        slideId : String
        slideId =
            if options == Ghost then
                "slide-ghost"

            else
                "slide-" ++ String.fromInt globalIndex

        dragAttributes : List (Element.Attribute Core.Msg)
        dragAttributes =
            if options == Drag && Preparation.isJustSlide s then
                convertAttributes (Preparation.slideSystem.dragEvents globalIndex slideId)

            else
                []

        dropAttributes : List (Element.Attribute Core.Msg)
        dropAttributes =
            if options == Drop then
                convertAttributes (Preparation.slideSystem.dropEvents globalIndex slideId)

            else
                []

        ghostAttributes : List (Element.Attribute Core.Msg)
        ghostAttributes =
            if options == Ghost then
                convertAttributes (Preparation.slideSystem.ghostStyles slideModel)

            else
                []

        eventLessAttributes : List (Element.Attribute Core.Msg)
        eventLessAttributes =
            if options == EventLess then
                [ Element.htmlAttribute (Html.Attributes.style "visibility" "hidden") ]

            else
                []
    in
    case s of
        Preparation.GosId _ ->
            Element.none

        Preparation.JustSlide slide index ->
            let
                -- TODO computing the gosid this way is ugly af
                gosIndex : Int
                gosIndex =
                    (index - 1) // 2
<<<<<<< HEAD

                secondColumn =
                    genrericDesignSlide2ndColumnView global eventLessAttributes slide extraResourceForm gosIndex replaceSlideForm
=======
>>>>>>> 36f87ee0

                -- secondColumn =
                --     genrericDesignSlide2ndColumnView global eventLessAttributes slide extraResourceForm gosIndex replaceSlideForm
                filename =
                    case extraResourceForm.file of
                        Nothing ->
                            "No file selected"

                        Just realFile ->
                            File.name realFile

                messageExtra =
                    case extraResourceForm.activeSlideId of
                        Just x ->
                            if x == slide.id then
                                case extraResourceForm.status of
                                    Status.Sent ->
                                        Ui.messageWithSpinner
                                            ("Téléchargement et transcodage en cours de  \n " ++ filename)

                                    Status.Error () ->
                                        Ui.errorModal "Echec du transcodage de la video. Merci de nous contacter"

                                    Status.Success () ->
                                        Ui.successModal "Upload et transcodage de la video réussis"

                                    _ ->
                                        Element.none

                            else
                                Element.none

                        Nothing ->
                            Element.none

                messageReplace =
                    case replaceSlideForm.ractiveSlideId of
                        Just x ->
                            if x == slide.id then
                                case replaceSlideForm.status of
                                    Status.Sent ->
                                        Ui.messageWithSpinner
                                            "Remplacement de la planche en cours"

                                    Status.Error () ->
                                        Ui.errorModal "Echec du remplacment de la planche. Merci de nous contacter"

                                    Status.Success () ->
                                        Ui.successModal "Remplacement de la planche réussis"

                                    _ ->
                                        Element.none

                            else
                                Element.none

                        Nothing ->
                            Element.none
<<<<<<< HEAD
=======

                media =
                    case slide.extra of
                        Just asset ->
                            Element.html <|
                                htmlVideo asset.asset_path

                        Nothing ->
                            viewSlideImage slide.asset.asset_path

                extraResourceMsg : Core.Msg
                extraResourceMsg =
                    Core.LoggedInMsg <|
                        LoggedIn.PreparationMsg <|
                            Preparation.UploadExtraResourceMsg <|
                                Preparation.UploadExtraResourceSelectFileRequested slide.id

                promptMsg : Core.Msg
                promptMsg =
                    Core.LoggedInMsg <|
                        LoggedIn.PreparationMsg <|
                            Preparation.EditPromptMsg <|
                                Preparation.EditPromptOpenDialog slide.id slide.prompt

                deleteExtraMsg : Core.Msg
                deleteExtraMsg =
                    Core.LoggedInMsg <|
                        LoggedIn.PreparationMsg <|
                            Preparation.SlideDelete gosIndex slide.id

                inFront =
                    Element.row [ Element.padding 10, Element.spacing 10, Element.alignRight ]
                        [ Ui.imageButton (Just extraResourceMsg) ""
                        , Ui.fontButton (Just promptMsg) ""
                        , Ui.trashButton (Just deleteExtraMsg) ""
                        ]
>>>>>>> 36f87ee0
            in
            Element.el
                (Element.htmlAttribute (Html.Attributes.id slideId)
                    :: Element.inFront inFront
                    :: Element.width Element.fill
                    :: dropAttributes
                    ++ ghostAttributes
                )
                (Element.el (Element.width Element.fill :: dragAttributes) media)


leftColumnView : Api.CapsuleDetails -> Maybe Int -> Element Core.Msg
leftColumnView details currentGos =
    let
        slides =
            Preparation.setupSlides details

        getGos : Int -> Maybe Api.Gos
        getGos gosIndex =
            List.head (List.drop gosIndex details.structure)

        inFront : Int -> Element Core.Msg
        inFront i =
            Element.el [ Element.width Element.fill ]
                (Element.row [ Element.padding 10, Element.spacing 10, Element.alignRight ]
                    [ case Maybe.map .record (getGos i) of
                        Just (Just record) ->
                            Element.newTabLink [] { url = record, label = Ui.movieButton Nothing "" }

                        _ ->
                            Element.none
<<<<<<< HEAD
                    , messageExtra
                    , messageReplace
                    , Element.row
                        [ Element.spacingXY 2 0 ]
                        [ genrericDesignSlide1stColumnView (eventLessAttributes ++ dragAttributes) slide gosIndex
                        , secondColumn
                        ]
=======
                    , Ui.cameraButton
                        (case currentGos of
                            Just gosIndex ->
                                if gosIndex == i then
                                    Nothing

                                else
                                    Just (Core.LoggedInMsg (LoggedIn.Record details i))

                            _ ->
                                Just (Core.LoggedInMsg (LoggedIn.Record details i))
                        )
                        ""
>>>>>>> 36f87ee0
                    ]
                )

        gosView : List Preparation.MaybeSlide -> Element Core.Msg
        gosView gos =
            case gos of
                [] ->
                    Element.none

<<<<<<< HEAD
tabEl : Preparation.Tab -> Preparation.Tab -> Element Core.Msg
tabEl tab selectedTab =
    let
        isSelected =
            tab == selectedTab

        paddingOffset =
            if isSelected then
                0

            else
                2

        borderWidths =
            if isSelected then
                { left = 2, top = 2, right = 2, bottom = 0 }

            else
                { bottom = 2, top = 0, left = 0, right = 0 }

        corners =
            if isSelected then
                { topLeft = 6, topRight = 6, bottomLeft = 0, bottomRight = 0 }

            else
                { topLeft = 0, topRight = 0, bottomLeft = 0, bottomRight = 0 }
    in
    Element.el
        [ Border.widthEach borderWidths
        , Border.roundEach corners
        , Border.color Colors.grey
        , Element.mapAttribute Core.LoggedInMsg <|
            Element.mapAttribute LoggedIn.PreparationMsg <|
                Events.onClick (Preparation.UserSelectedTab tab)
        ]
    <|
        Element.el
            [ Element.centerX
            , Element.centerY
            , Element.paddingEach { left = 30, right = 30, top = 10 + paddingOffset, bottom = 10 - paddingOffset }
            ]
        <|
            Element.text <|
                case tab of
                    Preparation.First ->
                        "First"

                    Preparation.Second ->
                        "Second"

                    Preparation.Third ->
                        "Third"


genrericDesignSlide1stColumnView : List (Element.Attribute Core.Msg) -> Api.Slide -> Int -> Element Core.Msg
genrericDesignSlide1stColumnView eventLessAttributes slide gosIndex =
    let
        media =
            case slide.extra of
                Just asset ->
                    Element.html <|
                        htmlVideo asset.asset_path
=======
                (Preparation.GosId _) :: t ->
                    gosView t
>>>>>>> 36f87ee0

                (Preparation.JustSlide s i) :: _ ->
                    Input.button
                        (Element.inFront (inFront ((i - 1) // 2))
                            :: (case currentGos of
                                    Just gosIndex ->
                                        if gosIndex == ((i - 1) // 2) then
                                            [ Border.width 5, Border.color Colors.primary ]

                                        else
                                            []

                                    _ ->
                                        []
                               )
                        )
                        { onPress = Just (Core.LoggedInMsg (LoggedIn.GosClicked i))
                        , label = viewSlideImage s.asset.asset_path
                        }

        goss =
            List.map gosView slides
    in
    Element.column
        [ Element.width Element.fill
        , Element.height Element.fill
        , Element.scrollbarY
        , Element.padding 15
        , Element.spacing 15
        , Element.alignTop
        , Background.color Colors.grey
        ]
        goss



--Element.el
--    (Element.htmlAttribute (Html.Attributes.id slideId) :: dropAttributes ++ ghostAttributes)
--    (Element.column
--        Attributes.genericDesignSlideViewAttributes
--        [ Element.el
--            (Element.height
--                (Element.shrink
--                    |> Element.maximum 40
--                    |> Element.minimum 20
--                )
--                :: Element.width Element.fill
--                :: eventLessAttributes
--                ++ dragAttributes
--            )
--          <|
--            Element.el
--                [ Font.size 22
--                , Element.centerX
--                , Font.color Colors.artEvening
--                ]
--                Element.none
--        , messageExtra
--        , messageReplace
--        , Element.row
--            [ Element.spacingXY 2 0 ]
--            [ genrericDesignSlide1stColumnView (eventLessAttributes ++ dragAttributes) slide gosIndex
--            , secondColumn
--            ]
--        ]
--    )


tabEl : Preparation.Tab -> Preparation.Tab -> Element Core.Msg
tabEl tab selectedTab =
    let
        isSelected =
            tab == selectedTab

        paddingOffset =
            if isSelected then
                0

            else
                2

        borderWidths =
            if isSelected then
                { left = 2, top = 2, right = 2, bottom = 0 }

            else
                { bottom = 2, top = 0, left = 0, right = 0 }

        corners =
            if isSelected then
                { topLeft = 6, topRight = 6, bottomLeft = 0, bottomRight = 0 }

            else
                { topLeft = 0, topRight = 0, bottomLeft = 0, bottomRight = 0 }
    in
    Element.el
        [ Border.widthEach borderWidths
        , Border.roundEach corners
        , Border.color Colors.grey
        , Element.mapAttribute Core.LoggedInMsg <|
            Element.mapAttribute LoggedIn.PreparationMsg <|
                Events.onClick (Preparation.UserSelectedTab tab)
        ]
    <|
        Element.el
            [ Element.centerX
            , Element.centerY
            , Element.paddingEach { left = 30, right = 30, top = 10 + paddingOffset, bottom = 10 - paddingOffset }
            ]
        <|
            Element.text <|
                case tab of
                    Preparation.First ->
                        "First"

                    Preparation.Second ->
                        "Second"

<<<<<<< HEAD
genrericDesignSlide2ndColumnView : Core.Global -> List (Element.Attribute Core.Msg) -> Api.Slide -> Preparation.UploadExtraResourceForm -> Int -> Preparation.ReplaceSlideForm -> Element Core.Msg
genrericDesignSlide2ndColumnView global eventLessAttributes slide extraResourceForm gosIndex replaceSlideForm =
=======
                    Preparation.Third ->
                        "Third"


genrericDesignSlide1stColumnView : List (Element.Attribute Core.Msg) -> Api.Slide -> Int -> Element Core.Msg
genrericDesignSlide1stColumnView eventLessAttributes slide gosIndex =
>>>>>>> 36f87ee0
    let
        media =
            case slide.extra of
                Just asset ->
                    Element.html <|
                        htmlVideo asset.asset_path

                Nothing ->
                    viewSlideImage slide.asset.asset_path

        promptMsg : Core.Msg
        promptMsg =
            Core.LoggedInMsg <|
                LoggedIn.PreparationMsg <|
                    Preparation.EditPromptMsg <|
                        Preparation.EditPromptOpenDialog slide.id slide.prompt

        deleteExtraMsg : Core.Msg
        deleteExtraMsg =
            Core.LoggedInMsg <|
                LoggedIn.PreparationMsg <|
                    Preparation.UploadExtraResourceMsg <|
                        Preparation.DeleteExtraResource slide.id

<<<<<<< HEAD
        extra =
            case slide.extra of
                Just asset ->
                    Element.column
                        [ Element.centerX, Font.center, Element.spacingXY 4 4 ]
                        [ Element.el [] <|
                            Element.text asset.name
                        , Ui.primaryButton
                            (Just deleteExtraMsg)
                            "Supprimer la \n ressource vidéo "
                        ]

                Nothing ->
                    Element.column [ Font.size 14, Element.spacing 4 ]
                        [ Element.column []
                            [ Element.row []
                                [ Ui.trashButton (Just (Preparation.SlideDelete gosIndex slide.id)) ""
                                    |> Element.map LoggedIn.PreparationMsg
                                    |> Element.map Core.LoggedInMsg
                                , Element.el [ Element.spacingXY 2 4 ] <|
                                    replaceSlideView replaceSlideForm
                                        gosIndex
                                        slide.id
                                ]
                            , Element.el
                                [ Element.spacingXY 2 4 ]
                              <|
                                uploadExtraResourceView extraResourceForm slide.id
                            ]
                        ]

        prompt =
            [ Element.el
                [ Font.size 14
                , Element.centerX
                ]
                (Element.text "Prompteur")
            , Element.el
                [ Border.rounded 5
                , Border.width 2
                , Border.color Colors.grey
                , Background.color Colors.black
                , Element.centerX
                , Element.scrollbarY
                , Element.height (Element.px 150)
                , Element.width (Element.px 150)
                , Element.padding 5
                , Font.size 12
                , Font.color Colors.white
                ]
                (Element.text slide.prompt)
            , Element.row []
                [ Ui.editButton (Just promptMsg) "Modifier"
                , Ui.clearButton Nothing "Effacer"
                ]
            ]

        rows =
            if global.beta then
                extra :: prompt

            else
                [ extra ]
    in
    Element.column
        (Element.alignTop
            :: Element.centerX
            :: Element.spacing 4
            :: Element.padding 4
            :: Element.width
                (Element.shrink
                    |> Element.maximum 300
                    |> Element.minimum 210
=======
        inFront =
            Element.el [ Element.width Element.fill ]
                (Element.row [ Element.padding 10, Element.spacing 10, Element.alignRight ]
                    [ Ui.fontButton (Just promptMsg) ""
                    , Ui.trashButton (Just deleteExtraMsg) ""
                    ]
>>>>>>> 36f87ee0
                )
    in
    Element.el
        (Element.inFront inFront
            :: Element.width Element.fill
            :: eventLessAttributes
        )
        media


htmlVideo : String -> Html msg
htmlVideo url =
    Html.video
        [ Html.Attributes.controls True
        , Html.Attributes.class "wf"
        ]
        [ Html.source
            [ Html.Attributes.src url ]
            []
        ]



-- genrericDesignSlide2ndColumnView : Core.Global -> List (Element.Attribute Core.Msg) -> Api.Slide -> Preparation.UploadExtraResourceForm -> Int -> Preparation.ReplaceSlideForm -> Element Core.Msg
-- genrericDesignSlide2ndColumnView global eventLessAttributes slide extraResourceForm gosIndex replaceSlideForm =
--     let
--         promptMsg : Core.Msg
--         promptMsg =
--             Core.LoggedInMsg <|
--                 LoggedIn.PreparationMsg <|
--                     Preparation.EditPromptMsg <|
--                         Preparation.EditPromptOpenDialog slide.id slide.prompt
--
--         deleteExtraMsg : Core.Msg
--         deleteExtraMsg =
--             Core.LoggedInMsg <|
--                 LoggedIn.PreparationMsg <|
--                     Preparation.UploadExtraResourceMsg <|
--                         Preparation.DeleteExtraResource slide.id
--
--         extra =
--             case slide.extra of
--                 Just asset ->
--                     Element.column
--                         [ Element.centerX, Font.center, Element.spacingXY 4 4 ]
--                         [ Element.el [] <|
--                             Element.text asset.name
--                         , Ui.primaryButton
--                             (Just deleteExtraMsg)
--                             "Supprimer la \n ressource vidéo "
--                         ]
--
--                 Nothing ->
--                     Element.column [ Font.size 14, Element.spacing 4 ]
--                         [ Element.column []
--                             [ Element.row []
--                                 [ Ui.trashButton (Just (Preparation.SlideDelete gosIndex slide.id)) ""
--                                     |> Element.map LoggedIn.PreparationMsg
--                                     |> Element.map Core.LoggedInMsg
--                                 , Element.el [ Element.spacingXY 2 4 ] <|
--                                     replaceSlideView replaceSlideForm
--                                         gosIndex
--                                         slide.id
--                                 ]
--                             , Element.el
--                                 [ Element.spacingXY 2 4 ]
--                               <|
--                                 uploadExtraResourceView extraResourceForm slide.id
--                             ]
--                         ]
--
--         prompt =
--             [ Element.el
--                 [ Font.size 14
--                 , Element.centerX
--                 ]
--                 (Element.text "Prompteur")
--             , Element.el
--                 [ Border.rounded 5
--                 , Border.width 2
--                 , Border.color Colors.grey
--                 , Background.color Colors.black
--                 , Element.centerX
--                 , Element.scrollbarY
--                 , Element.height (Element.px 150)
--                 , Element.width (Element.px 150)
--                 , Element.padding 5
--                 , Font.size 12
--                 , Font.color Colors.white
--                 ]
--                 (Element.text slide.prompt)
--             , Element.row []
--                 [ Ui.editButton (Just promptMsg) "Modifier"
--                 , Ui.clearButton Nothing "Effacer"
--                 ]
--             ]
--
--         rows =
--             if global.beta then
--                 extra :: prompt
--
--             else
--                 [ extra ]
--     in
--     Element.column
--         (Element.alignTop
--             :: Element.centerX
--             :: Element.spacing 4
--             :: Element.padding 4
--             :: Element.width
--                 (Element.shrink
--                     |> Element.maximum 300
--                     |> Element.minimum 210
--                 )
--             :: eventLessAttributes
--         )
--         rows


viewSlideImage : String -> Element Core.Msg
viewSlideImage url =
    Element.image
        [ Element.width Element.fill ]
        { src = url, description = "One desc" }



-- configPromptModal : Preparation.EditPrompt -> Dialog.Config Preparation.EditPromptMsg
-- configPromptModal editPromptContent =
--     { closeMessage = Just Preparation.EditPromptCloseDialog
--     , maskAttributes = []
--     , containerAttributes =
--         [ Background.color Colors.white
--         , Border.rounded 5
--         , Element.centerX
--         , Element.padding 10
--         , Element.spacing 20
--         , Element.width (Element.px 600)
--         ]
--     , headerAttributes = [ Font.size 24, Element.padding 5 ]
--     , bodyAttributes = [ Background.color Colors.grey, Element.padding 20, Element.width Element.fill ]
--     , footerAttributes = []
--     , header = Just (Element.text "PROMPTER")
--     , body = Just (bodyPromptModal editPromptContent)
--     , footer = Nothing
--     }


bodyPromptModal : Preparation.EditPrompt -> Element Preparation.EditPromptMsg
bodyPromptModal { prompt } =
    let
        fields =
            [ Input.multiline [ Element.height (Element.px 400) ]
                { label = Input.labelAbove [] Element.none
                , onChange = Preparation.EditPromptTextChanged
                , placeholder = Nothing
                , text = prompt
                , spellcheck = True
                }
            ]
    in
    Element.column
        [ Element.centerX
        , Element.padding 10
        , Element.spacing 10
        , Element.width Element.fill
        ]
        fields


uploadView : Preparation.UploadForm -> Preparation.UploadModel -> Element Core.Msg
uploadView form model =
    let
        text =
            case model of
                Preparation.SlideShow ->
                    "Choisir une présentation au format PDF"

                Preparation.Background ->
                    "Choisir un fond "

                Preparation.Logo ->
                    "Choisir un logo"
    in
    Element.column
        [ Element.padding 10
        , Element.spacing 10
        ]
        [ Element.text text
        , uploadFormView form model
        ]


uploadFormView : Preparation.UploadForm -> Preparation.UploadModel -> Element Core.Msg
uploadFormView form model =
    Element.row
        [ Element.spacing 20
        , Element.centerX
        ]
        [ selectFileButton model
        , fileNameElement form.file
        , uploadButton model
        ]



-- uploadExtraResourceView : Preparation.UploadExtraResourceForm -> Int -> Element Core.Msg
-- uploadExtraResourceView form slideId =
--     let
--         text =
--             "Ressource additionelle:"
--
--         buttonSelect =
--             Element.map Core.LoggedInMsg <|
--                 Element.map LoggedIn.PreparationMsg <|
--                     Element.map Preparation.UploadExtraResourceMsg <|
--                         Ui.simpleButton (Just <| Preparation.UploadExtraResourceSelectFileRequested slideId) "Choisir :"
--
--         buttonSubmit =
--             Element.map Core.LoggedInMsg <|
--                 Element.map LoggedIn.PreparationMsg <|
--                     Element.map Preparation.UploadExtraResourceMsg <|
--                         Ui.primaryButton (Just <| Preparation.UploadExtraResourceFormSubmitted slideId) "Envoyer la ressource"
--
--         filename =
--             case form.activeSlideId of
--                 Just x ->
--                     if x == slideId then
--                         fileNameElement form.file
--
--                     else
--                         Element.text "Pas de fichier choisis"
--
--                 Nothing ->
--                     fileNameElement form.file
--     in
--     Element.column
--         [ Element.padding 5
--         , Element.spacing 5
--         ]
--         [ Element.text text
--         , Element.column
--             [ Element.spacing 5
--             , Element.centerX
--             ]
--             [ buttonSelect
--             , filename
--             , buttonSubmit
--             ]
--         ]


replaceSlideView : Preparation.ReplaceSlideForm -> Int -> Int -> Element Core.Msg
replaceSlideView form gosIndex slideId =
    let
        text =
            "Modifier slide"

        buttonSelect =
            Element.map Core.LoggedInMsg <|
                Element.map LoggedIn.PreparationMsg <|
                    Element.map Preparation.ReplaceSlideMsg <|
                        Ui.simpleButton (Just Preparation.ReplaceSlideSelectFileRequested) "Choisir :"

        buttonSubmit =
            Element.map Core.LoggedInMsg <|
                Element.map LoggedIn.PreparationMsg <|
                    Element.map Preparation.ReplaceSlideMsg <|
                        Ui.primaryButton (Just Preparation.ReplaceSlideFormSubmitted) "Envoyer la ressource"

        buttonShow =
            Element.map Core.LoggedInMsg <|
                Element.map LoggedIn.PreparationMsg <|
                    Element.map Preparation.ReplaceSlideMsg <|
                        Ui.primaryButton (Just <| Preparation.ReplaceSlideShowForm gosIndex slideId) "Modifier la planche"

        filename =
            case form.ractiveSlideId of
                Just x ->
                    if x == slideId then
                        fileNameElement form.file

                    else
                        Element.text "Pas de fichier choisis"

                Nothing ->
                    fileNameElement form.file
    in
    if form.hide then
        buttonShow

    else
        case form.ractiveSlideId of
            Just x ->
                if x == slideId then
                    Element.column
                        [ Element.padding 5
                        , Element.spacing 5
                        ]
                        [ Element.text text
                        , Element.column
                            [ Element.spacing 5
                            , Element.centerX
                            ]
                            [ buttonSelect
                            , filename
                            , buttonSubmit
                            ]
                        ]

                else
                    buttonShow

            Nothing ->
                buttonShow


replaceSlideView : Preparation.ReplaceSlideForm -> Int -> Int -> Element Core.Msg
replaceSlideView form gosIndex slideId =
    let
        text =
            "Modifier slide"

        buttonSelect =
            Element.map Core.LoggedInMsg <|
                Element.map LoggedIn.PreparationMsg <|
                    Element.map Preparation.ReplaceSlideMsg <|
                        Ui.simpleButton (Just Preparation.ReplaceSlideSelectFileRequested) "Choisir :"

        buttonSubmit =
            Element.map Core.LoggedInMsg <|
                Element.map LoggedIn.PreparationMsg <|
                    Element.map Preparation.ReplaceSlideMsg <|
                        Ui.primaryButton (Just Preparation.ReplaceSlideFormSubmitted) "Envoyer la ressource"

        buttonShow =
            Element.map Core.LoggedInMsg <|
                Element.map LoggedIn.PreparationMsg <|
                    Element.map Preparation.ReplaceSlideMsg <|
                        Ui.primaryButton (Just <| Preparation.ReplaceSlideShowForm gosIndex slideId) "Modifier la planche"

        filename =
            case form.ractiveSlideId of
                Just x ->
                    if x == slideId then
                        fileNameElement form.file

                    else
                        Element.text "Pas de fichier choisis"

                Nothing ->
                    fileNameElement form.file
    in
    if form.hide then
        buttonShow

    else
        case form.ractiveSlideId of
            Just x ->
                if x == slideId then
                    Element.column
                        [ Element.padding 5
                        , Element.spacing 5
                        ]
                        [ Element.text text
                        , Element.column
                            [ Element.spacing 5
                            , Element.centerX
                            ]
                            [ buttonSelect
                            , filename
                            , buttonSubmit
                            ]
                        ]

                else
                    buttonShow

            Nothing ->
                buttonShow


fileNameElement : Maybe File -> Element Core.Msg
fileNameElement file =
    Element.text <|
        case file of
            Nothing ->
                ""

            Just realFile ->
                File.name realFile


selectFileButton : Preparation.UploadModel -> Element Core.Msg
selectFileButton model =
    let
        msg =
            case model of
                Preparation.SlideShow ->
                    Element.map Preparation.UploadSlideShowMsg <|
                        Ui.simpleButton (Just Preparation.UploadSlideShowSelectFileRequested) "Select slide show"

                Preparation.Background ->
                    Element.map Preparation.UploadBackgroundMsg <|
                        Ui.simpleButton (Just Preparation.UploadBackgroundSelectFileRequested) "Select backgound"

                Preparation.Logo ->
                    Element.map Preparation.UploadLogoMsg <|
                        Ui.simpleButton (Just Preparation.UploadLogoSelectFileRequested) "Select logo"
    in
    Element.map Core.LoggedInMsg <|
        Element.map LoggedIn.PreparationMsg msg


uploadButton : Preparation.UploadModel -> Element Core.Msg
uploadButton model =
    let
        msg =
            case model of
                Preparation.SlideShow ->
                    Element.map Preparation.UploadSlideShowMsg <|
                        Ui.primaryButton (Just Preparation.UploadSlideShowFormSubmitted) "Upload slide show"

                Preparation.Background ->
                    Element.map Preparation.UploadBackgroundMsg <|
                        Ui.primaryButton (Just Preparation.UploadBackgroundFormSubmitted) "Upload backgound"

                Preparation.Logo ->
                    Element.map Preparation.UploadLogoMsg <|
                        Ui.primaryButton (Just Preparation.UploadLogoFormSubmitted) "Upload logo"
    in
    Element.map Core.LoggedInMsg <|
        Element.map LoggedIn.PreparationMsg msg


convertAttributes : List (Html.Attribute Preparation.DnDMsg) -> List (Element.Attribute Core.Msg)
convertAttributes attributes =
    List.map
        (\x -> Element.mapAttribute (\y -> Core.LoggedInMsg (LoggedIn.PreparationMsg (Preparation.DnD y))) x)
        (List.map Element.htmlAttribute attributes)<|MERGE_RESOLUTION|>--- conflicted
+++ resolved
@@ -26,14 +26,8 @@
     mainView global session model
 
 
-<<<<<<< HEAD
-
-mainView : Core.Global -> Api.Session -> Preparation.Model -> Element Core.Msg
-mainView global session { details, slides, uploadForms, editPrompt, slideModel, gosModel, t } =
-=======
 mainView : Core.Global -> Api.Session -> Preparation.Model -> ( Element Core.Msg, Maybe (Element Core.Msg) )
 mainView global session { details, slides, uploadForms, editPrompt, slideModel, gosModel, t, broken } =
->>>>>>> 36f87ee0
     let
         calculateOffset : Int -> Int
         calculateOffset index =
@@ -55,39 +49,6 @@
 
         autoEdition =
             Ui.primaryButton (Just msg) "Edition automatique de la vidéo"
-<<<<<<< HEAD
-    in
-    Element.column []
-        [ Element.el
-            [ Element.padding 10
-            , Element.mapAttribute Core.LoggedInMsg <|
-                Element.mapAttribute LoggedIn.PreparationMsg <|
-                    Element.mapAttribute Preparation.EditPromptMsg <|
-                        Element.inFront (Dialog.view dialogConfig)
-            ]
-            (Element.row [ Element.scrollbarX ]
-                [ capsuleInfo
-                , Element.column
-                    [ Element.scrollbarX
-                    , Element.centerX
-                    , Element.alignTop
-                    ]
-                    [ Element.row (Background.color Colors.white :: Attributes.designAttributes)
-                        (List.map
-                            (\( i, slide ) -> capsuleGosView global uploadForms.extraResource uploadForms.replaceSlide details gosModel slideModel (calculateOffset i) i slide)
-                            (filterConsecutiveGosIds (List.indexedMap Tuple.pair slides))
-                        )
-                    , Element.el [ Element.padding 20, Element.alignLeft ] autoEdition
-                    , Element.column []
-                        [ Element.row
-                            [ Element.centerX, Element.alignLeft ]
-                            [ tabEl Preparation.First t
-                            , tabEl Preparation.Second t
-                            , tabEl Preparation.Third t
-                            ]
-                        ]
-                    , Element.text "Un texte dans le tab"
-=======
 
         resultView =
             Element.row [ Element.width Element.fill, Element.height Element.fill, Element.scrollbarY ]
@@ -127,7 +88,6 @@
                                 ]
                             ]
                         )
->>>>>>> 36f87ee0
                     ]
                 ]
 
@@ -290,30 +250,6 @@
 -- GOS VIEWS
 
 
-<<<<<<< HEAD
-capsuleGosView : Core.Global -> Preparation.UploadExtraResourceForm -> Preparation.ReplaceSlideForm -> Api.CapsuleDetails -> DnDList.Model -> DnDList.Groups.Model -> Int -> Int -> List Preparation.MaybeSlide -> Element Core.Msg
-capsuleGosView global uploadForm replaceSlideForm capsule gosModel slideModel offset gosIndex gos =
-    case ( global.beta, Preparation.gosSystem.info gosModel ) of
-        ( False, _ ) ->
-            genericGosView global uploadForm replaceSlideForm capsule Locked gosModel slideModel offset gosIndex gos
-
-        ( _, Just { dragIndex } ) ->
-            if dragIndex /= gosIndex then
-                genericGosView global uploadForm replaceSlideForm capsule Drop gosModel slideModel offset gosIndex gos
-
-            else
-                genericGosView global uploadForm replaceSlideForm capsule EventLess gosModel slideModel offset gosIndex gos
-
-        _ ->
-            genericGosView global uploadForm replaceSlideForm capsule Drag gosModel slideModel offset gosIndex gos
-
-
-gosGhostView : Core.Global -> Preparation.UploadExtraResourceForm -> Preparation.ReplaceSlideForm -> Api.CapsuleDetails -> DnDList.Model -> DnDList.Groups.Model -> List Preparation.MaybeSlide -> Element Core.Msg
-gosGhostView global uploadForm replaceSlideForm capsule gosModel slideModel slides =
-    case maybeDragGos gosModel slides of
-        Just s ->
-            genericGosView global uploadForm replaceSlideForm capsule Ghost gosModel slideModel 0 0 s
-=======
 capsuleGosView : Core.Global -> Preparation.UploadExtraResourceForm -> Int -> Preparation.ReplaceSlideForm -> Api.CapsuleDetails -> DnDList.Model -> DnDList.Groups.Model -> Int -> Int -> List Preparation.MaybeSlide -> Element Core.Msg
 capsuleGosView global uploadForm numberOfSlidesPerRow replaceSlideForm capsule gosModel slideModel offset gosIndex gos =
     case ( global.beta, Preparation.gosSystem.info gosModel ) of
@@ -336,7 +272,6 @@
     case maybeDragGos gosModel slides of
         Just s ->
             genericGosView global uploadForm numberOfSlidesPerRow replaceSlideForm capsule Ghost gosModel slideModel 0 0 s
->>>>>>> 36f87ee0
 
         _ ->
             Element.none
@@ -352,10 +287,6 @@
         |> Maybe.andThen (\{ dragIndex } -> s |> List.drop dragIndex |> List.head)
 
 
-<<<<<<< HEAD
-genericGosView : Core.Global -> Preparation.UploadExtraResourceForm -> Preparation.ReplaceSlideForm -> Api.CapsuleDetails -> DragOptions -> DnDList.Model -> DnDList.Groups.Model -> Int -> Int -> List Preparation.MaybeSlide -> Element Core.Msg
-genericGosView global uploadForm replaceSlideForm capsule options gosModel slideModel offset index gos =
-=======
 regroupSlidesAux : Int -> List (List ( Int, Maybe Preparation.MaybeSlide )) -> List ( Int, Maybe Preparation.MaybeSlide ) -> List (List ( Int, Maybe Preparation.MaybeSlide ))
 regroupSlidesAux number current list =
     case ( list, current ) of
@@ -385,7 +316,6 @@
 
 genericGosView : Core.Global -> Preparation.UploadExtraResourceForm -> Int -> Preparation.ReplaceSlideForm -> Api.CapsuleDetails -> DragOptions -> DnDList.Model -> DnDList.Groups.Model -> Int -> Int -> List Preparation.MaybeSlide -> Element Core.Msg
 genericGosView global uploadForm numberOfSlidesPerRow replaceSlideForm capsule options gosModel slideModel offset index gos =
->>>>>>> 36f87ee0
     let
         gosId : String
         gosId =
@@ -463,11 +393,7 @@
 
         slides : Element Core.Msg
         slides =
-<<<<<<< HEAD
-            List.indexedMap (designSlideView global uploadForm replaceSlideForm (not (Maybe.withDefault True (Maybe.map .locked structure))) slideModel offset) gos
-=======
             Element.column [ Element.spacing 10, Element.width Element.fill ] (List.reverse (List.map (\x -> Element.row [ Element.width Element.fill, Element.spacing 10 ] (List.map mapper x)) regroupedSlides))
->>>>>>> 36f87ee0
 
         structure : Maybe Api.Gos
         structure =
@@ -536,21 +462,6 @@
                     ++ ghostAttributes
                     ++ Attributes.designGosAttributes
                 )
-<<<<<<< HEAD
-                [ Element.row (Element.width Element.fill :: eventLessAttributes)
-                    [ Element.row [ Element.alignLeft, Element.spacing 10 ] leftButtons
-                    , Element.el
-                        (Attributes.designGosTitleAttributes ++ dragAttributes)
-                        (Element.text (String.fromInt (gosIndex + 1)))
-                    , Element.row [ Element.alignRight, Element.spacing 10 ]
-                        [ lockButton
-                        , Ui.trashButton (Just (Preparation.GosDelete gosIndex)) ""
-                            |> Element.map LoggedIn.PreparationMsg
-                            |> Element.map Core.LoggedInMsg
-                        ]
-                    ]
-                , Element.column (Element.spacing 10 :: Attributes.designAttributes ++ eventLessAttributes) slides
-=======
                 [ -- Element.column eventLessAttributes
                   --   [ Element.column [ Element.spacing 10 ] leftButtons
                   --   , Element.el
@@ -565,7 +476,6 @@
                   --       ]
                   --   ],
                   Element.el (Element.spacing 20 :: Element.width Element.fill :: Attributes.designAttributes ++ eventLessAttributes) slides
->>>>>>> 36f87ee0
                 ]
 
 
@@ -673,12 +583,6 @@
                 gosIndex : Int
                 gosIndex =
                     (index - 1) // 2
-<<<<<<< HEAD
-
-                secondColumn =
-                    genrericDesignSlide2ndColumnView global eventLessAttributes slide extraResourceForm gosIndex replaceSlideForm
-=======
->>>>>>> 36f87ee0
 
                 -- secondColumn =
                 --     genrericDesignSlide2ndColumnView global eventLessAttributes slide extraResourceForm gosIndex replaceSlideForm
@@ -737,8 +641,6 @@
 
                         Nothing ->
                             Element.none
-<<<<<<< HEAD
-=======
 
                 media =
                     case slide.extra of
@@ -775,7 +677,6 @@
                         , Ui.fontButton (Just promptMsg) ""
                         , Ui.trashButton (Just deleteExtraMsg) ""
                         ]
->>>>>>> 36f87ee0
             in
             Element.el
                 (Element.htmlAttribute (Html.Attributes.id slideId)
@@ -807,15 +708,6 @@
 
                         _ ->
                             Element.none
-<<<<<<< HEAD
-                    , messageExtra
-                    , messageReplace
-                    , Element.row
-                        [ Element.spacingXY 2 0 ]
-                        [ genrericDesignSlide1stColumnView (eventLessAttributes ++ dragAttributes) slide gosIndex
-                        , secondColumn
-                        ]
-=======
                     , Ui.cameraButton
                         (case currentGos of
                             Just gosIndex ->
@@ -829,7 +721,6 @@
                                 Just (Core.LoggedInMsg (LoggedIn.Record details i))
                         )
                         ""
->>>>>>> 36f87ee0
                     ]
                 )
 
@@ -839,73 +730,8 @@
                 [] ->
                     Element.none
 
-<<<<<<< HEAD
-tabEl : Preparation.Tab -> Preparation.Tab -> Element Core.Msg
-tabEl tab selectedTab =
-    let
-        isSelected =
-            tab == selectedTab
-
-        paddingOffset =
-            if isSelected then
-                0
-
-            else
-                2
-
-        borderWidths =
-            if isSelected then
-                { left = 2, top = 2, right = 2, bottom = 0 }
-
-            else
-                { bottom = 2, top = 0, left = 0, right = 0 }
-
-        corners =
-            if isSelected then
-                { topLeft = 6, topRight = 6, bottomLeft = 0, bottomRight = 0 }
-
-            else
-                { topLeft = 0, topRight = 0, bottomLeft = 0, bottomRight = 0 }
-    in
-    Element.el
-        [ Border.widthEach borderWidths
-        , Border.roundEach corners
-        , Border.color Colors.grey
-        , Element.mapAttribute Core.LoggedInMsg <|
-            Element.mapAttribute LoggedIn.PreparationMsg <|
-                Events.onClick (Preparation.UserSelectedTab tab)
-        ]
-    <|
-        Element.el
-            [ Element.centerX
-            , Element.centerY
-            , Element.paddingEach { left = 30, right = 30, top = 10 + paddingOffset, bottom = 10 - paddingOffset }
-            ]
-        <|
-            Element.text <|
-                case tab of
-                    Preparation.First ->
-                        "First"
-
-                    Preparation.Second ->
-                        "Second"
-
-                    Preparation.Third ->
-                        "Third"
-
-
-genrericDesignSlide1stColumnView : List (Element.Attribute Core.Msg) -> Api.Slide -> Int -> Element Core.Msg
-genrericDesignSlide1stColumnView eventLessAttributes slide gosIndex =
-    let
-        media =
-            case slide.extra of
-                Just asset ->
-                    Element.html <|
-                        htmlVideo asset.asset_path
-=======
                 (Preparation.GosId _) :: t ->
                     gosView t
->>>>>>> 36f87ee0
 
                 (Preparation.JustSlide s i) :: _ ->
                     Input.button
@@ -1024,17 +850,12 @@
                     Preparation.Second ->
                         "Second"
 
-<<<<<<< HEAD
-genrericDesignSlide2ndColumnView : Core.Global -> List (Element.Attribute Core.Msg) -> Api.Slide -> Preparation.UploadExtraResourceForm -> Int -> Preparation.ReplaceSlideForm -> Element Core.Msg
-genrericDesignSlide2ndColumnView global eventLessAttributes slide extraResourceForm gosIndex replaceSlideForm =
-=======
                     Preparation.Third ->
                         "Third"
 
 
 genrericDesignSlide1stColumnView : List (Element.Attribute Core.Msg) -> Api.Slide -> Int -> Element Core.Msg
 genrericDesignSlide1stColumnView eventLessAttributes slide gosIndex =
->>>>>>> 36f87ee0
     let
         media =
             case slide.extra of
@@ -1059,88 +880,12 @@
                     Preparation.UploadExtraResourceMsg <|
                         Preparation.DeleteExtraResource slide.id
 
-<<<<<<< HEAD
-        extra =
-            case slide.extra of
-                Just asset ->
-                    Element.column
-                        [ Element.centerX, Font.center, Element.spacingXY 4 4 ]
-                        [ Element.el [] <|
-                            Element.text asset.name
-                        , Ui.primaryButton
-                            (Just deleteExtraMsg)
-                            "Supprimer la \n ressource vidéo "
-                        ]
-
-                Nothing ->
-                    Element.column [ Font.size 14, Element.spacing 4 ]
-                        [ Element.column []
-                            [ Element.row []
-                                [ Ui.trashButton (Just (Preparation.SlideDelete gosIndex slide.id)) ""
-                                    |> Element.map LoggedIn.PreparationMsg
-                                    |> Element.map Core.LoggedInMsg
-                                , Element.el [ Element.spacingXY 2 4 ] <|
-                                    replaceSlideView replaceSlideForm
-                                        gosIndex
-                                        slide.id
-                                ]
-                            , Element.el
-                                [ Element.spacingXY 2 4 ]
-                              <|
-                                uploadExtraResourceView extraResourceForm slide.id
-                            ]
-                        ]
-
-        prompt =
-            [ Element.el
-                [ Font.size 14
-                , Element.centerX
-                ]
-                (Element.text "Prompteur")
-            , Element.el
-                [ Border.rounded 5
-                , Border.width 2
-                , Border.color Colors.grey
-                , Background.color Colors.black
-                , Element.centerX
-                , Element.scrollbarY
-                , Element.height (Element.px 150)
-                , Element.width (Element.px 150)
-                , Element.padding 5
-                , Font.size 12
-                , Font.color Colors.white
-                ]
-                (Element.text slide.prompt)
-            , Element.row []
-                [ Ui.editButton (Just promptMsg) "Modifier"
-                , Ui.clearButton Nothing "Effacer"
-                ]
-            ]
-
-        rows =
-            if global.beta then
-                extra :: prompt
-
-            else
-                [ extra ]
-    in
-    Element.column
-        (Element.alignTop
-            :: Element.centerX
-            :: Element.spacing 4
-            :: Element.padding 4
-            :: Element.width
-                (Element.shrink
-                    |> Element.maximum 300
-                    |> Element.minimum 210
-=======
         inFront =
             Element.el [ Element.width Element.fill ]
                 (Element.row [ Element.padding 10, Element.spacing 10, Element.alignRight ]
                     [ Ui.fontButton (Just promptMsg) ""
                     , Ui.trashButton (Just deleteExtraMsg) ""
                     ]
->>>>>>> 36f87ee0
                 )
     in
     Element.el
@@ -1458,71 +1203,6 @@
                 buttonShow
 
 
-replaceSlideView : Preparation.ReplaceSlideForm -> Int -> Int -> Element Core.Msg
-replaceSlideView form gosIndex slideId =
-    let
-        text =
-            "Modifier slide"
-
-        buttonSelect =
-            Element.map Core.LoggedInMsg <|
-                Element.map LoggedIn.PreparationMsg <|
-                    Element.map Preparation.ReplaceSlideMsg <|
-                        Ui.simpleButton (Just Preparation.ReplaceSlideSelectFileRequested) "Choisir :"
-
-        buttonSubmit =
-            Element.map Core.LoggedInMsg <|
-                Element.map LoggedIn.PreparationMsg <|
-                    Element.map Preparation.ReplaceSlideMsg <|
-                        Ui.primaryButton (Just Preparation.ReplaceSlideFormSubmitted) "Envoyer la ressource"
-
-        buttonShow =
-            Element.map Core.LoggedInMsg <|
-                Element.map LoggedIn.PreparationMsg <|
-                    Element.map Preparation.ReplaceSlideMsg <|
-                        Ui.primaryButton (Just <| Preparation.ReplaceSlideShowForm gosIndex slideId) "Modifier la planche"
-
-        filename =
-            case form.ractiveSlideId of
-                Just x ->
-                    if x == slideId then
-                        fileNameElement form.file
-
-                    else
-                        Element.text "Pas de fichier choisis"
-
-                Nothing ->
-                    fileNameElement form.file
-    in
-    if form.hide then
-        buttonShow
-
-    else
-        case form.ractiveSlideId of
-            Just x ->
-                if x == slideId then
-                    Element.column
-                        [ Element.padding 5
-                        , Element.spacing 5
-                        ]
-                        [ Element.text text
-                        , Element.column
-                            [ Element.spacing 5
-                            , Element.centerX
-                            ]
-                            [ buttonSelect
-                            , filename
-                            , buttonSubmit
-                            ]
-                        ]
-
-                else
-                    buttonShow
-
-            Nothing ->
-                buttonShow
-
-
 fileNameElement : Maybe File -> Element Core.Msg
 fileNameElement file =
     Element.text <|
