module Preparation.Types exposing
    ( Broken(..)
    , DnDMsg(..)
    , EditPrompt
    , EditPromptMsg(..)
    , Forms
    , MaybeSlide(..)
    , Model
    , Msg(..)
    , ReplaceSlideForm
    , ReplaceSlideMsg(..)
    , Tab(..)
    , UploadBackgroundMsg(..)
    , UploadExtraResourceForm
    , UploadExtraResourceMsg(..)
    , UploadForm
    , UploadLogoMsg(..)
    , UploadModel(..)
    , UploadSlideShowMsg(..)
    , extractStructure
    , filterSlide
    , gosConfig
    , gosSystem
    , init
    , isJustGosId
    , isJustSlide
    , regroupSlides
    , setupSlides
    , slideSystem
    )

import Api
import DnDList
import DnDList.Groups
import File exposing (File)
import Status exposing (Status)


type alias Model =
    { details : Api.CapsuleDetails
    , slides : List (List MaybeSlide)
    , uploadForms : Forms
    , editPrompt : EditPrompt
    , slideModel : DnDList.Groups.Model
    , gosModel : DnDList.Model
    , t : Tab
<<<<<<< HEAD
=======
    , broken : Broken
>>>>>>> 36f87ee0
    }


type Broken
    = NotBroken
    | Broken Model


type MaybeSlide
    = JustSlide Api.Slide Int
    | GosId Int


type alias UploadForm =
    { status : Status () ()
    , file : Maybe File
    }


initUploadForm : UploadForm
initUploadForm =
    UploadForm Status.NotSent Nothing


type alias UploadExtraResourceForm =
    { status : Status () ()
    , deleteStatus : Status () ()
    , file : Maybe File
    , activeSlideId : Maybe Int
    }


initUploadExtraResourceForm : UploadExtraResourceForm
initUploadExtraResourceForm =
    UploadExtraResourceForm Status.NotSent Status.NotSent Nothing Nothing


type alias ReplaceSlideForm =
    { status : Status () ()
    , file : Maybe File
    , ractiveSlideId : Maybe Int
    , activeGosIndex : Maybe Int
    , hide : Bool
    }


initReplaceSlideForm : ReplaceSlideForm
initReplaceSlideForm =
    ReplaceSlideForm Status.NotSent Nothing Nothing Nothing True


type alias Forms =
    { slideShow : UploadForm
    , background : UploadForm
    , logo : UploadForm
    , extraResource : UploadExtraResourceForm
    , replaceSlide : ReplaceSlideForm
    }


initForms : Forms
initForms =
    { slideShow = initUploadForm
    , background = initUploadForm
    , logo = initUploadForm
    , extraResource = initUploadExtraResourceForm
    , replaceSlide = initReplaceSlideForm
    }


type alias EditPrompt =
    { status : Status () ()
    , visible : Bool
    , prompt : String
    , slideId : Int
    }


initEditPrompt : EditPrompt
initEditPrompt =
    EditPrompt Status.NotSent False "" 0


type Tab
    = First
    | Second
    | Third


type Msg
    = DnD DnDMsg
    | SwitchLock Int
    | GosDelete Int
    | SlideDelete Int Int
    | EditPromptMsg EditPromptMsg
    | UploadSlideShowMsg UploadSlideShowMsg
    | UploadBackgroundMsg UploadBackgroundMsg
    | UploadLogoMsg UploadLogoMsg
    | UploadExtraResourceMsg UploadExtraResourceMsg
    | ReplaceSlideMsg ReplaceSlideMsg
    | UserSelectedTab Tab
<<<<<<< HEAD
=======
    | IncreaseNumberOfSlidesPerRow
    | DecreaseNumberOfSlidesPerRow
    | RejectBroken
    | AcceptBroken
>>>>>>> 36f87ee0


type DnDMsg
    = SlideMoved DnDList.Groups.Msg
    | GosMoved DnDList.Msg


type EditPromptMsg
    = EditPromptOpenDialog Int String
    | EditPromptCloseDialog
    | EditPromptTextChanged String
    | EditPromptSubmitted
    | EditPromptSuccess Api.Slide
    | EditPromptError


type UploadSlideShowMsg
    = UploadSlideShowSelectFileRequested
    | UploadSlideShowFileReady File
    | UploadSlideShowFormSubmitted


type UploadBackgroundMsg
    = UploadBackgroundSelectFileRequested
    | UploadBackgroundFileReady File
    | UploadBackgroundFormSubmitted


type UploadLogoMsg
    = UploadLogoSelectFileRequested
    | UploadLogoFileReady File
    | UploadLogoFormSubmitted


type UploadExtraResourceMsg
    = UploadExtraResourceSelectFileRequested Int
    | UploadExtraResourceFileReady File Int
    | UploadExtraResourceSuccess Api.Slide
    | UploadExtraResourceError
    | DeleteExtraResource Int
    | DeleteExtraResourceSuccess Api.Slide
    | DeleteExtraResourceError


type ReplaceSlideMsg
    = ReplaceSlideShowForm Int Int
    | ReplaceSlideSelectFileRequested
    | ReplaceSlideFileReady File
    | ReplaceSlideFormSubmitted
    | ReplaceSlideSuccess Api.Slide
    | ReplaceSlideError


type UploadModel
    = SlideShow
    | Background
    | Logo


init : Api.CapsuleDetails -> Model
init details =
<<<<<<< HEAD
    Model details (setupSlides details) initForms initEditPrompt slideSystem.model gosSystem.model First
=======
    Model details (setupSlides details) initForms initEditPrompt slideSystem.model gosSystem.model First NotBroken
>>>>>>> 36f87ee0


slideConfig : DnDList.Groups.Config MaybeSlide
slideConfig =
    { beforeUpdate = slideBeforeUpdate
    , listen = DnDList.Groups.OnDrag
    , operation = DnDList.Groups.Rotate
    , groups =
        { listen = DnDList.Groups.OnDrag
        , operation = DnDList.Groups.InsertAfter
        , comparator = slideComparator
        , setter = slideSetter
        }
    }


slideBeforeUpdate : Int -> Int -> List MaybeSlide -> List MaybeSlide
slideBeforeUpdate _ _ list =
    list


slideComparator : MaybeSlide -> MaybeSlide -> Bool
slideComparator slide1 slide2 =
    case ( slide1, slide2 ) of
        ( JustSlide _ gos1, JustSlide _ gos2 ) ->
            gos1 == gos2

        ( GosId a, GosId b ) ->
            a == b

        _ ->
            False


slideSetter : MaybeSlide -> MaybeSlide -> MaybeSlide
slideSetter slide1 slide2 =
    case ( slide1, slide2 ) of
        ( JustSlide _ gos1, JustSlide s2 _ ) ->
            JustSlide s2 gos1

        ( GosId id, JustSlide s2 _ ) ->
            JustSlide s2 id

        ( JustSlide s1 _, GosId id ) ->
            JustSlide s1 id

        ( GosId i1, GosId _ ) ->
            GosId i1


slideSystem : DnDList.Groups.System MaybeSlide DnDMsg
slideSystem =
    DnDList.Groups.create slideConfig SlideMoved


gosConfig : DnDList.Config (List MaybeSlide)
gosConfig =
    { beforeUpdate = \_ _ list -> list
    , movement = DnDList.Free
    , listen = DnDList.OnDrag
    , operation = DnDList.Rotate
    }


gosSystem : DnDList.System (List MaybeSlide) DnDMsg
gosSystem =
    DnDList.create gosConfig GosMoved


updateGosId : Int -> MaybeSlide -> MaybeSlide
updateGosId id slide =
    case slide of
        GosId _ ->
            GosId id

        JustSlide s _ ->
            JustSlide s id


indexedLambda : Int -> List MaybeSlide -> List MaybeSlide
indexedLambda id slide =
    List.map (updateGosId id) slide


setupSlides : Api.CapsuleDetails -> List (List MaybeSlide)
setupSlides capsule =
    let
        gos =
            List.indexedMap (\id x -> ( id, x )) (Api.detailsSortSlides capsule)

        list =
            List.intersperse [ GosId -1 ] (List.map (\( id, x ) -> GosId -1 :: List.map (\y -> JustSlide y id) x) gos)

        extremities =
            [ GosId -1 ] :: List.reverse ([ GosId -1 ] :: List.reverse list)
    in
    List.indexedMap indexedLambda extremities


regroupSlidesAux : List MaybeSlide -> List MaybeSlide -> List (List MaybeSlide) -> List (List MaybeSlide)
regroupSlidesAux slides currentList total =
    case slides of
        [] ->
            if currentList == [] then
                total

            else
                currentList :: total

        (JustSlide s gos) :: t ->
            regroupSlidesAux t (JustSlide s gos :: currentList) total

        (GosId id) :: t ->
            if currentList == [] then
                regroupSlidesAux t [ GosId id ] total

            else
                regroupSlidesAux t [ GosId id ] (currentList :: total)


regroupSlides : List MaybeSlide -> List (List MaybeSlide)
regroupSlides slides =
    List.reverse (List.map List.reverse (regroupSlidesAux slides [] []))


filterSlide : MaybeSlide -> Maybe Api.Slide
filterSlide slide =
    case slide of
        JustSlide s _ ->
            Just s

        _ ->
            Nothing


isJustSlide : MaybeSlide -> Bool
isJustSlide slide =
    case slide of
        JustSlide _ _ ->
            True

        _ ->
            False


isGosId : MaybeSlide -> Bool
isGosId slide =
    not (isJustSlide slide)


isJustGosId : List MaybeSlide -> Bool
isJustGosId slides =
    case slides of
        [ GosId _ ] ->
            True

        _ ->
            False


extractStructure : List MaybeSlide -> List Api.Gos
extractStructure slides =
    List.filter (\x -> x.slides /= []) (extractStructureAux (List.reverse slides) [] Nothing)


extractStructureAux : List MaybeSlide -> List Api.Gos -> Maybe Api.Gos -> List Api.Gos
extractStructureAux slides current currentGos =
    case ( slides, currentGos ) of
        ( [], Nothing ) ->
            current

        ( [], Just gos ) ->
            gos :: current

        ( h :: t, _ ) ->
            let
                newCurrent =
                    case ( isGosId h, currentGos ) of
                        ( True, Just gos ) ->
                            gos :: current

                        ( True, Nothing ) ->
                            current

                        ( False, _ ) ->
                            current

                newGos =
                    case ( h, currentGos ) of
                        ( JustSlide s _, Nothing ) ->
<<<<<<< HEAD
                            { record = Nothing, slides = [ s ], locked = False, transitions = [], background = Nothing }
=======
                            { record = Nothing, slides = [ s ], locked = False, transitions = [], background = Nothing, production_choices = Nothing }
>>>>>>> 36f87ee0

                        ( JustSlide s _, Just gos ) ->
                            let
                                newSlides =
                                    s :: gos.slides
                            in
                            { gos | slides = newSlides }

                        ( GosId _, _ ) ->
<<<<<<< HEAD
                            { record = Nothing, slides = [], locked = False, transitions = [], background = Nothing }
=======
                            { record = Nothing, slides = [], locked = False, transitions = [], background = Nothing, production_choices = Nothing }
>>>>>>> 36f87ee0
            in
            extractStructureAux t newCurrent (Just newGos)<|MERGE_RESOLUTION|>--- conflicted
+++ resolved
@@ -44,10 +44,7 @@
     , slideModel : DnDList.Groups.Model
     , gosModel : DnDList.Model
     , t : Tab
-<<<<<<< HEAD
-=======
     , broken : Broken
->>>>>>> 36f87ee0
     }
 
 
@@ -149,13 +146,10 @@
     | UploadExtraResourceMsg UploadExtraResourceMsg
     | ReplaceSlideMsg ReplaceSlideMsg
     | UserSelectedTab Tab
-<<<<<<< HEAD
-=======
     | IncreaseNumberOfSlidesPerRow
     | DecreaseNumberOfSlidesPerRow
     | RejectBroken
     | AcceptBroken
->>>>>>> 36f87ee0
 
 
 type DnDMsg
@@ -217,11 +211,7 @@
 
 init : Api.CapsuleDetails -> Model
 init details =
-<<<<<<< HEAD
-    Model details (setupSlides details) initForms initEditPrompt slideSystem.model gosSystem.model First
-=======
     Model details (setupSlides details) initForms initEditPrompt slideSystem.model gosSystem.model First NotBroken
->>>>>>> 36f87ee0
 
 
 slideConfig : DnDList.Groups.Config MaybeSlide
@@ -412,11 +402,7 @@
                 newGos =
                     case ( h, currentGos ) of
                         ( JustSlide s _, Nothing ) ->
-<<<<<<< HEAD
-                            { record = Nothing, slides = [ s ], locked = False, transitions = [], background = Nothing }
-=======
                             { record = Nothing, slides = [ s ], locked = False, transitions = [], background = Nothing, production_choices = Nothing }
->>>>>>> 36f87ee0
 
                         ( JustSlide s _, Just gos ) ->
                             let
@@ -426,10 +412,6 @@
                             { gos | slides = newSlides }
 
                         ( GosId _, _ ) ->
-<<<<<<< HEAD
-                            { record = Nothing, slides = [], locked = False, transitions = [], background = Nothing }
-=======
                             { record = Nothing, slides = [], locked = False, transitions = [], background = Nothing, production_choices = Nothing }
->>>>>>> 36f87ee0
             in
             extractStructureAux t newCurrent (Just newGos)