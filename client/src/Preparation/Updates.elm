module Preparation.Updates exposing (update)

import Api
import Core.Types as Core
import Dict
import File
import File.Select as Select
import LoggedIn.Types as LoggedIn
import Preparation.Types as Preparation
import Status
import Utils


update : Preparation.Msg -> Core.Global -> Preparation.Model -> ( Core.Global, Preparation.Model, Cmd Core.Msg )
update msg global capsuleModel =
    case ( msg, capsuleModel ) of
        ( Preparation.UploadSlideShowMsg newUploadSlideShowMsg, model ) ->
            let
                ( newFormModel, newCmd ) =
                    updateUploadSlideShow newUploadSlideShowMsg model.uploadForms.slideShow model.details.capsule.id

                oldUploadForms =
                    model.uploadForms

                newUploadForms =
                    { oldUploadForms | slideShow = newFormModel }
            in
            ( global, { model | uploadForms = newUploadForms }, newCmd )

        ( Preparation.UploadBackgroundMsg newUploadBackgroundMsg, model ) ->
            let
                ( newFormModel, newCmd ) =
                    updateUploadBackground newUploadBackgroundMsg model.uploadForms.background model.details.capsule.id

                oldUploadForms =
                    model.uploadForms

                newUploadForms =
                    { oldUploadForms | background = newFormModel }
            in
            ( global, { model | uploadForms = newUploadForms }, newCmd )

        ( Preparation.UploadLogoMsg newUploadLogoMsg, model ) ->
            let
                ( newFormModel, newCmd ) =
                    updateUploadLogo newUploadLogoMsg model.uploadForms.logo model.details.capsule.id

                oldUploadForms =
                    model.uploadForms

                newUploadForms =
                    { oldUploadForms | logo = newFormModel }
            in
            ( global, { model | uploadForms = newUploadForms }, newCmd )

        ( Preparation.UploadExtraResourceMsg newUploadExtraResourceMsg, model ) ->
            let
                ( newFormModel, newCmd, newModel ) =
                    updateUploadExtraResource newUploadExtraResourceMsg model.uploadForms.extraResource model

                oldUploadForms =
                    newModel.uploadForms

                newUploadForms =
                    { oldUploadForms | extraResource = newFormModel }
            in
            ( global, { newModel | uploadForms = newUploadForms }, newCmd )

        ( Preparation.ReplaceSlideMsg newReplaceSlideMsg, model ) ->
            let
                ( newFormModel, newCmd, newModel ) =
                    updateReplaceSlide newReplaceSlideMsg model.uploadForms.replaceSlide model

                oldUploadForms =
                    newModel.uploadForms

                newUploadForms =
                    { oldUploadForms | replaceSlide = newFormModel }
            in
            ( global, { newModel | uploadForms = newUploadForms }, newCmd )

        ( Preparation.EditPromptMsg editPromptMsg, model ) ->
            let
                slides =
                    List.filterMap Preparation.filterSlide (List.concat model.slides)

                ( newModel, newCmd ) =
                    updateEditPromptMsg slides editPromptMsg model.editPrompt
            in
            ( global, { model | editPrompt = newModel }, newCmd )

        ( Preparation.DnD slideMsg, model ) ->
            let
                ( data, cmd, shouldSync ) =
                    updateDnD slideMsg model

                moveCmd =
                    Cmd.map (\x -> Core.LoggedInMsg (LoggedIn.PreparationMsg (Preparation.DnD x))) cmd

                syncCmd =
                    Api.updateSlideStructure resultToMsg data.details

                cmds =
                    if shouldSync then
                        Cmd.batch [ moveCmd, syncCmd ]

                    else
                        moveCmd
            in
            ( global, data, cmds )

        ( Preparation.SwitchLock i, _ ) ->
            let
                gosStructure : Maybe Api.Gos
                gosStructure =
                    List.head (List.drop i capsuleModel.details.structure)

                gosUpdatedStructure : Maybe Api.Gos
                gosUpdatedStructure =
                    Maybe.map (\x -> { x | locked = not x.locked }) gosStructure

                newStructure : List Api.Gos
                newStructure =
                    case gosUpdatedStructure of
                        Just new ->
                            List.take i capsuleModel.details.structure
                                ++ (new :: List.drop (i + 1) capsuleModel.details.structure)

                        _ ->
                            capsuleModel.details.structure

                details : Api.CapsuleDetails
                details =
                    capsuleModel.details

                newDetails : Api.CapsuleDetails
                newDetails =
                    { details | structure = newStructure }
            in
            ( global, { capsuleModel | details = newDetails }, Cmd.none )

        ( Preparation.GosDelete i, _ ) ->
            let
                newStructure : List Api.Gos
                newStructure =
                    List.take i capsuleModel.details.structure
                        ++ List.drop (i + 1) capsuleModel.details.structure

                details : Api.CapsuleDetails
                details =
                    capsuleModel.details

                newDetails : Api.CapsuleDetails
                newDetails =
                    { details | structure = newStructure }
            in
            ( global, { capsuleModel | details = newDetails }, Api.updateSlideStructure resultToMsg newDetails )

        ( Preparation.SlideDelete gos_i slide_i, _ ) ->
            let
                gosStructure : Maybe Api.Gos
                gosStructure =
                    List.head (List.drop gos_i capsuleModel.details.structure)

                gosUpdatedStructure : Maybe ( Api.Gos, Bool )
                gosUpdatedStructure =
                    case gosStructure of
                        Just gos ->
                            let
                                newSlides =
                                    List.filter (\x -> x.id /= slide_i) gos.slides

                                ( newGos, lost ) =
                                    if newSlides /= gos.slides then
                                        ( { gos | slides = newSlides, transitions = [], record = Nothing }
                                        , gos.record /= Nothing
                                        )

                                    else
                                        ( gos, False )
                            in
                            Just ( newGos, lost )

                        _ ->
                            Nothing

                newStructure : List Api.Gos
                newStructure =
                    case gosUpdatedStructure of
                        Just ( new, _ ) ->
                            if List.isEmpty new.slides then
                                List.take gos_i capsuleModel.details.structure
                                    ++ List.drop (gos_i + 1) capsuleModel.details.structure

                            else
                                List.take gos_i capsuleModel.details.structure
                                    ++ (new :: List.drop (gos_i + 1) capsuleModel.details.structure)

                        _ ->
                            capsuleModel.details.structure

                message : String
                message =
                    "Cette opération va supprimer une planche."
                        ++ (case gosUpdatedStructure of
                                Just ( _, True ) ->
                                    " Des enregistrements seront perdus."

                                _ ->
                                    ""
                           )

                details : Api.CapsuleDetails
                details =
                    capsuleModel.details

                newDetails : Api.CapsuleDetails
                newDetails =
                    { details | structure = newStructure }

                newModel =
                    { capsuleModel | details = newDetails }
            in
            ( global
            , { capsuleModel | broken = Preparation.Broken newModel message }
            , Cmd.none
            )

        ( Preparation.UserSelectedTab t, _ ) ->
            ( global, { capsuleModel | t = t }, Cmd.none )

        ( Preparation.IncreaseNumberOfSlidesPerRow, _ ) ->
            ( { global | numberOfSlidesPerRow = global.numberOfSlidesPerRow + 1 }, capsuleModel, Cmd.none )

        ( Preparation.DecreaseNumberOfSlidesPerRow, _ ) ->
            ( { global | numberOfSlidesPerRow = global.numberOfSlidesPerRow - 1 }, capsuleModel, Cmd.none )

        ( Preparation.RejectBroken, _ ) ->
            ( global
            , { capsuleModel
                | broken = Preparation.NotBroken
                , slides = Preparation.setupSlides capsuleModel.details
                , slideModel = Preparation.slideSystem.model
                , gosModel = Preparation.gosSystem.model
              }
            , Cmd.none
            )

        ( Preparation.AcceptBroken, _ ) ->
            case capsuleModel.broken of
                Preparation.Broken m _ ->
                    ( global, m, Api.updateSlideStructure resultToMsg m.details )

                _ ->
                    ( global, capsuleModel, Cmd.none )


nextSlide : Int -> List Api.Slide -> Maybe Api.Slide
nextSlide id slides =
    case slides of
        h1 :: h2 :: t ->
            if h1.id == id then
                Just h2

            else
                nextSlide id (h2 :: t)

        _ ->
            Nothing


previousSlide : Int -> List Api.Slide -> Maybe Api.Slide
previousSlide id slides =
    case slides of
        h1 :: h2 :: t ->
            if h2.id == id then
                Just h1

            else
                previousSlide id (h2 :: t)

        _ ->
            Nothing


updateEditPromptMsg : List Api.Slide -> Preparation.EditPromptMsg -> Preparation.EditPrompt -> ( Preparation.EditPrompt, Cmd Core.Msg )
updateEditPromptMsg slides msg content =
    case msg of
        Preparation.EditPromptOpenDialog id text ->
            ( { content | visible = True, prompt = text, slideId = id }, Cmd.none )

        Preparation.EditPromptCloseDialog ->
            ( { content | visible = False }, Cmd.none )

        Preparation.EditPromptTextChanged text ->
            ( { content | prompt = text }, Cmd.none )

        Preparation.EditPromptSubmitted ->
            ( { content | status = Status.Sent }
            , Api.updateSlide resultToMsg2 content.slideId content
            )

        Preparation.EditPromptSuccess slide ->
            ( { content | visible = False, status = Status.Success () }
            , Api.capsuleFromId resultToMsg slide.capsule_id
            )

        Preparation.EditPromptError ->
            ( { content | visible = False, status = Status.Error () }
            , Cmd.none
            )

        Preparation.EditPromptNextSlide ->
            let
                nextSlideId =
                    case nextSlide content.slideId slides of
                        Just s ->
                            s.id

                        Nothing ->
                            content.slideId
            in
            ( { content | slideId = nextSlideId }, Cmd.none )

        Preparation.EditPromptPreviousSlide ->
            let
                previousSlideId =
                    case previousSlide content.slideId slides of
                        Just s ->
                            s.id

                        Nothing ->
                            content.slideId
            in
            ( { content | slideId = previousSlideId }, Cmd.none )


updateUploadSlideShow : Preparation.UploadSlideShowMsg -> Preparation.UploadForm -> Int -> ( Preparation.UploadForm, Cmd Core.Msg )
updateUploadSlideShow msg model capsuleId =
    case ( msg, model ) of
        ( Preparation.UploadSlideShowSelectFileRequested, _ ) ->
            ( model
            , Select.file
                [ "application/pdf" ]
                (\x ->
                    Core.LoggedInMsg <|
                        LoggedIn.PreparationMsg <|
                            Preparation.UploadSlideShowMsg <|
                                Preparation.UploadSlideShowFileReady x
                )
            )

        ( Preparation.UploadSlideShowFileReady file, form ) ->
            ( { form | file = Just file }
            , Cmd.none
            )

        ( Preparation.UploadSlideShowFormSubmitted, form ) ->
            case form.file of
                Nothing ->
                    ( form, Cmd.none )

                Just file ->
                    ( form, Api.capsuleUploadSlideShow resultToMsg capsuleId file )


updateUploadBackground : Preparation.UploadBackgroundMsg -> Preparation.UploadForm -> Int -> ( Preparation.UploadForm, Cmd Core.Msg )
updateUploadBackground msg model capsuleId =
    case ( msg, model ) of
        ( Preparation.UploadBackgroundSelectFileRequested, _ ) ->
            ( model
            , Select.file
                [ "image/jpeg", "image/png" ]
                (\x ->
                    Core.LoggedInMsg <|
                        LoggedIn.PreparationMsg <|
                            Preparation.UploadBackgroundMsg <|
                                Preparation.UploadBackgroundFileReady x
                )
            )

        ( Preparation.UploadBackgroundFileReady file, form ) ->
            ( { form | file = Just file }
            , Cmd.none
            )

        ( Preparation.UploadBackgroundFormSubmitted, form ) ->
            case form.file of
                Nothing ->
                    ( form, Cmd.none )

                Just file ->
                    ( form, Api.capsuleUploadBackground resultToMsg capsuleId file )


updateUploadLogo : Preparation.UploadLogoMsg -> Preparation.UploadForm -> Int -> ( Preparation.UploadForm, Cmd Core.Msg )
updateUploadLogo msg model capsuleId =
    case ( msg, model ) of
        ( Preparation.UploadLogoSelectFileRequested, _ ) ->
            ( model
            , Select.file
                [ "image/jpeg", "image/png", "image/svg+xml" ]
                (\x ->
                    Core.LoggedInMsg <|
                        LoggedIn.PreparationMsg <|
                            Preparation.UploadLogoMsg <|
                                Preparation.UploadLogoFileReady x
                )
            )

        ( Preparation.UploadLogoFileReady file, form ) ->
            ( { form | file = Just file }
            , Cmd.none
            )

        ( Preparation.UploadLogoFormSubmitted, form ) ->
            case form.file of
                Nothing ->
                    ( form, Cmd.none )

                Just file ->
                    ( form, Api.capsuleUploadLogo resultToMsg capsuleId file )


updateReplaceSlide :
    Preparation.ReplaceSlideMsg
    -> Preparation.ReplaceSlideForm
    -> Preparation.Model
    -> ( Preparation.ReplaceSlideForm, Cmd Core.Msg, Preparation.Model )
updateReplaceSlide msg replaceSlideForm preparationModel =
    case msg of
        Preparation.ReplaceSlideShowForm gosIndex slideId ->
            ( { replaceSlideForm | hide = False, activeGosIndex = Just gosIndex, ractiveSlideId = Just slideId }
            , Cmd.none
            , preparationModel
            )

        Preparation.ReplaceSlideSelectFileRequested ->
            ( replaceSlideForm
            , Select.file
                [ "image/*", "application/pdf" ]
                (\x ->
                    Core.LoggedInMsg <|
                        LoggedIn.PreparationMsg <|
                            Preparation.ReplaceSlideMsg <|
                                Preparation.ReplaceSlideFileReady x
                )
            , preparationModel
            )

        Preparation.ReplaceSlideFileReady file ->
            ( { replaceSlideForm | file = Just file }
            , Cmd.none
            , preparationModel
            )

        Preparation.ReplaceSlideFormSubmitted ->
            case replaceSlideForm.file of
                Nothing ->
                    ( replaceSlideForm, Cmd.none, preparationModel )

                Just file ->
                    ( { replaceSlideForm | status = Status.Sent }
                    , Api.slideReplace resultToMsg5 (Maybe.withDefault -1 replaceSlideForm.ractiveSlideId) file (Just 1)
                    , preparationModel
                    )

        Preparation.ReplaceSlideSuccess slide ->
            let
                updateSlide : Api.Slide -> Api.Slide -> Api.Slide
                updateSlide newSlide aSlide =
                    if aSlide.id == newSlide.id then
                        newSlide

                    else
                        aSlide

                newSlides =
                    List.map (updateSlide slide) preparationModel.details.slides

                newStructure =
                    List.map (\x -> { x | slides = List.map (updateSlide slide) x.slides }) preparationModel.details.structure

                details =
                    preparationModel.details
            in
            ( { replaceSlideForm | status = Status.Success () }
            , Cmd.none
            , Preparation.init { details | slides = newSlides, structure = newStructure }
            )

        Preparation.ReplaceSlideError ->
            ( { replaceSlideForm | status = Status.Error () }
            , Cmd.none
            , preparationModel
            )


updateUploadExtraResource :
    Preparation.UploadExtraResourceMsg
    -> Preparation.UploadExtraResourceForm
    -> Preparation.Model
    -> ( Preparation.UploadExtraResourceForm, Cmd Core.Msg, Preparation.Model )
updateUploadExtraResource msg uploadForm preparationModel =
    case msg of
        Preparation.UploadExtraResourceSelectFileRequested slideId gosId ->
            ( { uploadForm | activeSlideId = slideId, deleteStatus = Status.NotSent }
            , Select.file
                (case ( slideId, gosId ) of
                    ( Just _, _ ) ->
                        [ "video/*", "image/*", "application/pdf" ]

                    ( _, Just _ ) ->
                        [ "image/*", "application/pdf" ]

                    _ ->
                        [ "image/*", "application/pdf" ]
                )
                (\x ->
                    Core.LoggedInMsg <|
                        LoggedIn.PreparationMsg <|
                            Preparation.UploadExtraResourceMsg <|
                                Preparation.UploadExtraResourceFileReady x slideId gosId
                )
            , preparationModel
            )

<<<<<<< HEAD
        Preparation.UploadExtraResourceFileReady file (Just slideId) ->
            let
                capsule =
                    preparationModel.details.capsule

                details =
                    preparationModel.details

                newCapsule =
                    { capsule | uploaded = Api.Running }

                newDetails =
                    { details | capsule = newCapsule }
            in
=======
        Preparation.UploadExtraResourceFileReady file (Just slideId) gos ->
>>>>>>> dc4da1cb
            if File.mime file == "application/pdf" then
                ( { uploadForm | file = Just file, activeSlideId = Just slideId, targetGos = gos, askForPage = True, page = Just 1 }
                , Cmd.none
                , { preparationModel | details = newDetails }
                )

            else if String.startsWith "image/" (File.mime file) then
                ( { uploadForm | file = Just file, activeSlideId = Just slideId, targetGos = gos }
                , Api.slideReplace resultToMsg3 (Maybe.withDefault -1 uploadForm.activeSlideId) file Nothing
                , { preparationModel | details = newDetails }
                )

            else
<<<<<<< HEAD
                ( { uploadForm | file = Just file, activeSlideId = Just slideId, status = Status.Sent }
=======
                ( { uploadForm | file = Just file, activeSlideId = Just slideId, targetGos = gos }
>>>>>>> dc4da1cb
                , Api.slideUploadExtraResource resultToMsg3 slideId file
                , { preparationModel | details = newDetails }
                )

<<<<<<< HEAD
        Preparation.UploadExtraResourceFileReady file Nothing ->
            let
                capsule =
                    preparationModel.details.capsule

                details =
                    preparationModel.details

                newCapsule =
                    { capsule | uploaded = Api.Running }

                newDetails =
                    { details | capsule = newCapsule }
            in
=======
        Preparation.UploadExtraResourceFileReady file Nothing gos ->
>>>>>>> dc4da1cb
            if File.mime file == "application/pdf" then
                ( { uploadForm | file = Just file, activeSlideId = Nothing, targetGos = gos, askForPage = True, page = Just 1 }
                , Cmd.none
                , { preparationModel | details = newDetails }
                )

            else if String.startsWith "image/" (File.mime file) then
                ( { uploadForm | file = Just file, activeSlideId = Nothing }
<<<<<<< HEAD
                , Api.insertSlide resultToMsg6 preparationModel.details.capsule.id file Nothing
                , { preparationModel | details = newDetails }
=======
                , Api.insertSlide resultToMsg6 preparationModel.details.capsule.id file Nothing gos
                , preparationModel
>>>>>>> dc4da1cb
                )

            else
                ( uploadForm
                , Cmd.none
                , { preparationModel | details = newDetails }
                )

        Preparation.UploadExtraResourceSuccess slide ->
            let
                updateSlide : Api.Slide -> Api.Slide -> Api.Slide
                updateSlide newSlide aSlide =
                    if aSlide.id == newSlide.id then
                        newSlide

                    else
                        aSlide

                newSlides =
                    List.map (updateSlide slide) preparationModel.details.slides

                newStructure =
                    List.map (\x -> { x | slides = List.map (updateSlide slide) x.slides }) preparationModel.details.structure

                details =
                    preparationModel.details

                capsule =
                    preparationModel.details.capsule

                newCapsule =
                    { capsule | uploaded = Api.Done }
            in
            ( { uploadForm
                | status = Status.NotSent
                , activeSlideId = Nothing
                , targetGos = Nothing
                , page = Nothing
                , askForPage = False
                , file = Nothing
              }
            , Cmd.none
            , Preparation.init { details | slides = newSlides, structure = newStructure, capsule = newCapsule }
            )

        Preparation.UploadExtraResourceError ->
            ( { uploadForm | status = Status.Error () }
            , Cmd.none
            , preparationModel
            )

        Preparation.DeleteExtraResource slideId ->
            ( { uploadForm | status = Status.NotSent, file = Nothing, deleteStatus = Status.Sent }
            , Api.slideDeleteExtraResource
                resultToMsg4
                slideId
            , preparationModel
            )

        Preparation.DeleteExtraResourceSuccess slide ->
            let
                updateSlide : Api.Slide -> Api.Slide -> Api.Slide
                updateSlide newSlide aSlide =
                    if aSlide.id == newSlide.id then
                        newSlide

                    else
                        aSlide

                newSlides =
                    List.map (updateSlide slide) preparationModel.details.slides

                newStructure =
                    List.map (\x -> { x | slides = List.map (updateSlide slide) x.slides }) preparationModel.details.structure

                details =
                    preparationModel.details
            in
            ( { uploadForm | deleteStatus = Status.Success () }
            , Cmd.none
            , Preparation.init { details | slides = newSlides, structure = newStructure }
            )

        Preparation.DeleteExtraResourceError ->
            ( { uploadForm | deleteStatus = Status.Error () }
            , Cmd.none
            , preparationModel
            )

        Preparation.UploadExtraResourcePageChanged i ->
            ( { uploadForm | page = i }, Cmd.none, preparationModel )

        Preparation.UploadExtraResourceCancel ->
            ( { uploadForm
                | file = Nothing
                , page = Nothing
                , askForPage = False
                , activeSlideId = Nothing
              }
            , Cmd.none
            , preparationModel
            )

        Preparation.UploadExtraResourceValidate ->
            case ( uploadForm.file, uploadForm.page ) of
                ( Just file, page ) ->
                    ( { uploadForm | status = Status.Sent }
                    , case ( uploadForm.activeSlideId, uploadForm.targetGos ) of
                        ( Just id, _ ) ->
                            Api.slideReplace resultToMsg3 id file page

                        ( _, Just gos ) ->
                            Api.insertSlide resultToMsg6 preparationModel.details.capsule.id file (Just gos) page

                        _ ->
                            Api.insertSlide resultToMsg6 preparationModel.details.capsule.id file Nothing page
                    , preparationModel
                    )

                _ ->
                    ( uploadForm, Cmd.none, preparationModel )

        Preparation.UploadExtraResourceDetailsChanged newDetails ->
            ( { uploadForm
                | status = Status.NotSent
                , targetGos = Nothing
                , file = Nothing
                , activeSlideId = Nothing
                , page = Nothing
                , askForPage = False
              }
            , Cmd.none
            , { preparationModel | details = newDetails, slides = Preparation.setupSlides newDetails }
            )


updateDnD : Preparation.DnDMsg -> Preparation.Model -> ( Preparation.Model, Cmd Preparation.DnDMsg, Bool )
updateDnD slideMsg data =
    case slideMsg of
        Preparation.SlideMoved msg ->
            let
                pre =
                    Preparation.slideSystem.info data.slideModel

                ( slideModel, slides ) =
                    Preparation.slideSystem.update msg data.slideModel (List.concat data.slides)

                post =
                    Preparation.slideSystem.info slideModel

                updatedSlides =
                    case ( pre, post ) of
                        ( Just _, Nothing ) ->
                            List.filterMap Preparation.filterSlide slides

                        _ ->
                            data.details.slides

                ( broken, updatedStructure ) =
                    case ( pre, post ) of
                        ( Just _, Nothing ) ->
                            fixStructure data.details.structure (Preparation.extractStructure slides)

                        _ ->
                            ( False, data.details.structure )

                shouldSync =
                    case ( pre, post, data.details.structure /= updatedStructure ) of
                        ( Just _, Nothing, _ ) ->
                            True

                        _ ->
                            False

                details =
                    data.details

                updatedDetails =
                    { details | slides = updatedSlides, structure = updatedStructure }

                updatedSlidesView =
                    case ( pre, post ) of
                        ( Just _, Nothing ) ->
                            Preparation.setupSlides updatedDetails

                        _ ->
                            Preparation.regroupSlides slides
            in
            if broken then
                let
                    newData =
                        { data
                            | details = updatedDetails
                            , slideModel = slideModel
                            , slides = updatedSlidesView
                            , broken = Preparation.NotBroken
                        }
                in
                ( { data
                    | broken =
                        Preparation.Broken
                            newData
                            "Ce déplacement va détruire certains de vos enregistrements."
                  }
                , Preparation.slideSystem.commands slideModel
                , False
                )

            else
                ( { data | details = updatedDetails, slideModel = slideModel, slides = updatedSlidesView }
                , Preparation.slideSystem.commands slideModel
                , shouldSync
                )

        Preparation.GosMoved msg ->
            let
                pre =
                    Preparation.gosSystem.info data.gosModel

                ( gosModel, goss ) =
                    Preparation.gosSystem.update msg data.gosModel (Preparation.setupSlides data.details)

                post =
                    Preparation.gosSystem.info gosModel

                concat =
                    List.concat goss

                updatedSlides =
                    case ( pre, post ) of
                        ( Just _, Nothing ) ->
                            List.filterMap Preparation.filterSlide concat

                        _ ->
                            data.details.slides

                ( _, updatedStructure ) =
                    fixStructure data.details.structure (Preparation.extractStructure concat)

                shouldSync =
                    case ( pre, post, data.details.structure /= updatedStructure ) of
                        ( Just _, Nothing, _ ) ->
                            True

                        _ ->
                            False

                details =
                    data.details

                updatedDetails =
                    { details | slides = updatedSlides, structure = updatedStructure }

                updatedSlidesView =
                    case ( pre, post ) of
                        ( Just _, Nothing ) ->
                            Preparation.setupSlides updatedDetails

                        _ ->
                            Preparation.regroupSlides concat
            in
            ( { data | details = updatedDetails, gosModel = gosModel, slides = updatedSlidesView }, Preparation.gosSystem.commands gosModel, shouldSync )


fixStructure : List Api.Gos -> List Api.Gos -> ( Bool, List Api.Gos )
fixStructure old new =
    let
        -- The dict that associates the list of slides id to the gos in the previous list of gos
        oldGos : Dict.Dict (List Int) Api.Gos
        oldGos =
            Dict.fromList (List.map (\x -> ( List.map .id x.slides, x )) old)

        -- The dict that associates the list of slides id to the gos in the new
        -- list of gos, which doesn't contain any records or other stuff
        newGos : Dict.Dict (List Int) Api.Gos
        newGos =
            Dict.fromList (List.map (\x -> ( List.map .id x.slides, x )) new)

        -- Retrieves the old gos from the new gos, allownig to get the record and other stuff back
        fix : Api.Gos -> Api.Gos
        fix gos =
            case Dict.get (List.map .id gos.slides) oldGos of
                Nothing ->
                    gos

                Just x ->
                    x

        -- Retrieves the new gos from the old gos, if not found and the old gos
        -- has records and stuff, it will be lost
        isBroken : Api.Gos -> Bool
        isBroken gos =
            case ( Dict.get (List.map .id gos.slides) newGos, gos.record ) of
                -- if not found but the previous gos has a record, the record will be lost
                ( Nothing, Just _ ) ->
                    True

                -- otherwise, everything is fine
                _ ->
                    False

        broken =
            List.any isBroken old

        ret =
            List.map fix new
    in
    ( broken, ret )


resultToMsg : Result e Api.CapsuleDetails -> Core.Msg
resultToMsg result =
    Utils.resultToMsg
        (\x ->
            Core.LoggedInMsg <| LoggedIn.CapsuleReceived x
        )
        (\_ -> Core.Noop)
        result


resultToMsg2 : Result e Api.Slide -> Core.Msg
resultToMsg2 result =
    Utils.resultToMsg
        (\x ->
            Core.LoggedInMsg <|
                LoggedIn.PreparationMsg <|
                    Preparation.EditPromptMsg <|
                        Preparation.EditPromptSuccess <|
                            x
        )
        (\_ -> Core.Noop)
        result


resultToMsg3 : Result e Api.Slide -> Core.Msg
resultToMsg3 result =
    Utils.resultToMsg
        (\x ->
            Core.LoggedInMsg <|
                LoggedIn.PreparationMsg <|
                    Preparation.UploadExtraResourceMsg <|
                        Preparation.UploadExtraResourceSuccess <|
                            x
        )
        (\_ ->
            Core.LoggedInMsg <|
                LoggedIn.PreparationMsg <|
                    Preparation.UploadExtraResourceMsg <|
                        Preparation.UploadExtraResourceError
        )
        result


resultToMsg4 : Result e Api.Slide -> Core.Msg
resultToMsg4 result =
    Utils.resultToMsg
        (\x ->
            Core.LoggedInMsg <|
                LoggedIn.PreparationMsg <|
                    Preparation.UploadExtraResourceMsg <|
                        Preparation.DeleteExtraResourceSuccess <|
                            x
        )
        (\_ ->
            Core.LoggedInMsg <|
                LoggedIn.PreparationMsg <|
                    Preparation.UploadExtraResourceMsg <|
                        Preparation.DeleteExtraResourceError
        )
        result


resultToMsg5 : Result e Api.Slide -> Core.Msg
resultToMsg5 result =
    Utils.resultToMsg
        (\x ->
            Core.LoggedInMsg <|
                LoggedIn.PreparationMsg <|
                    Preparation.ReplaceSlideMsg <|
                        Preparation.ReplaceSlideSuccess <|
                            x
        )
        (\_ ->
            Core.LoggedInMsg <|
                LoggedIn.PreparationMsg <|
                    Preparation.ReplaceSlideMsg <|
                        Preparation.ReplaceSlideError
        )
        result


resultToMsg6 : Result e Api.CapsuleDetails -> Core.Msg
resultToMsg6 result =
    Utils.resultToMsg
        (\x ->
            Preparation.UploadExtraResourceDetailsChanged x
                |> Preparation.UploadExtraResourceMsg
                |> LoggedIn.PreparationMsg
                |> Core.LoggedInMsg
        )
        (\_ -> Core.Noop)
        result<|MERGE_RESOLUTION|>--- conflicted
+++ resolved
@@ -525,8 +525,7 @@
             , preparationModel
             )
 
-<<<<<<< HEAD
-        Preparation.UploadExtraResourceFileReady file (Just slideId) ->
+        Preparation.UploadExtraResourceFileReady file (Just slideId) gos ->
             let
                 capsule =
                     preparationModel.details.capsule
@@ -540,9 +539,6 @@
                 newDetails =
                     { details | capsule = newCapsule }
             in
-=======
-        Preparation.UploadExtraResourceFileReady file (Just slideId) gos ->
->>>>>>> dc4da1cb
             if File.mime file == "application/pdf" then
                 ( { uploadForm | file = Just file, activeSlideId = Just slideId, targetGos = gos, askForPage = True, page = Just 1 }
                 , Cmd.none
@@ -556,17 +552,12 @@
                 )
 
             else
-<<<<<<< HEAD
-                ( { uploadForm | file = Just file, activeSlideId = Just slideId, status = Status.Sent }
-=======
-                ( { uploadForm | file = Just file, activeSlideId = Just slideId, targetGos = gos }
->>>>>>> dc4da1cb
+                ( { uploadForm | file = Just file, activeSlideId = Just slideId, status = Status.Sent, targetGos = gos }
                 , Api.slideUploadExtraResource resultToMsg3 slideId file
                 , { preparationModel | details = newDetails }
                 )
 
-<<<<<<< HEAD
-        Preparation.UploadExtraResourceFileReady file Nothing ->
+        Preparation.UploadExtraResourceFileReady file Nothing gos ->
             let
                 capsule =
                     preparationModel.details.capsule
@@ -580,9 +571,6 @@
                 newDetails =
                     { details | capsule = newCapsule }
             in
-=======
-        Preparation.UploadExtraResourceFileReady file Nothing gos ->
->>>>>>> dc4da1cb
             if File.mime file == "application/pdf" then
                 ( { uploadForm | file = Just file, activeSlideId = Nothing, targetGos = gos, askForPage = True, page = Just 1 }
                 , Cmd.none
@@ -591,13 +579,8 @@
 
             else if String.startsWith "image/" (File.mime file) then
                 ( { uploadForm | file = Just file, activeSlideId = Nothing }
-<<<<<<< HEAD
-                , Api.insertSlide resultToMsg6 preparationModel.details.capsule.id file Nothing
+                , Api.insertSlide resultToMsg6 preparationModel.details.capsule.id file Nothing gos
                 , { preparationModel | details = newDetails }
-=======
-                , Api.insertSlide resultToMsg6 preparationModel.details.capsule.id file Nothing gos
-                , preparationModel
->>>>>>> dc4da1cb
                 )
 
             else
