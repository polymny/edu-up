module NewCourse.Types exposing (..)

import Data.Types as Data
import Data.User as Data
import Http exposing (Part)
import Utils


{-| The Msg type for the new course page.
-}
type Msg
    = NoOp
    | SelectGroup Data.Group
    | NewGroup Utils.Confirmation String
    | EnterPressed
    | EscapePressed
    | ChangeSelectorIndex Int
    | AddParticipant Utils.Confirmation Data.ParticipantRole String
    | RemoveParticipant Data.Participant
    | DeleteGroup Utils.Confirmation Data.Group


{-| The model for the new course page.
-}
type alias Model =
    { selectedGroup : Maybe Data.Group
    , popupType : PopupType
    , selectorIndex : Int
    }


{-| The type of popup that is currently open.
-}
type PopupType
    = NoPopup
    | NewGroupPopup String
<<<<<<< HEAD
    | AddParticipantPopup Data.GroupRole String
    | DeleteGroupPopup Data.Group
=======
    | AddParticipantPopup Data.ParticipantRole String
>>>>>>> f3d2d23b


{-| The initial model for the new course page.
-}
init : Model
init =
    { selectedGroup = Nothing
    , popupType = NoPopup
    , selectorIndex = 0
    }<|MERGE_RESOLUTION|>--- conflicted
+++ resolved
@@ -34,12 +34,8 @@
 type PopupType
     = NoPopup
     | NewGroupPopup String
-<<<<<<< HEAD
-    | AddParticipantPopup Data.GroupRole String
     | DeleteGroupPopup Data.Group
-=======
     | AddParticipantPopup Data.ParticipantRole String
->>>>>>> f3d2d23b
 
 
 {-| The initial model for the new course page.
