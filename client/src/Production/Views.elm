module Production.Views exposing (..)

{-| Views for the production page.
-}

import App.Types as App
import App.Utils as App
import Config exposing (Config, TaskStatus)
import Data.Capsule as Data
import Data.Types as Data
import Data.User exposing (User)
import Element exposing (Element)
import Element.Background as Background
import Element.Border as Border
import Element.Font as Font
import Element.Input as Input
<<<<<<< HEAD
import FontAwesome as Fa
import Html
=======
>>>>>>> 45450d52
import Html.Attributes
import Html.Events
import Json.Decode as Decode
import Production.Types as Production exposing (getWebcamSettings)
import Simple.Animation as Animation exposing (Animation)
import Simple.Animation.Animated as Animated
import Simple.Animation.Property as P
import Simple.Transition as Transition
import Strings
import Ui.Colors as Colors
import Ui.Elements as Ui
import Ui.Utils as Ui
import Utils


<<<<<<< HEAD
view : Core.Global -> User -> Production.Model -> ( Element Core.Msg, Maybe (Element Core.Msg) )
view global user model =
    let
        gos : Maybe Capsule.Gos
        gos =
            List.head (List.drop model.gos model.capsule.structure)

        firstSlide : Maybe Capsule.Slide
        firstSlide =
            Maybe.andThen (\x -> List.head x.slides) gos
    in
    case ( gos, firstSlide ) of
        ( Just g, Just s ) ->
            ( Element.row [ Ui.wf, Ui.hf, Element.spacing 10, Element.padding 10 ]
                [ Element.column [ Ui.wfp 1, Ui.hf ] [ leftColumn global user model g ]
                , Element.column [ Ui.wfp 3, Ui.hf ] [ mainView global user model g s ]
                ]
            , Nothing
            )

        _ ->
            ( Element.el [ Ui.wf, Ui.hf ] Element.none, Nothing )


leftColumn : Core.Global -> User -> Production.Model -> Capsule.Gos -> Element Core.Msg
leftColumn global user model gos =
=======
{-| The full view of the page.
-}
view : Config -> User -> Production.Model Data.Capsule Data.Gos -> ( Element App.Msg, Element App.Msg )
view config user model =
    ( Element.row [ Ui.wf, Ui.hf, Ui.s 10, Ui.p 10 ]
        [ leftColumn config model
        , rightColumn config user model
        ]
    , Element.none
    )


{-| The column with the controls of the production settings.
-}
leftColumn : Config -> Production.Model Data.Capsule Data.Gos -> Element App.Msg
leftColumn config model =
>>>>>>> 45450d52
    let
        --- HELPERS ---
        -- Shortcut for lang
        lang =
            config.clientState.lang

        -- Helper to create section titles
        title : Bool -> String -> Element App.Msg
        title disabled input =
            Element.text input
                |> Element.el (disableAttrIf disabled ++ [ Font.size 22, Font.bold ])

        -- Video width if pip
        width : Maybe Int
        width =
            case getWebcamSettings model.capsule model.gos of
                Data.Pip { size } ->
                    Just (Tuple.first size)

                _ ->
<<<<<<< HEAD
                    Capsule.defaultPip

        forceDisabled =
            Maybe.andThen .size gos.record == Nothing || isProducing model

        forceDisabledAttr =
            if forceDisabled then
                Ui.disabled

            else
                []

        forceDisableMsg : Core.Msg -> Core.Msg
        forceDisableMsg msg =
            if forceDisabled then
                Core.Noop
=======
                    Nothing
>>>>>>> 45450d52

        -- Video opacity
        opacity : Float
        opacity =
            case getWebcamSettings model.capsule model.gos of
                Data.Pip pip ->
                    pip.opacity

<<<<<<< HEAD
        forceDisableInfo : Element Core.Msg
        forceDisableInfo =
            Element.paragraph forceDisabledAttr
                [ case Maybe.map .size gos.record of
                    Nothing ->
                        Element.text (Lang.cantUseVideoBecauseNoRecord global.lang)
=======
                Data.Fullscreen fullscreen ->
                    fullscreen.opacity

                _ ->
                    1

        -- True if the gos has a record that contains only audio
        audioOnly : Bool
        audioOnly =
            Maybe.map .size model.gos.record == Just Nothing
>>>>>>> 45450d52

        -- Gives the anchor if the webcam settings is Pip
        anchor : Maybe Data.Anchor
        anchor =
            case getWebcamSettings model.capsule model.gos of
                Data.Pip p ->
                    Just p.anchor

                _ ->
                    Nothing

        -- Attributes to show things as disabled
        disableAttr : List (Element.Attribute App.Msg)
        disableAttr =
            [ Font.color Colors.greyFontDisabled ]

        -- Gives disable attributes if element is disabled
        disableAttrIf : Bool -> List (Element.Attribute App.Msg)
        disableAttrIf disabled =
            if disabled then
                disableAttr

            else
                []

        -- Gives disable attributes and remove msg if element is disabled
        disableIf :
            Bool
            -> (List (Element.Attribute App.Msg) -> { a | onChange : b -> App.Msg } -> Element App.Msg)
            -> List (Element.Attribute App.Msg)
            -> { a | onChange : b -> App.Msg }
            -> Element App.Msg
        disableIf disabled constructor attributes parameters =
            if disabled then
                constructor (disableAttr ++ attributes) { parameters | onChange = \_ -> App.Noop }

            else
                constructor attributes parameters

<<<<<<< HEAD
        currentOpacity =
            case gos.webcamSettings of
                Capsule.Pip { opacity } ->
                    opacity
=======
        --- UI ELEMENTS ---
        -- Reset to default options button
        resetButton =
            Ui.secondary
                []
                { label = Element.text <| Strings.stepsProductionResetOptions lang
                , action =
                    case model.gos.webcamSettings of
                        Just _ ->
                            Ui.Msg <| App.ProductionMsg Production.ResetOptions

                        Nothing ->
                            Ui.None
                }

        -- Whether the user wants to include the video inside the slides or not
        useVideo =
            (disableIf <| model.gos.record == Nothing || audioOnly)
                Input.checkbox
                []
                { checked = model.gos.record /= Nothing && model.gos.webcamSettings /= Just Data.Disabled
                , icon = Input.defaultCheckbox
                , label = Input.labelRight [] <| Element.text <| Strings.stepsProductionUseVideo lang
                , onChange = \_ -> App.ProductionMsg Production.ToggleVideo
                }

        -- Text that explains why the user can't use the video (if they can't)
        useVideoInfo =
            case Maybe.map .size model.gos.record of
                Nothing ->
                    Ui.paragraph [] <| Strings.stepsProductionCantUseVideoBecauseNoRecord lang ++ "."
>>>>>>> 45450d52

                Just Nothing ->
                    Ui.paragraph [] <| Strings.stepsProductionCantUserVideoBecauseAudioOnly lang ++ "."

                _ ->
<<<<<<< HEAD
                    webcamSettings.opacity

        currentdownsampling =
            case gos.record of
                Just r ->
                    case r.downsampling of
                        Just ds ->
                            ds

                        _ ->
                            0.4

                _ ->
                    0.4

        currentKeyColor =
            case gos.webcamSettings of
                Capsule.Pip { keycolor } ->
                    keycolor
=======
                    Element.none
>>>>>>> 45450d52

        -- Whether the webcam size is disabled
        webcamSizeDisabled =
            model.gos.record == Nothing || audioOnly || model.gos.webcamSettings == Just Data.Disabled

        --  Title to introduce webcam size settings
        webcamSizeTitle =
            Strings.stepsProductionWebcamSize lang
                |> title webcamSizeDisabled

        -- Element to control the webcam size
        webcamSizeText =
            disableIf webcamSizeDisabled
                Input.text
                [ Element.htmlAttribute <| Html.Attributes.type_ "number"
                , Element.htmlAttribute <| Html.Attributes.min "10"
                ]
                { label = Input.labelHidden <| Strings.stepsProductionCustom lang
                , onChange =
                    \x ->
                        case String.toInt x of
                            Just y ->
                                App.ProductionMsg <| Production.SetWidth <| Just y

                            _ ->
                                App.Noop
                , placeholder = Nothing
                , text = Maybe.map String.fromInt width |> Maybe.withDefault ""
                }

        -- Element to choose the webcam size among small, medium, large, fullscreen
        webcamSizeRadio =
            (disableIf <| model.gos.record == Nothing || audioOnly || model.gos.webcamSettings == Just Data.Disabled)
                Input.radio
                [ Ui.s 10 ]
                { label = Input.labelHidden <| Strings.stepsProductionWebcamSize lang
                , onChange = \x -> App.ProductionMsg <| Production.SetWidth <| x
                , options =
                    [ Input.option (Just 200) <| Element.text <| Strings.stepsProductionSmall lang
                    , Input.option (Just 400) <| Element.text <| Strings.stepsProductionMedium lang
                    , Input.option (Just 800) <| Element.text <| Strings.stepsProductionLarge lang
                    , Input.option Nothing <| Element.text <| Strings.stepsProductionFullscreen lang
                    , Input.option (Just 533) <| Element.text <| Strings.stepsProductionCustom lang
                    ]
                , selected =
                    case getWebcamSettings model.capsule model.gos of
                        Data.Pip { size } ->
                            if List.member (Tuple.first size) [ 200, 400, 800 ] then
                                Just <| Just <| Tuple.first size

                            else
                                Just <| Just 533

                        Data.Fullscreen _ ->
                            Just Nothing

<<<<<<< HEAD
                Capsule.Fullscreen _ ->
                    Nothing

        keyDisabled =
            User.isPremium user && Maybe.andThen .matted gos.record /= Nothing

        keyDisabledAttr =
            if keyDisabled then
                Ui.disabled

            else
                disabledAttr
    in
    Element.column [ Ui.wf, Ui.hf, Element.spacing 30, Element.paddingXY 10 0, Element.scrollbarY ]
        [ Element.column (Element.spacing 10 :: disabledAttr)
            [ Input.checkbox []
                { checked = gos.webcamSettings /= Capsule.Disabled && Maybe.andThen .size gos.record /= Nothing
                , icon = Input.defaultCheckbox
                , label = Input.labelRight forceDisabledAttr (Element.text (Lang.useVideo global.lang))
                , onChange = \x -> Core.ProductionMsg (Production.SetVideo x) |> forceDisableMsg
                }
            , forceDisableInfo
            ]
        , Input.radio (Element.spacing 10 :: disabledAttr)
            { onChange = \s -> Core.ProductionMsg (Production.WebcamSizeChanged s) |> disableMsg
            , selected =
                case gos.webcamSettings of
                    Capsule.Fullscreen _ ->
                        Just Production.Fullscreen

                    _ ->
                        Just (Production.intToSize webcamSettings.size)
            , label =
                Input.labelAbove
                    (Element.paddingXY 0 10 :: disabledAttr)
                    (Element.column [ Element.spacing 10 ]
                        [ Element.el Ui.formTitle (Element.text (Lang.webcamSize global.lang))
                        , Input.text
                            [ Element.htmlAttribute (Html.Attributes.type_ "number") ]
                            { label = Input.labelHidden (Lang.custom global.lang)
                            , onChange =
                                \v ->
                                    case String.toInt v of
                                        Just val ->
                                            Core.ProductionMsg (Production.WebcamSizeChanged (Production.Custom val)) |> disableMsg

                                        _ ->
                                            Core.Noop
                            , placeholder = Nothing
                            , text = String.fromInt (Maybe.withDefault 0 width)
                            }
                        ]
                    )
            , options =
                [ Input.option Production.Small (Element.text (Lang.small global.lang))
                , Input.option Production.Medium (Element.text (Lang.medium global.lang))
                , Input.option Production.Large (Element.text (Lang.large global.lang))
                , Input.option (Production.Custom (Maybe.withDefault 300 width)) (Element.text (Lang.custom global.lang))
                , Input.option Production.Fullscreen (Element.text (Lang.fullscreen global.lang))
                ]
            }
        , Input.radio (Element.spacing 10 :: disabledAttr)
            { onChange = \s -> Core.ProductionMsg (Production.WebcamAnchorChanged s) |> disableMsg
            , selected = Just webcamSettings.anchor
            , label =
                Input.labelAbove
                    (Element.paddingXY 0 10 :: disabledAttr ++ Ui.formTitle)
                    (Element.text (Lang.webcamAnchor global.lang))
            , options =
                [ Input.option Capsule.TopLeft (Element.text (Lang.topLeft global.lang))
                , Input.option Capsule.TopRight (Element.text (Lang.topRight global.lang))
                , Input.option Capsule.BottomLeft (Element.text (Lang.bottomLeft global.lang))
                , Input.option Capsule.BottomRight (Element.text (Lang.bottomRight global.lang))
                ]
            }
        , Element.row (Ui.wf :: Element.spacing 10 :: disabledAttr)
            [ Input.slider
                [ Element.behindContent
                    (Element.el
                        [ Element.width Element.fill
                        , Element.height (Element.px 2)
                        , Element.centerY
                        , Background.color Colors.grey
                        , Border.rounded 2
                        ]
                        Element.none
                    )
                ]
                { label = Input.labelAbove (disabledAttr ++ Ui.formTitle) (Element.text (Lang.opacity global.lang))
                , min = 0
                , max = 1
                , onChange = \x -> Core.ProductionMsg (Production.WebcamOpacityChanged x) |> disableMsg
                , step = Just 0.1
                , thumb = Input.defaultThumb
                , value = currentOpacity
                }
                |> Element.el [ Ui.wfp 5 ]
            , currentOpacity
                * 100
                |> floor
                |> String.fromInt
                |> (\x -> x ++ "%")
                |> Element.text
                |> Element.el [ Ui.wfp 1, Element.alignBottom ]
            ]
        , if User.isPremium user then
            Element.el (Ui.formTitle ++ disabledAttr) (Element.text (Lang.matting global.lang))

          else
            Element.none
        , if User.isPremium user then
            Input.checkbox disabledAttr
                { checked = Maybe.andThen .matted gos.record /= Nothing && Maybe.andThen .size gos.record /= Nothing
                , icon = Input.defaultCheckbox
                , label = Input.labelRight forceDisabledAttr (Element.text (Lang.activateMatting global.lang))
                , onChange =
                    \_ -> Core.ProductionMsg Production.ToggleMatting |> disableMsg
                }

          else
            Element.none
        , if User.isPremium user then
            Element.row (Ui.wf :: Element.spacing 10 :: disabledAttr)
                [ Input.slider
                    [ Element.behindContent
                        (Element.el
                            [ Element.width Element.fill
                            , Element.height (Element.px 2)
                            , Element.centerY
                            , Background.color Colors.grey
                            , Border.rounded 2
                            ]
                            Element.none
                        )
                    ]
                    { label = Input.labelAbove (disabledAttr ++ Ui.formTitle) (Element.text (Lang.downsampling global.lang))
                    , min = 0.1
                    , max = 1
                    , onChange = \x -> Core.ProductionMsg (Production.DownsamplingChanged x) |> disableMsg
                    , step = Just 0.05
                    , thumb = Input.defaultThumb
                    , value = currentdownsampling
                    }
                    |> Element.el [ Ui.wfp 5 ]
                , currentdownsampling
                    |> (\x -> x * 100)
                    |> round
                    |> toFloat
                    |> (\x -> x / 100)
                    |> String.fromFloat
                    |> (\x ->
                            if String.length x == 1 then
                                x ++ "."

                            else
                                x
                       )
                    |> String.padRight 4 '0'
                    |> Element.text
                    |> Element.el [ Ui.wfp 1, Element.alignBottom ]
                ]

          else
            Element.none
        , if User.isPremium user then
            Element.row (Ui.wf :: Ui.hf :: Element.spacing 10 :: disabledAttr)
                [ case model.capsule.background of
                    Just uuid ->
                        Element.image
                            [ Element.height (Element.px 90)
                            , Element.centerY
                            , Border.width 1
                            , Border.color Colors.greyLighter
                            ]
                            { src = Capsule.assetPath model.capsule (uuid ++ ".png"), description = "" }

                    Nothing ->
                        Element.text (Lang.noBackround global.lang)
                , Element.el [] (newBackgroundButton global model)
                , Ui.iconButton
                    [ Font.color Colors.navbar
                    , Element.padding 5
                    , Background.color Colors.greyLighter
                    , Border.rounded 5
                    ]
                    { onPress = Just (Core.ProductionMsg Production.RequestDeleteBackground |> disableMsg)
                    , icon = Fa.trash
                    , text = Nothing
                    , tooltip = Just (Lang.deleteBackground global.lang)
                    }
                ]

          else
            Element.none
        , if User.isPremium user then
            Element.el (Ui.formTitle ++ keyDisabledAttr) (Element.text (Lang.key global.lang))

          else
            Element.none
        , if User.isPremium user then
            Input.checkbox keyDisabledAttr
                { checked = isJust currentKeyColor
                , icon = Input.defaultCheckbox
                , label = Input.labelRight forceDisabledAttr (Element.text (Lang.activateKeying global.lang))
                , onChange =
                    \_ ->
                        if Maybe.andThen .matted gos.record /= Nothing && Maybe.andThen .size gos.record /= Nothing |> not then
                            Core.ProductionMsg
                                (Production.WebcamKeyColorChanged
                                    (case currentKeyColor of
                                        Just _ ->
                                            Nothing

                                        Nothing ->
                                            Just "#00FF00"
                                    )
                                )
                                |> disableMsg

                        else
                            Core.Noop
                }

          else
            Element.none
        , if User.isPremium user then
            Element.row keyDisabledAttr
                [ Element.el
                    (if isJust currentKeyColor then
                        []

                     else
                        Ui.disabled
                    )
                    (Element.text (Lang.keyColor global.lang))
                , Element.el [ Element.paddingEach { left = 10, right = 0, top = 0, bottom = 0 } ]
                    (Element.html
                        (Html.input
                            [ Html.Attributes.type_ "color"
                            , Html.Attributes.value (Maybe.withDefault "#00FF00" currentKeyColor)
                            , Html.Attributes.disabled (not (isJust currentKeyColor) || isProducing model || keyDisabled)
                            , Html.Events.onInput
                                (\x ->
                                    Core.ProductionMsg
                                        (Production.WebcamKeyColorChanged
                                            (Maybe.map (\_ -> x) currentKeyColor)
                                        )
                                        |> disableMsg
                                )
                            ]
                            []
                        )
                    )
                ]

          else
            Element.none
        , if keyDisabled then
            Element.paragraph Ui.disabled [ Element.text (Lang.keyDisabledBecauseMatting global.lang) ]

          else
            Element.none
        , -- Fading option, not available right now
          -- if User.isPremium user then
          --   let
          --       fade =
          --           gos.fade.vfadein /= Nothing || gos.fade.vfadeout /= Nothing || gos.fade.afadein /= Nothing || gos.fade.afadeout /= Nothing
          --   in
          --   Input.checkbox
          --       []
          --       { checked = fade
          --       , icon = Input.defaultCheckbox
          --       , label = Input.labelRight [] (Element.text (Lang.activateFade global.lang))
          --       , onChange =
          --           \x ->
          --               Core.ProductionMsg
          --                   (Production.FadeChanged
          --                       (if fade then
          --                           { vfadein = Nothing, vfadeout = Nothing, afadein = Nothing, afadeout = Nothing }
          --                        else
          --                           { vfadein = Just 2, vfadeout = Nothing, afadein = Nothing, afadeout = Nothing }
          --                       )
          --                   )
          --       }
          -- else
          Element.el [ Ui.hf ] Element.none

        --Input.text []
        --  { label = Input.labelHidden ""
        --  , onChange = \x -> Core.ProductionMsg (Production.WebcamKeyColorChanged x) |> disableMsg
        --  , placeholder = Just (Input.placeholder [] (Element.text (Lang.keyColor global.lang)))
        --  , text = currentKeyColor
        --  }
        ]


isProducing : Production.Model -> Bool
isProducing model =
    case model.capsule.produced of
        Capsule.Running _ ->
            True

        Capsule.Waiting ->
            True

        _ ->
            False


mainView : Core.Global -> User -> Production.Model -> Capsule.Gos -> Capsule.Slide -> Element Core.Msg
mainView global user model gos slide =
=======
                        Data.Disabled ->
                            Nothing
                }

        -- Whether the webcam position is disabled
        webcamPositionDisabled =
            model.gos.record == Nothing || audioOnly || model.gos.webcamSettings == Just Data.Disabled

        -- Title to introduce webcam position settings
        webcamPositionTitle =
            Strings.stepsProductionWebcamPosition lang
                |> title webcamPositionDisabled

        -- Element to choose the webcam position among the four corners
        webcamPositionRadio =
            disableIf webcamPositionDisabled
                Input.radio
                [ Ui.s 10 ]
                { label = Input.labelHidden <| Strings.stepsProductionWebcamPosition lang
                , onChange = \x -> App.ProductionMsg <| Production.SetAnchor x
                , options =
                    [ Input.option Data.TopLeft <| Element.text <| Strings.stepsProductionTopLeft lang
                    , Input.option Data.TopRight <| Element.text <| Strings.stepsProductionTopRight lang
                    , Input.option Data.BottomLeft <| Element.text <| Strings.stepsProductionBottomLeft lang
                    , Input.option Data.BottomRight <| Element.text <| Strings.stepsProductionBottomRight lang
                    ]
                , selected = anchor
                }

        -- Whether the user can control the opacity
        opacityDisabled =
            model.gos.record == Nothing || audioOnly || model.gos.webcamSettings == Just Data.Disabled

        -- Title to introduce webcam opacity settings
        opacityTitle =
            Strings.stepsProductionOpacity lang
                |> title opacityDisabled

        -- Slider to control opacity
        opacitySlider =
            Element.row [ Ui.wf, Ui.hf, Ui.s 10 ]
                [ -- Slider for the control
                  disableIf opacityDisabled
                    Input.slider
                    [ Element.behindContent <| Element.el [ Ui.wf, Ui.hpx 2, Ui.cy, Background.color Colors.greyBorder ] Element.none
                    ]
                    { onChange = \x -> App.ProductionMsg <| Production.SetOpacity x
                    , label = Input.labelHidden <| Strings.stepsProductionOpacity lang
                    , max = 1
                    , min = 0
                    , step = Just 0.1
                    , thumb = Input.defaultThumb
                    , value = opacity
                    }
                , -- Text label of the opacity value
                  opacity
                    * 100
                    |> round
                    |> String.fromInt
                    |> (\x -> x ++ "%")
                    |> Element.text
                    |> Element.el (Ui.wfp 1 :: Ui.ab :: disableAttrIf opacityDisabled)
                ]
    in
    Element.column [ Ui.wfp 1, Ui.s 30, Ui.at ]
        [ resetButton
        , Element.column [ Ui.s 10 ]
            [ useVideo
            , useVideoInfo
            ]
        , Element.column [ Ui.s 10 ]
            [ webcamSizeTitle
            , webcamSizeRadio
            , webcamSizeText
            ]
        , Element.column [ Ui.s 10 ]
            [ webcamPositionTitle
            , webcamPositionRadio
            ]
        , Element.column [ Ui.wf, Ui.s 10 ]
            [ opacityTitle
            , opacitySlider
            ]
        ]


{-| The column with the slide view and the production button.
-}
rightColumn : Config -> User -> Production.Model Data.Capsule Data.Gos -> Element App.Msg
rightColumn config user model =
>>>>>>> 45450d52
    let
        lang =
            config.clientState.lang

        -- overlay to show a frame of the record on the slide (if any)
        overlay =
            case ( getWebcamSettings model.capsule model.gos, model.gos.record ) of
                ( Data.Pip s, Just r ) ->
                    let
                        ( ( marginX, marginY ), ( w, h ) ) =
                            ( model.webcamPosition, Tuple.mapBoth toFloat toFloat s.size )

                        ( x, y ) =
                            case s.anchor of
                                Data.TopLeft ->
                                    ( marginX, marginY )

                                Data.TopRight ->
                                    ( 1920 - w - marginX, marginY )

                                Data.BottomLeft ->
                                    ( marginX, 1080 - h - marginY )

                                Data.BottomRight ->
                                    ( 1920 - w - marginX, 1080 - h - marginY )

                        tp =
                            100 * y / 1080

                        lp =
                            100 * x / 1920

                        bp =
                            100 * (1080 - y - h) / 1080

                        rp =
                            100 * (1920 - x - w) / 1920
                    in
                    Element.el
                        [ Element.htmlAttribute (Html.Attributes.style "position" "absolute")
                        , Element.htmlAttribute (Html.Attributes.style "top" (String.fromFloat tp ++ "%"))
                        , Element.htmlAttribute (Html.Attributes.style "left" (String.fromFloat lp ++ "%"))
                        , Element.htmlAttribute (Html.Attributes.style "right" (String.fromFloat rp ++ "%"))
                        , Element.htmlAttribute (Html.Attributes.style "bottom" (String.fromFloat bp ++ "%"))
                        ]
                        (Element.image
<<<<<<< HEAD
                            (Element.htmlAttribute (Html.Attributes.id "webcam-miniature")
                                :: Element.alpha s.opacity
                                :: Ui.wf
                                :: Ui.hf
                                :: (Decode.map3 (\z pageX pageY -> Core.ProductionMsg (Production.HoldingImageChanged (Just ( z, pageX, pageY ))))
                                        (Decode.field "pointerId" Decode.int)
                                        (Decode.field "pageX" Decode.float)
                                        (Decode.field "pageY" Decode.float)
                                        |> Html.Events.on "pointerdown"
                                        |> Element.htmlAttribute
                                   )
                                :: (Decode.succeed (Core.ProductionMsg (Production.HoldingImageChanged Nothing))
                                        |> Html.Events.on "pointerup"
                                        |> Element.htmlAttribute
                                   )
                                :: Element.htmlAttribute
                                    (Html.Events.custom "dragstart"
                                        (Decode.succeed
                                            { message = Core.Noop
                                            , preventDefault = True
                                            , stopPropagation = True
                                            }
                                        )
                                    )
                                :: (case model.capsule.background of
                                        Just path ->
                                            [ path
                                                |> Capsule.assetPath model.capsule
                                                |> (\tmp -> "url(\"" ++ tmp ++ ".png\")")
                                                |> Html.Attributes.style "background-image"
                                                |> Element.htmlAttribute
                                            , Element.htmlAttribute (Html.Attributes.style "background-size" "cover")
                                            , Element.htmlAttribute (Html.Attributes.style "background-position" "center")
                                            ]

                                        _ ->
                                            []
                                   )
                            )
                            { src =
                                if r.matted == Just Capsule.Done then
                                    Capsule.assetPath model.capsule (r.uuid ++ "_matted.png")

                                else
                                    Capsule.assetPath model.capsule (r.uuid ++ ".png")
=======
                            [ Ui.id Production.miniatureId
                            , Element.alpha s.opacity
                            , Ui.wf
                            , Ui.hf
                            , Decode.map3 (\z pageX pageY -> App.ProductionMsg (Production.HoldingImageChanged (Just ( z, pageX, pageY ))))
                                (Decode.field "pointerId" Decode.int)
                                (Decode.field "pageX" Decode.float)
                                (Decode.field "pageY" Decode.float)
                                |> Html.Events.on "pointerdown"
                                |> Element.htmlAttribute
                            , Decode.succeed (App.ProductionMsg (Production.HoldingImageChanged Nothing))
                                |> Html.Events.on "pointerup"
                                |> Element.htmlAttribute
                            , Element.htmlAttribute
                                (Html.Events.custom "dragstart"
                                    (Decode.succeed
                                        { message = App.Noop
                                        , preventDefault = True
                                        , stopPropagation = True
                                        }
                                    )
                                )
                            ]
                            { src = Data.assetPath model.capsule (r.uuid ++ ".png")
>>>>>>> 45450d52
                            , description = ""
                            }
                        )

                ( Data.Fullscreen { opacity }, Just r ) ->
                    Element.el
                        [ Element.alpha opacity
                        , Ui.hf
                        , Ui.wf
                        , ("center / contain content-box no-repeat url('"
                            ++ Data.assetPath model.capsule (r.uuid ++ ".png")
                            ++ "')"
                          )
                            |> Html.Attributes.style "background"
                            |> Element.htmlAttribute
                        ]
                        Element.none

                _ ->
                    Element.none

        -- The display of the slide
        slide =
            case model.gos.slides of
                h :: _ ->
                    Element.image [ Ui.wf, Ui.b 1, Border.color Colors.greyBorder ]
                        { src = Data.slidePath model.capsule h
                        , description = ""
                        }

                _ ->
                    Element.none

        -- The button to produce the video
        produceButton =
<<<<<<< HEAD
            Ui.primaryButton
                { label = Element.text (Lang.produceGosVideo global.lang gosIdString)
                , onPress = Just (Core.ProductionMsg <| Production.ProduceGos model.gos)
                }
    in
    Element.column []
        [ Element.el [ Ui.wf, Element.centerY, Element.inFront overlay, Element.clip ] image
        , Element.row [ Element.alignRight, Element.spacing 10, Element.padding 10 ] [ produceInfo, produceButton ]
        , bottomBar global user model
        ]
=======
            let
                ready2Product : Bool
                ready2Product =
                    case model.capsule.produced of
                        Data.Running _ ->
                            False

                        _ ->
                            True

                action : App.Msg
                action =
                    Utils.tern
                        ready2Product
                        (App.ProductionMsg Production.Produce)
                        App.Noop

                spinnerElement : Element App.Msg
                spinnerElement =
                    Element.el
                        [ Ui.wf
                        , Ui.hf
                        , Font.color <| Utils.tern ready2Product Colors.transparent Colors.white
                        ]
                    <|
                        Ui.spinningSpinner [ Ui.cx, Ui.cy ] 18
>>>>>>> 45450d52

                label : Element App.Msg
                label =
                    Element.el
                        [ Font.color <| Utils.tern ready2Product Colors.white Colors.transparent
                        , Element.inFront spinnerElement
                        ]
                    <|
                        Element.text <|
                            Strings.stepsProductionProduceVideo lang
            in
            Ui.primary [ Ui.ar ]
                { action = Ui.Msg <| action
                , label = label
                }

<<<<<<< HEAD
bottomBar : Core.Global -> User -> Production.Model -> Element Core.Msg
bottomBar global _ model =
    let
        produceInfo =
            case ( model.capsule.published, Capsule.videoPath model.capsule ) of
                ( Capsule.Done, _ ) ->
                    Ui.newTabLink []
                        { label = Element.text (Lang.watchVideo global.lang)
                        , route = Route.Custom (global.videoRoot ++ "/" ++ model.capsule.id ++ "/")
                        }
=======
        -- The production progress bar
        progressBar : Element App.Msg
        progressBar =
            case model.capsule.produced of
                Data.Running a ->
                    let
                        loadingAnimation : Animation
                        loadingAnimation =
                            Animation.steps
                                { startAt = [ P.x -300 ]
                                , options = [ Animation.loop ]
                                }
                                [ Animation.step 1000 [ P.x 300 ]
                                , Animation.wait 100
                                , Animation.step 1000 [ P.x -300 ]
                                , Animation.wait 100
                                ]

                        bar : Element App.Msg
                        bar =
                            case a of
                                Just progress ->
                                    Element.el
                                        [ Ui.wf
                                        , Ui.hf
                                        , Ui.r 5
                                        , Element.moveLeft (300.0 * (1.0 - progress))
                                        , Background.color Colors.green2
                                        , Element.htmlAttribute <|
                                            Transition.properties [ Transition.transform 200 [ Transition.easeInOut ] ]
                                        ]
                                        Element.none
>>>>>>> 45450d52

                                Nothing ->
                                    Animated.ui
                                        { behindContent = Element.behindContent
                                        , htmlAttribute = Element.htmlAttribute
                                        , html = Element.html
                                        }
                                        (\attr el -> Element.el attr el)
                                        loadingAnimation
                                        [ Ui.wf, Ui.hf, Ui.r 5, Background.color Colors.green2 ]
                                        Element.none
                    in
                    Element.el
                        [ Ui.p 5
                        , Ui.wpx 300
                        , Ui.hpx 30
                        , Ui.r 20
                        , Ui.ar
                        , Background.color <| Colors.alpha 0.1
                        , Border.shadow
                            { size = 1
                            , blur = 8
                            , color = Colors.alpha 0.1
                            , offset = ( 0, 0 )
                            }
                        ]
                    <|
                        Element.el
                            [ Ui.wf
                            , Element.htmlAttribute <| Html.Attributes.style "overflow" "hidden"
                            , Ui.r 100
                            , Ui.hf
                            ]
                            bar

                _ ->
                    Element.none

<<<<<<< HEAD
        produceButton =
            case model.capsule.produced of
                Capsule.Running msg ->
                    Element.column []
                        [ Element.row [ Element.spacing 10 ]
                            [ Ui.primaryButton
                                { label =
                                    Element.row []
                                        [ Element.text (Lang.producing global.lang)
                                        , Element.el [ Element.paddingEach { left = 10, right = 0, top = 0, bottom = 0 } ]
                                            Ui.spinner
                                        ]
                                , onPress = Nothing
                                }

                            --, Ui.primaryButton
                            --    { label = Element.text (Lang.cancelProduction global.lang)
                            --    , onPress = Just (Core.ProductionMsg Production.CancelProduction)
                            --    }
                            ]
                        , case msg of
                            Just m ->
                                Element.el [ Element.padding 10, Element.width Element.fill, Ui.hf ] (Ui.progressBar m)

                            Nothing ->
                                Element.none
                        ]
=======
        -- Link to watch the video
        videoLink =
            case Data.videoPath model.capsule of
                Just path ->
                    Ui.link [] { label = Strings.stepsProductionWatchVideo lang, action = Ui.NewTab path }
>>>>>>> 45450d52

                Capsule.Waiting ->
                    Element.column []
                        [ Element.row [ Element.spacing 10, Element.alignRight ]
                            [ Ui.primaryButton
                                { label =
                                    Element.row []
                                        [ Element.text (Lang.waitingMatting global.lang)
                                        , Element.el [ Element.paddingEach { left = 10, right = 0, top = 0, bottom = 0 } ]
                                            Ui.spinner
                                        ]
                                , onPress = Nothing
                                }

                            -- , Ui.primaryButton
                            --     { label = Element.text (Lang.cancelProduction global.lang)
                            --     , onPress = Just (Core.ProductionMsg Production.CancelProduction)
                            --     }
                            ]
                        , Element.el [ Element.padding 10, Element.width Element.fill, Ui.hf ]
                            (Element.text (Lang.waitingMattingMsg global.lang))
                        ]

                _ ->
                    Element.none
    in
<<<<<<< HEAD
    Element.row [ Element.alignRight, Element.spacing 10, Element.padding 10 ] [ produceInfo, produceButton ]


newBackgroundButton : Core.Global -> Production.Model -> Element Core.Msg
newBackgroundButton global model =
    let
        gos =
            List.head (List.drop model.gos model.capsule.structure)

        newBackgroundMsg =
            case gos of
                Just g ->
                    if Maybe.andThen .size g.record == Nothing || g.webcamSettings == Capsule.Disabled || isProducing model then
                        Nothing

                    else
                        Core.ProductionMsg Production.BackgroundUploadRequested |> Just

                _ ->
                    Nothing
    in
    Element.el [ Element.paddingXY 10 0 ]
        (Ui.simpleButton
            { onPress = newBackgroundMsg
            , label = Element.text (Lang.selectBackground global.lang)
            }
        )
=======
    Element.column [ Ui.at, Ui.wfp 3, Ui.s 10 ]
        [ Element.el [ Ui.wf, Ui.cy, Element.inFront overlay, Element.clip ] slide
        , Element.row [ Ui.ar, Ui.s 10 ] [ videoLink, produceButton ]
        , progressBar
        ]
>>>>>>> 45450d52
<|MERGE_RESOLUTION|>--- conflicted
+++ resolved
@@ -14,11 +14,6 @@
 import Element.Border as Border
 import Element.Font as Font
 import Element.Input as Input
-<<<<<<< HEAD
-import FontAwesome as Fa
-import Html
-=======
->>>>>>> 45450d52
 import Html.Attributes
 import Html.Events
 import Json.Decode as Decode
@@ -34,34 +29,6 @@
 import Utils
 
 
-<<<<<<< HEAD
-view : Core.Global -> User -> Production.Model -> ( Element Core.Msg, Maybe (Element Core.Msg) )
-view global user model =
-    let
-        gos : Maybe Capsule.Gos
-        gos =
-            List.head (List.drop model.gos model.capsule.structure)
-
-        firstSlide : Maybe Capsule.Slide
-        firstSlide =
-            Maybe.andThen (\x -> List.head x.slides) gos
-    in
-    case ( gos, firstSlide ) of
-        ( Just g, Just s ) ->
-            ( Element.row [ Ui.wf, Ui.hf, Element.spacing 10, Element.padding 10 ]
-                [ Element.column [ Ui.wfp 1, Ui.hf ] [ leftColumn global user model g ]
-                , Element.column [ Ui.wfp 3, Ui.hf ] [ mainView global user model g s ]
-                ]
-            , Nothing
-            )
-
-        _ ->
-            ( Element.el [ Ui.wf, Ui.hf ] Element.none, Nothing )
-
-
-leftColumn : Core.Global -> User -> Production.Model -> Capsule.Gos -> Element Core.Msg
-leftColumn global user model gos =
-=======
 {-| The full view of the page.
 -}
 view : Config -> User -> Production.Model Data.Capsule Data.Gos -> ( Element App.Msg, Element App.Msg )
@@ -78,7 +45,6 @@
 -}
 leftColumn : Config -> Production.Model Data.Capsule Data.Gos -> Element App.Msg
 leftColumn config model =
->>>>>>> 45450d52
     let
         --- HELPERS ---
         -- Shortcut for lang
@@ -99,26 +65,7 @@
                     Just (Tuple.first size)
 
                 _ ->
-<<<<<<< HEAD
-                    Capsule.defaultPip
-
-        forceDisabled =
-            Maybe.andThen .size gos.record == Nothing || isProducing model
-
-        forceDisabledAttr =
-            if forceDisabled then
-                Ui.disabled
-
-            else
-                []
-
-        forceDisableMsg : Core.Msg -> Core.Msg
-        forceDisableMsg msg =
-            if forceDisabled then
-                Core.Noop
-=======
                     Nothing
->>>>>>> 45450d52
 
         -- Video opacity
         opacity : Float
@@ -127,14 +74,6 @@
                 Data.Pip pip ->
                     pip.opacity
 
-<<<<<<< HEAD
-        forceDisableInfo : Element Core.Msg
-        forceDisableInfo =
-            Element.paragraph forceDisabledAttr
-                [ case Maybe.map .size gos.record of
-                    Nothing ->
-                        Element.text (Lang.cantUseVideoBecauseNoRecord global.lang)
-=======
                 Data.Fullscreen fullscreen ->
                     fullscreen.opacity
 
@@ -145,7 +84,6 @@
         audioOnly : Bool
         audioOnly =
             Maybe.map .size model.gos.record == Just Nothing
->>>>>>> 45450d52
 
         -- Gives the anchor if the webcam settings is Pip
         anchor : Maybe Data.Anchor
@@ -185,12 +123,6 @@
             else
                 constructor attributes parameters
 
-<<<<<<< HEAD
-        currentOpacity =
-            case gos.webcamSettings of
-                Capsule.Pip { opacity } ->
-                    opacity
-=======
         --- UI ELEMENTS ---
         -- Reset to default options button
         resetButton =
@@ -222,35 +154,12 @@
             case Maybe.map .size model.gos.record of
                 Nothing ->
                     Ui.paragraph [] <| Strings.stepsProductionCantUseVideoBecauseNoRecord lang ++ "."
->>>>>>> 45450d52
 
                 Just Nothing ->
                     Ui.paragraph [] <| Strings.stepsProductionCantUserVideoBecauseAudioOnly lang ++ "."
 
                 _ ->
-<<<<<<< HEAD
-                    webcamSettings.opacity
-
-        currentdownsampling =
-            case gos.record of
-                Just r ->
-                    case r.downsampling of
-                        Just ds ->
-                            ds
-
-                        _ ->
-                            0.4
-
-                _ ->
-                    0.4
-
-        currentKeyColor =
-            case gos.webcamSettings of
-                Capsule.Pip { keycolor } ->
-                    keycolor
-=======
                     Element.none
->>>>>>> 45450d52
 
         -- Whether the webcam size is disabled
         webcamSizeDisabled =
@@ -307,319 +216,6 @@
                         Data.Fullscreen _ ->
                             Just Nothing
 
-<<<<<<< HEAD
-                Capsule.Fullscreen _ ->
-                    Nothing
-
-        keyDisabled =
-            User.isPremium user && Maybe.andThen .matted gos.record /= Nothing
-
-        keyDisabledAttr =
-            if keyDisabled then
-                Ui.disabled
-
-            else
-                disabledAttr
-    in
-    Element.column [ Ui.wf, Ui.hf, Element.spacing 30, Element.paddingXY 10 0, Element.scrollbarY ]
-        [ Element.column (Element.spacing 10 :: disabledAttr)
-            [ Input.checkbox []
-                { checked = gos.webcamSettings /= Capsule.Disabled && Maybe.andThen .size gos.record /= Nothing
-                , icon = Input.defaultCheckbox
-                , label = Input.labelRight forceDisabledAttr (Element.text (Lang.useVideo global.lang))
-                , onChange = \x -> Core.ProductionMsg (Production.SetVideo x) |> forceDisableMsg
-                }
-            , forceDisableInfo
-            ]
-        , Input.radio (Element.spacing 10 :: disabledAttr)
-            { onChange = \s -> Core.ProductionMsg (Production.WebcamSizeChanged s) |> disableMsg
-            , selected =
-                case gos.webcamSettings of
-                    Capsule.Fullscreen _ ->
-                        Just Production.Fullscreen
-
-                    _ ->
-                        Just (Production.intToSize webcamSettings.size)
-            , label =
-                Input.labelAbove
-                    (Element.paddingXY 0 10 :: disabledAttr)
-                    (Element.column [ Element.spacing 10 ]
-                        [ Element.el Ui.formTitle (Element.text (Lang.webcamSize global.lang))
-                        , Input.text
-                            [ Element.htmlAttribute (Html.Attributes.type_ "number") ]
-                            { label = Input.labelHidden (Lang.custom global.lang)
-                            , onChange =
-                                \v ->
-                                    case String.toInt v of
-                                        Just val ->
-                                            Core.ProductionMsg (Production.WebcamSizeChanged (Production.Custom val)) |> disableMsg
-
-                                        _ ->
-                                            Core.Noop
-                            , placeholder = Nothing
-                            , text = String.fromInt (Maybe.withDefault 0 width)
-                            }
-                        ]
-                    )
-            , options =
-                [ Input.option Production.Small (Element.text (Lang.small global.lang))
-                , Input.option Production.Medium (Element.text (Lang.medium global.lang))
-                , Input.option Production.Large (Element.text (Lang.large global.lang))
-                , Input.option (Production.Custom (Maybe.withDefault 300 width)) (Element.text (Lang.custom global.lang))
-                , Input.option Production.Fullscreen (Element.text (Lang.fullscreen global.lang))
-                ]
-            }
-        , Input.radio (Element.spacing 10 :: disabledAttr)
-            { onChange = \s -> Core.ProductionMsg (Production.WebcamAnchorChanged s) |> disableMsg
-            , selected = Just webcamSettings.anchor
-            , label =
-                Input.labelAbove
-                    (Element.paddingXY 0 10 :: disabledAttr ++ Ui.formTitle)
-                    (Element.text (Lang.webcamAnchor global.lang))
-            , options =
-                [ Input.option Capsule.TopLeft (Element.text (Lang.topLeft global.lang))
-                , Input.option Capsule.TopRight (Element.text (Lang.topRight global.lang))
-                , Input.option Capsule.BottomLeft (Element.text (Lang.bottomLeft global.lang))
-                , Input.option Capsule.BottomRight (Element.text (Lang.bottomRight global.lang))
-                ]
-            }
-        , Element.row (Ui.wf :: Element.spacing 10 :: disabledAttr)
-            [ Input.slider
-                [ Element.behindContent
-                    (Element.el
-                        [ Element.width Element.fill
-                        , Element.height (Element.px 2)
-                        , Element.centerY
-                        , Background.color Colors.grey
-                        , Border.rounded 2
-                        ]
-                        Element.none
-                    )
-                ]
-                { label = Input.labelAbove (disabledAttr ++ Ui.formTitle) (Element.text (Lang.opacity global.lang))
-                , min = 0
-                , max = 1
-                , onChange = \x -> Core.ProductionMsg (Production.WebcamOpacityChanged x) |> disableMsg
-                , step = Just 0.1
-                , thumb = Input.defaultThumb
-                , value = currentOpacity
-                }
-                |> Element.el [ Ui.wfp 5 ]
-            , currentOpacity
-                * 100
-                |> floor
-                |> String.fromInt
-                |> (\x -> x ++ "%")
-                |> Element.text
-                |> Element.el [ Ui.wfp 1, Element.alignBottom ]
-            ]
-        , if User.isPremium user then
-            Element.el (Ui.formTitle ++ disabledAttr) (Element.text (Lang.matting global.lang))
-
-          else
-            Element.none
-        , if User.isPremium user then
-            Input.checkbox disabledAttr
-                { checked = Maybe.andThen .matted gos.record /= Nothing && Maybe.andThen .size gos.record /= Nothing
-                , icon = Input.defaultCheckbox
-                , label = Input.labelRight forceDisabledAttr (Element.text (Lang.activateMatting global.lang))
-                , onChange =
-                    \_ -> Core.ProductionMsg Production.ToggleMatting |> disableMsg
-                }
-
-          else
-            Element.none
-        , if User.isPremium user then
-            Element.row (Ui.wf :: Element.spacing 10 :: disabledAttr)
-                [ Input.slider
-                    [ Element.behindContent
-                        (Element.el
-                            [ Element.width Element.fill
-                            , Element.height (Element.px 2)
-                            , Element.centerY
-                            , Background.color Colors.grey
-                            , Border.rounded 2
-                            ]
-                            Element.none
-                        )
-                    ]
-                    { label = Input.labelAbove (disabledAttr ++ Ui.formTitle) (Element.text (Lang.downsampling global.lang))
-                    , min = 0.1
-                    , max = 1
-                    , onChange = \x -> Core.ProductionMsg (Production.DownsamplingChanged x) |> disableMsg
-                    , step = Just 0.05
-                    , thumb = Input.defaultThumb
-                    , value = currentdownsampling
-                    }
-                    |> Element.el [ Ui.wfp 5 ]
-                , currentdownsampling
-                    |> (\x -> x * 100)
-                    |> round
-                    |> toFloat
-                    |> (\x -> x / 100)
-                    |> String.fromFloat
-                    |> (\x ->
-                            if String.length x == 1 then
-                                x ++ "."
-
-                            else
-                                x
-                       )
-                    |> String.padRight 4 '0'
-                    |> Element.text
-                    |> Element.el [ Ui.wfp 1, Element.alignBottom ]
-                ]
-
-          else
-            Element.none
-        , if User.isPremium user then
-            Element.row (Ui.wf :: Ui.hf :: Element.spacing 10 :: disabledAttr)
-                [ case model.capsule.background of
-                    Just uuid ->
-                        Element.image
-                            [ Element.height (Element.px 90)
-                            , Element.centerY
-                            , Border.width 1
-                            , Border.color Colors.greyLighter
-                            ]
-                            { src = Capsule.assetPath model.capsule (uuid ++ ".png"), description = "" }
-
-                    Nothing ->
-                        Element.text (Lang.noBackround global.lang)
-                , Element.el [] (newBackgroundButton global model)
-                , Ui.iconButton
-                    [ Font.color Colors.navbar
-                    , Element.padding 5
-                    , Background.color Colors.greyLighter
-                    , Border.rounded 5
-                    ]
-                    { onPress = Just (Core.ProductionMsg Production.RequestDeleteBackground |> disableMsg)
-                    , icon = Fa.trash
-                    , text = Nothing
-                    , tooltip = Just (Lang.deleteBackground global.lang)
-                    }
-                ]
-
-          else
-            Element.none
-        , if User.isPremium user then
-            Element.el (Ui.formTitle ++ keyDisabledAttr) (Element.text (Lang.key global.lang))
-
-          else
-            Element.none
-        , if User.isPremium user then
-            Input.checkbox keyDisabledAttr
-                { checked = isJust currentKeyColor
-                , icon = Input.defaultCheckbox
-                , label = Input.labelRight forceDisabledAttr (Element.text (Lang.activateKeying global.lang))
-                , onChange =
-                    \_ ->
-                        if Maybe.andThen .matted gos.record /= Nothing && Maybe.andThen .size gos.record /= Nothing |> not then
-                            Core.ProductionMsg
-                                (Production.WebcamKeyColorChanged
-                                    (case currentKeyColor of
-                                        Just _ ->
-                                            Nothing
-
-                                        Nothing ->
-                                            Just "#00FF00"
-                                    )
-                                )
-                                |> disableMsg
-
-                        else
-                            Core.Noop
-                }
-
-          else
-            Element.none
-        , if User.isPremium user then
-            Element.row keyDisabledAttr
-                [ Element.el
-                    (if isJust currentKeyColor then
-                        []
-
-                     else
-                        Ui.disabled
-                    )
-                    (Element.text (Lang.keyColor global.lang))
-                , Element.el [ Element.paddingEach { left = 10, right = 0, top = 0, bottom = 0 } ]
-                    (Element.html
-                        (Html.input
-                            [ Html.Attributes.type_ "color"
-                            , Html.Attributes.value (Maybe.withDefault "#00FF00" currentKeyColor)
-                            , Html.Attributes.disabled (not (isJust currentKeyColor) || isProducing model || keyDisabled)
-                            , Html.Events.onInput
-                                (\x ->
-                                    Core.ProductionMsg
-                                        (Production.WebcamKeyColorChanged
-                                            (Maybe.map (\_ -> x) currentKeyColor)
-                                        )
-                                        |> disableMsg
-                                )
-                            ]
-                            []
-                        )
-                    )
-                ]
-
-          else
-            Element.none
-        , if keyDisabled then
-            Element.paragraph Ui.disabled [ Element.text (Lang.keyDisabledBecauseMatting global.lang) ]
-
-          else
-            Element.none
-        , -- Fading option, not available right now
-          -- if User.isPremium user then
-          --   let
-          --       fade =
-          --           gos.fade.vfadein /= Nothing || gos.fade.vfadeout /= Nothing || gos.fade.afadein /= Nothing || gos.fade.afadeout /= Nothing
-          --   in
-          --   Input.checkbox
-          --       []
-          --       { checked = fade
-          --       , icon = Input.defaultCheckbox
-          --       , label = Input.labelRight [] (Element.text (Lang.activateFade global.lang))
-          --       , onChange =
-          --           \x ->
-          --               Core.ProductionMsg
-          --                   (Production.FadeChanged
-          --                       (if fade then
-          --                           { vfadein = Nothing, vfadeout = Nothing, afadein = Nothing, afadeout = Nothing }
-          --                        else
-          --                           { vfadein = Just 2, vfadeout = Nothing, afadein = Nothing, afadeout = Nothing }
-          --                       )
-          --                   )
-          --       }
-          -- else
-          Element.el [ Ui.hf ] Element.none
-
-        --Input.text []
-        --  { label = Input.labelHidden ""
-        --  , onChange = \x -> Core.ProductionMsg (Production.WebcamKeyColorChanged x) |> disableMsg
-        --  , placeholder = Just (Input.placeholder [] (Element.text (Lang.keyColor global.lang)))
-        --  , text = currentKeyColor
-        --  }
-        ]
-
-
-isProducing : Production.Model -> Bool
-isProducing model =
-    case model.capsule.produced of
-        Capsule.Running _ ->
-            True
-
-        Capsule.Waiting ->
-            True
-
-        _ ->
-            False
-
-
-mainView : Core.Global -> User -> Production.Model -> Capsule.Gos -> Capsule.Slide -> Element Core.Msg
-mainView global user model gos slide =
-=======
                         Data.Disabled ->
                             Nothing
                 }
@@ -710,7 +306,6 @@
 -}
 rightColumn : Config -> User -> Production.Model Data.Capsule Data.Gos -> Element App.Msg
 rightColumn config user model =
->>>>>>> 45450d52
     let
         lang =
             config.clientState.lang
@@ -757,53 +352,6 @@
                         , Element.htmlAttribute (Html.Attributes.style "bottom" (String.fromFloat bp ++ "%"))
                         ]
                         (Element.image
-<<<<<<< HEAD
-                            (Element.htmlAttribute (Html.Attributes.id "webcam-miniature")
-                                :: Element.alpha s.opacity
-                                :: Ui.wf
-                                :: Ui.hf
-                                :: (Decode.map3 (\z pageX pageY -> Core.ProductionMsg (Production.HoldingImageChanged (Just ( z, pageX, pageY ))))
-                                        (Decode.field "pointerId" Decode.int)
-                                        (Decode.field "pageX" Decode.float)
-                                        (Decode.field "pageY" Decode.float)
-                                        |> Html.Events.on "pointerdown"
-                                        |> Element.htmlAttribute
-                                   )
-                                :: (Decode.succeed (Core.ProductionMsg (Production.HoldingImageChanged Nothing))
-                                        |> Html.Events.on "pointerup"
-                                        |> Element.htmlAttribute
-                                   )
-                                :: Element.htmlAttribute
-                                    (Html.Events.custom "dragstart"
-                                        (Decode.succeed
-                                            { message = Core.Noop
-                                            , preventDefault = True
-                                            , stopPropagation = True
-                                            }
-                                        )
-                                    )
-                                :: (case model.capsule.background of
-                                        Just path ->
-                                            [ path
-                                                |> Capsule.assetPath model.capsule
-                                                |> (\tmp -> "url(\"" ++ tmp ++ ".png\")")
-                                                |> Html.Attributes.style "background-image"
-                                                |> Element.htmlAttribute
-                                            , Element.htmlAttribute (Html.Attributes.style "background-size" "cover")
-                                            , Element.htmlAttribute (Html.Attributes.style "background-position" "center")
-                                            ]
-
-                                        _ ->
-                                            []
-                                   )
-                            )
-                            { src =
-                                if r.matted == Just Capsule.Done then
-                                    Capsule.assetPath model.capsule (r.uuid ++ "_matted.png")
-
-                                else
-                                    Capsule.assetPath model.capsule (r.uuid ++ ".png")
-=======
                             [ Ui.id Production.miniatureId
                             , Element.alpha s.opacity
                             , Ui.wf
@@ -828,7 +376,6 @@
                                 )
                             ]
                             { src = Data.assetPath model.capsule (r.uuid ++ ".png")
->>>>>>> 45450d52
                             , description = ""
                             }
                         )
@@ -864,18 +411,6 @@
 
         -- The button to produce the video
         produceButton =
-<<<<<<< HEAD
-            Ui.primaryButton
-                { label = Element.text (Lang.produceGosVideo global.lang gosIdString)
-                , onPress = Just (Core.ProductionMsg <| Production.ProduceGos model.gos)
-                }
-    in
-    Element.column []
-        [ Element.el [ Ui.wf, Element.centerY, Element.inFront overlay, Element.clip ] image
-        , Element.row [ Element.alignRight, Element.spacing 10, Element.padding 10 ] [ produceInfo, produceButton ]
-        , bottomBar global user model
-        ]
-=======
             let
                 ready2Product : Bool
                 ready2Product =
@@ -902,7 +437,6 @@
                         ]
                     <|
                         Ui.spinningSpinner [ Ui.cx, Ui.cy ] 18
->>>>>>> 45450d52
 
                 label : Element App.Msg
                 label =
@@ -919,18 +453,6 @@
                 , label = label
                 }
 
-<<<<<<< HEAD
-bottomBar : Core.Global -> User -> Production.Model -> Element Core.Msg
-bottomBar global _ model =
-    let
-        produceInfo =
-            case ( model.capsule.published, Capsule.videoPath model.capsule ) of
-                ( Capsule.Done, _ ) ->
-                    Ui.newTabLink []
-                        { label = Element.text (Lang.watchVideo global.lang)
-                        , route = Route.Custom (global.videoRoot ++ "/" ++ model.capsule.id ++ "/")
-                        }
-=======
         -- The production progress bar
         progressBar : Element App.Msg
         progressBar =
@@ -963,7 +485,6 @@
                                             Transition.properties [ Transition.transform 200 [ Transition.easeInOut ] ]
                                         ]
                                         Element.none
->>>>>>> 45450d52
 
                                 Nothing ->
                                     Animated.ui
@@ -1002,99 +523,17 @@
                 _ ->
                     Element.none
 
-<<<<<<< HEAD
-        produceButton =
-            case model.capsule.produced of
-                Capsule.Running msg ->
-                    Element.column []
-                        [ Element.row [ Element.spacing 10 ]
-                            [ Ui.primaryButton
-                                { label =
-                                    Element.row []
-                                        [ Element.text (Lang.producing global.lang)
-                                        , Element.el [ Element.paddingEach { left = 10, right = 0, top = 0, bottom = 0 } ]
-                                            Ui.spinner
-                                        ]
-                                , onPress = Nothing
-                                }
-
-                            --, Ui.primaryButton
-                            --    { label = Element.text (Lang.cancelProduction global.lang)
-                            --    , onPress = Just (Core.ProductionMsg Production.CancelProduction)
-                            --    }
-                            ]
-                        , case msg of
-                            Just m ->
-                                Element.el [ Element.padding 10, Element.width Element.fill, Ui.hf ] (Ui.progressBar m)
-
-                            Nothing ->
-                                Element.none
-                        ]
-=======
         -- Link to watch the video
         videoLink =
             case Data.videoPath model.capsule of
                 Just path ->
                     Ui.link [] { label = Strings.stepsProductionWatchVideo lang, action = Ui.NewTab path }
->>>>>>> 45450d52
-
-                Capsule.Waiting ->
-                    Element.column []
-                        [ Element.row [ Element.spacing 10, Element.alignRight ]
-                            [ Ui.primaryButton
-                                { label =
-                                    Element.row []
-                                        [ Element.text (Lang.waitingMatting global.lang)
-                                        , Element.el [ Element.paddingEach { left = 10, right = 0, top = 0, bottom = 0 } ]
-                                            Ui.spinner
-                                        ]
-                                , onPress = Nothing
-                                }
-
-                            -- , Ui.primaryButton
-                            --     { label = Element.text (Lang.cancelProduction global.lang)
-                            --     , onPress = Just (Core.ProductionMsg Production.CancelProduction)
-                            --     }
-                            ]
-                        , Element.el [ Element.padding 10, Element.width Element.fill, Ui.hf ]
-                            (Element.text (Lang.waitingMattingMsg global.lang))
-                        ]
 
                 _ ->
                     Element.none
     in
-<<<<<<< HEAD
-    Element.row [ Element.alignRight, Element.spacing 10, Element.padding 10 ] [ produceInfo, produceButton ]
-
-
-newBackgroundButton : Core.Global -> Production.Model -> Element Core.Msg
-newBackgroundButton global model =
-    let
-        gos =
-            List.head (List.drop model.gos model.capsule.structure)
-
-        newBackgroundMsg =
-            case gos of
-                Just g ->
-                    if Maybe.andThen .size g.record == Nothing || g.webcamSettings == Capsule.Disabled || isProducing model then
-                        Nothing
-
-                    else
-                        Core.ProductionMsg Production.BackgroundUploadRequested |> Just
-
-                _ ->
-                    Nothing
-    in
-    Element.el [ Element.paddingXY 10 0 ]
-        (Ui.simpleButton
-            { onPress = newBackgroundMsg
-            , label = Element.text (Lang.selectBackground global.lang)
-            }
-        )
-=======
     Element.column [ Ui.at, Ui.wfp 3, Ui.s 10 ]
         [ Element.el [ Ui.wf, Ui.cy, Element.inFront overlay, Element.clip ] slide
         , Element.row [ Ui.ar, Ui.s 10 ] [ videoLink, produceButton ]
         , progressBar
-        ]
->>>>>>> 45450d52
+        ]