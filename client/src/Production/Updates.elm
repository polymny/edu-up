--- conflicted
+++ resolved
@@ -126,338 +126,12 @@
                                                 Data.TopLeft ->
                                                     ( x, y )
 
-<<<<<<< HEAD
-import Api
-import Capsule exposing (Capsule)
-import Core.Ports
-import Core.Types as Core
-import Lang exposing (capsule)
-import Production.Ports as Ports
-import Production.Types as Production
-import RemoteData
-import User
-import Utils exposing (tern)
-=======
                                                 Data.TopRight ->
                                                     ( -x, y )
->>>>>>> 45450d52
 
                                                 Data.BottomLeft ->
                                                     ( x, -y )
 
-<<<<<<< HEAD
-update : Production.Msg -> Core.Model -> ( Core.Model, Cmd Core.Msg )
-update msg model =
-    case model.page of
-        Core.Production m ->
-            case List.head (List.drop m.gos m.capsule.structure) of
-                Just gos ->
-                    case msg of
-                        Production.SetVideo b ->
-                            updateModel { gos | webcamSettings = tern b Capsule.defaultWebcamSettings Capsule.Disabled } model m
-
-                        Production.WebcamSizeChanged Production.Fullscreen ->
-                            let
-                                (newOpacity, newKeycolor) =
-                                    case gos.webcamSettings of
-                                        Capsule.Pip { opacity, keycolor } ->
-                                            (opacity, keycolor)
-
-                                        Capsule.Fullscreen { opacity, keycolor } ->
-                                            (opacity, keycolor)
-
-                                        _ ->
-                                            (1.0, Nothing)
-
-                                defaultFullscreen =
-                                    Capsule.defaultFullscreen
-
-                                newSettings =
-                                    Capsule.Fullscreen { defaultFullscreen | opacity = newOpacity, keycolor = newKeycolor }
-                            in
-                            updateModel { gos | webcamSettings = newSettings } model m
-
-                        Production.WebcamSizeChanged s ->
-                            let
-                                newSettings =
-                                    case gos.webcamSettings of
-                                        Capsule.Pip { anchor, position, opacity, keycolor } ->
-                                            Capsule.Pip
-                                                { anchor = anchor
-                                                , position = position
-                                                , size = Production.sizeToInt gos.record s
-                                                , opacity = opacity
-                                                , keycolor = keycolor
-                                                }
-
-                                        Capsule.Fullscreen { opacity, keycolor } ->
-                                            let
-                                                defaultPip =
-                                                    Capsule.defaultPip
-                                            in
-                                            Capsule.Pip
-                                                { defaultPip
-                                                    | opacity = opacity
-                                                    , size = Production.sizeToInt gos.record s
-                                                    , keycolor = keycolor
-                                                }
-
-                                        x ->
-                                            x
-                            in
-                            updateModel { gos | webcamSettings = newSettings } model m
-
-                        Production.WebcamAnchorChanged a ->
-                            let
-                                newSettings =
-                                    case gos.webcamSettings of
-                                        Capsule.Pip { size, opacity, keycolor } ->
-                                            Capsule.Pip
-                                                { anchor = a
-                                                , position = ( 4, 4 )
-                                                , size = size
-                                                , opacity = opacity
-                                                , keycolor = keycolor
-                                                }
-
-                                        x ->
-                                            x
-                            in
-                            updateModel { gos | webcamSettings = newSettings } model m
-
-                        Production.WebcamOpacityChanged a ->
-                            let
-                                newSettings =
-                                    case gos.webcamSettings of
-                                        Capsule.Pip { anchor, position, size, keycolor } ->
-                                            Capsule.Pip
-                                                { anchor = anchor
-                                                , position = position
-                                                , size = size
-                                                , opacity = a
-                                                , keycolor = keycolor
-                                                }
-
-                                        Capsule.Fullscreen { keycolor } ->
-                                            Capsule.Fullscreen { opacity = a, keycolor = keycolor }
-
-                                        x ->
-                                            x
-                            in
-                            updateModel { gos | webcamSettings = newSettings } model m
-
-                        Production.WebcamKeyColorChanged a ->
-                            let
-                                newSettings =
-                                    case gos.webcamSettings of
-                                        Capsule.Pip { anchor, position, size, opacity } ->
-                                            Capsule.Pip
-                                                { anchor = anchor
-                                                , position = position
-                                                , size = size
-                                                , opacity = opacity
-                                                , keycolor = a
-                                                }
-
-                                        Capsule.Fullscreen { opacity } ->
-                                            Capsule.Fullscreen { opacity = opacity, keycolor = a }
-
-                                        x ->
-                                            x
-                            in
-                            updateModel { gos | webcamSettings = newSettings } model m
-
-                        Production.FadeChanged f ->
-                            updateModel { gos | fade = f } model m
-
-                        Production.HoldingImageChanged b ->
-                            case b of
-                                Nothing ->
-                                    -- User released mouse, update capsule
-                                    let
-                                        newSettings =
-                                            case gos.webcamSettings of
-                                                Capsule.Pip { anchor, size, opacity, keycolor } ->
-                                                    Capsule.Pip
-                                                        { anchor = anchor
-                                                        , position = Tuple.mapBoth round round m.webcamPosition
-                                                        , size = size
-                                                        , opacity = opacity
-                                                        , keycolor = keycolor
-                                                        }
-
-                                                x ->
-                                                    x
-                                    in
-                                    updateModel { gos | webcamSettings = newSettings } model m
-
-                                Just ( id, _, _ ) ->
-                                    ( mkModel model (Core.Production { m | holdingImage = b })
-                                    , Core.Ports.setPointerCapture ( "webcam-miniature", id )
-                                    )
-
-                        Production.ImageMoved x y newPageX newPageY ->
-                            let
-                                newModel =
-                                    case ( gos.webcamSettings, m.holdingImage ) of
-                                        ( Capsule.Pip { anchor }, Just ( id, _, _ ) ) ->
-                                            let
-                                                motion =
-                                                    case anchor of
-                                                        Capsule.TopLeft ->
-                                                            ( x, y )
-
-                                                        Capsule.TopRight ->
-                                                            ( -x, y )
-
-                                                        Capsule.BottomLeft ->
-                                                            ( x, -y )
-
-                                                        Capsule.BottomRight ->
-                                                            ( -x, -y )
-
-                                                newPosition =
-                                                    ( Tuple.first m.webcamPosition + Tuple.first motion
-                                                    , Tuple.second m.webcamPosition + Tuple.second motion
-                                                    )
-                                            in
-                                            { m | webcamPosition = newPosition, holdingImage = Just ( id, newPageX, newPageY ) }
-
-                                        _ ->
-                                            m
-                            in
-                            ( mkModel model (Core.Production newModel), Cmd.none )
-
-                        Production.ToggleMatting ->
-                            let
-                                changeKeyColor : Maybe String -> Capsule.WebcamSettings -> Capsule.WebcamSettings
-                                changeKeyColor newcolor settings =
-                                    case settings of
-                                        Capsule.Pip { anchor, opacity, position, size } ->
-                                            Capsule.Pip
-                                                { anchor = anchor
-                                                , opacity = opacity
-                                                , position = position
-                                                , size = size
-                                                , keycolor = newcolor
-                                                }
-
-                                        Capsule.Fullscreen { opacity } ->
-                                            Capsule.Fullscreen { opacity = opacity, keycolor = newcolor }
-
-                                        x ->
-                                            x
-
-                                ( newmatted, newkeycolor ) =
-                                    case gos.record of
-                                        Just r ->
-                                            if r.matted == Nothing then
-                                                ( Just Capsule.Idle, Just "#00FF00" )
-
-                                            else
-                                                ( Nothing, Nothing )
-
-                                        Nothing ->
-                                            ( Nothing, Nothing )
-
-                                newRecord =
-                                    case gos.record of
-                                        Just r ->
-                                            Just { r | matted = newmatted }
-
-                                        Nothing ->
-                                            Nothing
-
-                                newGos =
-                                    { gos
-                                        | record = newRecord
-                                        , webcamSettings = changeKeyColor newkeycolor gos.webcamSettings
-                                    }
-                            in
-                            updateModel newGos model m
-
-                        Production.DownsamplingChanged ds ->
-                            let
-                                newRecord =
-                                    case gos.record of
-                                        Just r ->
-                                            Just
-                                                { r
-                                                    | downsampling = Just ds
-                                                    , matted = Just Capsule.Idle
-                                                }
-
-                                        Nothing ->
-                                            Nothing
-
-                                newGos =
-                                    { gos | record = newRecord }
-                            in
-                            updateModel newGos model m
-
-                        Production.ProduceVideo ->
-                            let
-                                oldCapsule =
-                                    m.capsule
-
-                                newCapsule =
-                                    { oldCapsule | produced = Capsule.Running Nothing, published = Capsule.Idle }
-                            in
-                            ( mkModel
-                                { model | user = User.changeCapsule newCapsule model.user }
-                                (Core.Production { m | capsule = newCapsule })
-                            , Api.produceVideo (Core.ProductionMsg Production.VideoProduced) m.capsule
-                            )
-
-                        Production.ProduceGos gosId ->
-                            let
-                                oldCapsule =
-                                    m.capsule
-
-                                newCapsule =
-                                    { oldCapsule | produced = Capsule.Running Nothing, published = Capsule.Idle }
-                            in
-                            ( mkModel
-                                { model | user = User.changeCapsule newCapsule model.user }
-                                (Core.Production { m | capsule = newCapsule })
-                            , Api.produceGos (Core.ProductionMsg Production.VideoProduced) m.capsule gosId
-                            )
-
-                        Production.CancelProduction ->
-                            let
-                                oldCapsule =
-                                    m.capsule
-
-                                newCapsule =
-                                    { oldCapsule | produced = Capsule.Idle, published = Capsule.Idle }
-                            in
-                            ( mkModel
-                                { model | user = User.changeCapsule newCapsule model.user }
-                                (Core.Production { m | capsule = newCapsule })
-                            , Api.cancelProduction Core.Noop m.capsule
-                            )
-
-                        Production.VideoProduced ->
-                            ( model, Cmd.none )
-
-                        Production.BackgroundUploadRequested ->
-                            ( model, Ports.selectBackground [ "image/*" ] )
-
-                        Production.BackgroundUploaded file ->
-                            ( model, Api.uploadBackground m.capsule.id file )
-
-                        Production.BackgroundUploadResponded response ->
-                            ( model, Cmd.none )
-
-                        Production.RequestDeleteBackground ->
-                            ( model, Api.deleteBackground m.capsule.id )
-
-                        Production.DeleteBackgroundResponded response ->
-                            ( model, Cmd.none )
-
-                _ ->
-                    ( model, Cmd.none )
-=======
                                                 Data.BottomRight ->
                                                     ( -x, -y )
 
@@ -505,7 +179,6 @@
                             }
                     in
                     ( newModel, Api.produceCapsule capsule (\_ -> App.Noop) )
->>>>>>> 45450d52
 
         _ ->
             ( model, Cmd.none )
