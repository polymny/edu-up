module Production.Types exposing (..)

<<<<<<< HEAD
import Capsule exposing (Capsule)
import FileValue exposing (File)
import RemoteData exposing (WebData)
import Http
=======
{-| This module contains the production page of the app.
-}
>>>>>>> 45450d52

import Data.Capsule as Data exposing (Capsule)


{-| Model type of the production page.
-}
type alias Model a b =
    { capsule : a
    , gos : b
    , webcamPosition : ( Float, Float )
    , holdingImage : Maybe ( Int, Float, Float )
    }


{-| Changes the capsule id and the gos id into the real capsule and real gos.
-}
withCapsuleAndGos : Capsule -> Data.Gos -> Model String Int -> Model Capsule Data.Gos
withCapsuleAndGos capsule gos model =
    { capsule = capsule
    , gos = gos
    , webcamPosition = model.webcamPosition
    , holdingImage = model.holdingImage
    }


{-| Initializes a model from the capsule and gos is.
-}
init : Int -> Capsule -> Maybe ( Model String Int, Cmd Msg )
init gos capsule =
    case List.drop gos capsule.structure of
        h :: _ ->
            let
                webcamPosition =
                    case h.webcamSettings of
                        Just (Data.Pip { position }) ->
                            Tuple.mapBoth toFloat toFloat position

                        _ ->
                            ( 0.0, 0.0 )
            in
            Just
                ( { capsule = capsule.id
                  , gos = gos
                  , webcamPosition = webcamPosition
                  , holdingImage = Nothing
                  }
                , Cmd.none
                )

        _ ->
            Nothing


{-| Message type of the app.
-}
type Msg
    = ToggleVideo
    | SetWidth (Maybe Int) -- Nothing means fullscreen
    | SetAnchor Data.Anchor
    | SetOpacity Float
    | ImageMoved Float Float Float Float
    | HoldingImageChanged (Maybe ( Int, Float, Float ))
    | Produce
    | ResetOptions


{-| Changes the height preserving aspect ratio.
-}
setHeight : Int -> ( Int, Int ) -> ( Int, Int )
setHeight newHeight ( width, height ) =
    ( width * newHeight // height, newHeight )


{-| Changes the width preserving aspect ratio.
-}
setWidth : Int -> ( Int, Int ) -> ( Int, Int )
setWidth newWidth ( width, height ) =
    ( newWidth, height * newWidth // width )


{-| The ID of the miniature of the webcam.
-}
miniatureId : String
miniatureId =
    "webcam-miniature"


{-| Get webcam settings from the gos and model.
-}
getWebcamSettings : Data.Capsule -> Data.Gos -> Data.WebcamSettings
getWebcamSettings capsule gos =
    let
        -- Get record size
        recordSize =
            case gos.record of
                Just r ->
                    case r.size of
                        Just s ->
                            s

                        Nothing ->
                            ( 1, 1 )

                Nothing ->
                    ( 1, 1 )

        -- Get default size
        defaultSize =
            case capsule.defaultWebcamSettings of
                Data.Pip s ->
                    s.size

                _ ->
                    ( 1, 1 )

        -- Reset size
        resetSize =
            let
                recoardWidth =
                    recordSize |> Tuple.first |> toFloat

                recoardHeight =
                    recordSize |> Tuple.second |> toFloat

                ratio =
                    recoardWidth / recoardHeight

                defaultWidth =
                    defaultSize |> Tuple.first |> toFloat

                newHeight =
                    defaultWidth / ratio
            in
            ( defaultWidth |> round, newHeight |> round )

        -- Get webcam settings
        webcamSettings =
            case gos.webcamSettings of
                Just s ->
                    s

                Nothing ->
                    -- Create webcam settings from default with good size
                    case capsule.defaultWebcamSettings of
                        Data.Pip s ->
                            Data.Pip
                                { anchor = s.anchor
                                , keycolor = s.keycolor
                                , opacity = s.opacity
                                , position = s.position
                                , size = resetSize
                                }

                        _ ->
                            capsule.defaultWebcamSettings
    in
<<<<<<< HEAD
    ( w, w * rHeight // rWidth )


intToSize : ( Int, Int ) -> WebcamSize
intToSize pair =
    case Tuple.first pair of
        200 ->
            Small

        400 ->
            Medium

        800 ->
            Large

        1920 ->
            Fullscreen

        x ->
            Custom x


type Msg
    = SetVideo Bool
    | WebcamSizeChanged WebcamSize
    | WebcamAnchorChanged Capsule.Anchor
    | WebcamOpacityChanged Float
    | WebcamKeyColorChanged (Maybe String)
    | FadeChanged Capsule.Fade
    | HoldingImageChanged (Maybe ( Int, Float, Float ))
    | ImageMoved Float Float Float Float
    | ProduceVideo
    | ProduceGos Int
    | VideoProduced
    | CancelProduction
    | ToggleMatting
    | DownsamplingChanged Float
    | BackgroundUploadRequested
    | BackgroundUploaded File
    | BackgroundUploadResponded (WebData Capsule)
    | RequestDeleteBackground
    | DeleteBackgroundResponded (WebData Capsule)
=======
    webcamSettings
>>>>>>> 45450d52
<|MERGE_RESOLUTION|>--- conflicted
+++ resolved
@@ -1,14 +1,7 @@
 module Production.Types exposing (..)
 
-<<<<<<< HEAD
-import Capsule exposing (Capsule)
-import FileValue exposing (File)
-import RemoteData exposing (WebData)
-import Http
-=======
 {-| This module contains the production page of the app.
 -}
->>>>>>> 45450d52
 
 import Data.Capsule as Data exposing (Capsule)
 
@@ -165,49 +158,4 @@
                         _ ->
                             capsule.defaultWebcamSettings
     in
-<<<<<<< HEAD
-    ( w, w * rHeight // rWidth )
-
-
-intToSize : ( Int, Int ) -> WebcamSize
-intToSize pair =
-    case Tuple.first pair of
-        200 ->
-            Small
-
-        400 ->
-            Medium
-
-        800 ->
-            Large
-
-        1920 ->
-            Fullscreen
-
-        x ->
-            Custom x
-
-
-type Msg
-    = SetVideo Bool
-    | WebcamSizeChanged WebcamSize
-    | WebcamAnchorChanged Capsule.Anchor
-    | WebcamOpacityChanged Float
-    | WebcamKeyColorChanged (Maybe String)
-    | FadeChanged Capsule.Fade
-    | HoldingImageChanged (Maybe ( Int, Float, Float ))
-    | ImageMoved Float Float Float Float
-    | ProduceVideo
-    | ProduceGos Int
-    | VideoProduced
-    | CancelProduction
-    | ToggleMatting
-    | DownsamplingChanged Float
-    | BackgroundUploadRequested
-    | BackgroundUploaded File
-    | BackgroundUploadResponded (WebData Capsule)
-    | RequestDeleteBackground
-    | DeleteBackgroundResponded (WebData Capsule)
-=======
-    webcamSettings
->>>>>>> 45450d52
+    webcamSettings