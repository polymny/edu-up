--- conflicted
+++ resolved
@@ -39,42 +39,26 @@
                 Nothing ->
                     Element.none
 
-        element =
-            case status of
-                Status.Sent ->
-                    Ui.messageWithSpinner "Edition automatique en cours"
-
-                Status.Success () ->
-                    video
-
-                _ ->
-                    Element.text "Evenement non prevus"
-<<<<<<< HEAD
-
-        video =
-            case details.video of
-                Just x ->
-                    Element.html <| htmlVideo x.asset_path
-
-                Nothing ->
-                    Element.none
-
-        publishButton =
+        button =
             Ui.primaryButton (Just Edition.PublishVideo) "Publier la video"
                 |> Element.map LoggedIn.EditionMsg
                 |> Element.map Core.LoggedInMsg
-    in
-    Element.column
-        [ Element.centerX ]
-        [ message
-        , video
-        , publishButton
-=======
+
+        ( element, publishButton ) =
+            case status of
+                Status.Sent ->
+                    ( Ui.messageWithSpinner "Edition automatique en cours", Element.none )
+
+                Status.Success () ->
+                    ( video, button )
+
+                _ ->
+                    ( Element.text "Evenement non prevus", Element.none )
     in
     Element.column
         [ Element.centerX ]
         [ element
->>>>>>> 96c58828
+        , publishButton
         ]
 
 
