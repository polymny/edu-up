module Acquisition.Types exposing (Mode(..), Model, Msg(..), Record, init, initAtFirstNonRecorded, newRecord)

import Acquisition.Ports as Ports
import Api
import Json.Encode
import Status exposing (Status)


type Mode
    = Single
    | All


type alias Record =
    { id : Int
    , new : Bool
    , started : Int
    , nextSlides : List Int
    }


newRecord : Int -> Int -> Record
newRecord id started =
    { id = id, new = True, started = started, nextSlides = [] }


type alias Model =
    { records : List Record
    , recording : Bool
    , currentVideo : Maybe Int
    , slides : Maybe (List Api.Slide)
    , details : Api.CapsuleDetails
    , gos : Int
    , currentSlide : Int
    , currentLine : Int
    , mode : Mode
    , cameraReady : Bool
    , status : Status () ()
    , secondsRemaining : Maybe Int
    , background : Maybe String
<<<<<<< HEAD
=======
    , watchingWebcam : Bool
>>>>>>> 36f87ee0
    }


init : Bool -> Api.CapsuleDetails -> Mode -> Int -> ( Model, Cmd Msg )
init mattingEnabled details mode gos =
    let
        record =
            case List.head (List.drop gos details.structure) of
                Just g ->
                    case g.record of
                        Just s ->
                            Just ( s, Record 0 False 0 g.transitions )

                        _ ->
                            Nothing

                _ ->
                    Nothing

        records =
            case record of
                Just g ->
                    [ Tuple.second g ]

                Nothing ->
                    []

        -- Last background used
        background : Maybe String
        background =
            if mattingEnabled then
                List.head (List.filterMap (\x -> x) (List.reverse (List.map (\x -> x.background) details.structure)))

            else
                Nothing
    in
    ( { records = records
      , recording = False
      , currentVideo = Nothing
      , slides = List.head (List.drop gos (Api.detailsSortSlides details))
      , details = details
      , gos = gos
      , currentSlide = 0
      , currentLine = 0
      , mode = mode
      , cameraReady = False
      , status = Status.NotSent
      , secondsRemaining = Nothing
      , background = background
<<<<<<< HEAD
=======
      , watchingWebcam = True
>>>>>>> 36f87ee0
      }
    , Ports.init ( "video", Maybe.map Tuple.first record, background )
    )


filterNonRecorded : ( Int, Api.Gos ) -> Maybe Int
filterNonRecorded ( id, gos ) =
    case gos.record of
        Nothing ->
            Just id

        Just _ ->
            Nothing


initAtFirstNonRecorded : Bool -> Api.CapsuleDetails -> Mode -> ( Model, Cmd Msg )
initAtFirstNonRecorded mattingEnabled details mode =
    let
        gos : Int
        gos =
            List.indexedMap Tuple.pair details.structure
                |> List.filterMap filterNonRecorded
                |> List.head
                |> Maybe.withDefault 0
    in
    init mattingEnabled details mode gos


type Msg
    = StartRecording
    | StopRecording
    | CameraReady
    | GoToWebcam
    | GoToStream Int
    | NextSlide Bool
    | UploadStream String Int
    | StreamUploaded Json.Encode.Value
    | NextSlideReceived Int
    | NewRecord Int
    | CaptureBackground
    | SecondsRemaining Int
<<<<<<< HEAD
    | BackgroundCaptured String
=======
    | BackgroundCaptured String
    | NextSentence
>>>>>>> 36f87ee0
<|MERGE_RESOLUTION|>--- conflicted
+++ resolved
@@ -38,10 +38,7 @@
     , status : Status () ()
     , secondsRemaining : Maybe Int
     , background : Maybe String
-<<<<<<< HEAD
-=======
     , watchingWebcam : Bool
->>>>>>> 36f87ee0
     }
 
 
@@ -91,10 +88,7 @@
       , status = Status.NotSent
       , secondsRemaining = Nothing
       , background = background
-<<<<<<< HEAD
-=======
       , watchingWebcam = True
->>>>>>> 36f87ee0
       }
     , Ports.init ( "video", Maybe.map Tuple.first record, background )
     )
@@ -136,9 +130,5 @@
     | NewRecord Int
     | CaptureBackground
     | SecondsRemaining Int
-<<<<<<< HEAD
     | BackgroundCaptured String
-=======
-    | BackgroundCaptured String
-    | NextSentence
->>>>>>> 36f87ee0
+    | NextSentence