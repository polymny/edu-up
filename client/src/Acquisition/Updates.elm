module Acquisition.Updates exposing (..)

import Acquisition.Ports as Ports
import Acquisition.Types as Acquisition
import Browser.Navigation as Nav
import Capsule
import Core.Ports as Ports
import Core.Types as Core
import Route
import Status
import User
import Utils


update : Acquisition.Msg -> Core.Model -> ( Core.Model, Cmd Core.Msg )
update msg model =
    let
        { global } =
            model
    in
    case msg of
        Acquisition.Noop ->
            ( model, Cmd.none )

        Acquisition.DevicesReceived devices ->
            let
                newGlobal =
                    { global | devices = Just devices }

                ( page, cmd ) =
                    case model.page of
                        Core.Acquisition p ->
                            let
                                device =
                                    Acquisition.deviceFromIds devices global

                                newPage =
                                    { p | chosenDevice = device, state = Acquisition.BindingWebcam }

                                sub =
                                    Acquisition.toSubmodel devices newPage
                            in
                            ( Core.Acquisition newPage
                            , Acquisition.bindWebcam sub.chosenDevice
                            )

                        x ->
                            ( x, Cmd.none )
            in
            ( { model | global = newGlobal, page = page }, cmd )

        Acquisition.DeviceDetectionFailed ->
            case model.page of
                Core.Acquisition page ->
                    ( { model | page = Core.Acquisition { page | state = Acquisition.ErrorDetectingDevices } }, Cmd.none )

                _ ->
                    ( model, Cmd.none )

        Acquisition.WebcamBindingFailed ->
            case model.page of
                Core.Acquisition page ->
                    ( { model | page = Core.Acquisition { page | state = Acquisition.ErrorBindingWebcam } }, Cmd.none )

                _ ->
                    ( model, Cmd.none )

        Acquisition.WebcamBound ->
            case model.page of
                Core.Acquisition p ->
                    ( mkModel model (Core.Acquisition { p | webcamBound = True }), Ports.bindPointer () )

                _ ->
                    ( model, Cmd.none )

        Acquisition.PointerBound ->
            case model.page of
                Core.Acquisition p ->
                    ( mkModel model (Core.Acquisition { p | webcamBound = True }), Cmd.none )

                _ ->
                    ( model, Cmd.none )

        Acquisition.InvertAcquisition ->
            let
                newGlobal =
                    { global | acquisitionInverted = not global.acquisitionInverted }
            in
            ( { model | global = newGlobal }, Ports.setAcquisitionInverted newGlobal.acquisitionInverted )

        Acquisition.StartRecording ->
            case model.page of
                Core.Acquisition p ->
                    ( mkModel model (Core.Acquisition { p | recording = True, currentSlide = 0, currentLine = 0 })
                    , Ports.startRecording ()
                    )

                _ ->
                    ( model, Cmd.none )

        Acquisition.StartPointerRecording record ->
            case model.page of
                Core.Acquisition p ->
                    ( mkModel model (Core.Acquisition { p | recording = True, currentSlide = 0, currentLine = 0 })
                    , Ports.startPointerRecording (Acquisition.encodeRecord record)
                    )

                _ ->
                    ( model, Cmd.none )

        Acquisition.StopRecording ->
            case model.page of
                Core.Acquisition p ->
                    ( mkModel model (Core.Acquisition { p | recording = False }), Ports.stopRecording () )

                _ ->
                    ( model, Cmd.none )

        Acquisition.RecordArrived record ->
            case model.page of
                Core.Acquisition p ->
                    ( mkModel model (Core.Acquisition { p | records = record :: p.records }), Cmd.none )

                _ ->
                    ( model, Cmd.none )

        Acquisition.PointerRecordArrived record ->
            case model.page of
                Core.Acquisition p ->
                    let
                        updater : Acquisition.Record -> Acquisition.Record
                        updater old =
                            if old.webcamBlob == record.webcamBlob then
                                record

                            else
                                old

                        newRecords =
                            List.map updater p.records
                    in
                    ( mkModel model (Core.Acquisition { p | records = newRecords }), Cmd.none )

                _ ->
                    ( model, Cmd.none )

        Acquisition.ToggleSettings ->
            case model.page of
                Core.Acquisition p ->
                    ( mkModel model (Core.Acquisition { p | showSettings = not p.showSettings }), Ports.playWebcam () )

                _ ->
                    ( model, Cmd.none )

        Acquisition.ToggleMatting id ->
            case model.page of
                Core.Acquisition p ->
                    ( mkModel { model | global = { global | matting = not p.mattingEnabled } }
                        (Core.Acquisition
                            { p
                                | mattingEnabled = not p.mattingEnabled
                                , downsampling = p.downsampling
                                , records =
                                    p.records
                                        |> Utils.change (List.length p.records - id - 1)
                                            (\x ->
                                                { x
                                                    | matted =
                                                        case x.matted of
                                                            Nothing ->
                                                                Just Capsule.Idle

                                                            _ ->
                                                                Nothing
                                                }
                                            )
                            }
                        )
                    , Ports.setMatting (not p.mattingEnabled)
                    )

                _ ->
                    ( model, Cmd.none )

        Acquisition.VideoDeviceChanged v ->
            case model.page of
                Core.Acquisition p ->
                    let
                        chosenDevice =
                            p.chosenDevice

                        resolution =
                            Maybe.andThen (\x -> List.head x.resolutions) v

                        newChosenDevice =
                            { chosenDevice | video = v, resolution = resolution }
                    in
                    ( mkModel
                        { model | global = Core.updateDevice newChosenDevice model.global }
                        (Core.Acquisition { p | chosenDevice = newChosenDevice })
                    , Cmd.batch
                        [ Acquisition.bindWebcam newChosenDevice
                        , Ports.setVideoDeviceId (v |> Maybe.map .deviceId |> Maybe.withDefault "disabled")
                        ]
                    )

                _ ->
                    ( model, Cmd.none )

        Acquisition.ResolutionChanged v ->
            case model.page of
                Core.Acquisition p ->
                    let
                        chosenDevice =
                            p.chosenDevice

                        newChosenDevice =
                            { chosenDevice | resolution = Just v }
                    in
                    ( mkModel
                        { model | global = Core.updateDevice newChosenDevice model.global }
                        (Core.Acquisition { p | chosenDevice = newChosenDevice })
                    , Cmd.batch
                        [ Acquisition.bindWebcam newChosenDevice
                        , Ports.setResolution (Acquisition.format v)
                        ]
                    )

                _ ->
                    ( model, Cmd.none )

        Acquisition.AudioDeviceChanged v ->
            case model.page of
                Core.Acquisition p ->
                    let
                        chosenDevice =
                            p.chosenDevice

                        newChosenDevice =
                            { chosenDevice | audio = Just v }
                    in
                    ( mkModel
                        { model | global = Core.updateDevice newChosenDevice model.global }
                        (Core.Acquisition { p | chosenDevice = newChosenDevice })
                    , Cmd.batch
                        [ Acquisition.bindWebcam newChosenDevice
                        , Ports.setAudioDeviceId v.deviceId
                        ]
                    )

                _ ->
                    ( model, Cmd.none )

        Acquisition.NextSentence ->
            case model.page of
                Core.Acquisition p ->
                    let
                        slides : List Capsule.Slide
                        slides =
                            List.drop p.gos p.capsule.structure
                                |> List.head
                                |> Maybe.map .slides
                                |> Maybe.withDefault []

                        currentSlide : Maybe Capsule.Slide
                        currentSlide =
                            List.head (List.drop p.currentSlide slides)

                        nextSlide : Maybe Capsule.Slide
                        nextSlide =
                            List.head (List.drop (p.currentSlide + 1) slides)

                        lineNumber =
                            case currentSlide of
                                Just j ->
                                    List.length (String.split "\n" j.prompt)

                                _ ->
                                    0
                    in
                    case ( p.currentLine + 1 < lineNumber, nextSlide, p.recording ) of
                        ( _, _, False ) ->
                            -- If not recording, start recording (useful for remotes)
                            ( mkModel model (Core.Acquisition { p | recording = True, currentSlide = 0, currentLine = 0 })
                            , Ports.startRecording ()
                            )

                        ( True, _, True ) ->
                            -- If there is another line, go to the next line
                            ( mkModel model (Core.Acquisition { p | currentLine = p.currentLine + 1 })
                            , Ports.askNextSentence ()
                            )

                        ( _, Just _, True ) ->
                            -- If there is no other line but a next slide, go to the next slide
                            ( mkModel model (Core.Acquisition { p | currentSlide = p.currentSlide + 1, currentLine = 0 })
                            , Ports.askNextSlide ()
                            )

                        ( _, _, True ) ->
                            -- If recording and end reach, stop recording
                            ( mkModel model (Core.Acquisition { p | currentSlide = 0, currentLine = 0, recording = False })
                            , Ports.stopRecording ()
                            )

                _ ->
                    ( model, Cmd.none )

        Acquisition.PlayRecord record ->
            case model.page of
                Core.Acquisition p ->
                    ( mkModel model (Core.Acquisition { p | currentSlide = 0, recordPlaying = Just record })
                    , Ports.playRecord (Acquisition.encodeRecord record)
                    )

                _ ->
                    ( model, Cmd.none )

        Acquisition.StopPlayingRecord ->
            case model.page of
                Core.Acquisition p ->
                    ( mkModel model (Core.Acquisition { p | currentSlide = 0, recordPlaying = Nothing })
                    , Ports.stopPlayingRecord ()
                    )

                _ ->
                    ( model, Cmd.none )

        Acquisition.NextSlideReceived ->
            case model.page of
                Core.Acquisition p ->
                    let
                        slides : List Capsule.Slide
                        slides =
                            List.drop p.gos p.capsule.structure
                                |> List.head
                                |> Maybe.map .slides
                                |> Maybe.withDefault []

                        nextSlide =
                            if p.currentSlide == List.length slides - 1 then
                                0

                            else
                                p.currentSlide + 1
                    in
                    ( mkModel model (Core.Acquisition { p | currentSlide = nextSlide }), Cmd.none )

                _ ->
                    ( model, Cmd.none )

        Acquisition.PlayRecordFinished ->
            case model.page of
                Core.Acquisition p ->
                    ( mkModel model (Core.Acquisition { p | currentSlide = 0, recording = False, recordPlaying = Nothing }), Cmd.none )

                _ ->
                    ( model, Cmd.none )

        Acquisition.UploadRecord record ->
            case model.page of
                Core.Acquisition p ->
                    ( mkModel model (Core.Acquisition { p | uploading = Just 0.0, status = Status.Sent })
                    , Ports.uploadRecord
                        { capsuleId = p.capsule.id
                        , gos = p.gos
<<<<<<< HEAD
                        , matting = record.matted /= Nothing && Maybe.andThen .video record.device /= Nothing
=======
                        , matting = record.matted /= Nothing
                        , downsampling = 
                            case record.downsampling of
                                Just ds ->
                                    ds
                                _ ->
                                    0.1
>>>>>>> 015764aa
                        , record = Acquisition.encodeRecord record
                        }
                    )

                _ ->
                    ( model, Cmd.none )

        Acquisition.UploadRecordFailed ->
            case model.page of
                Core.Acquisition p ->
                    ( mkModel model (Core.Acquisition { p | status = Status.Error, uploading = Nothing }), Cmd.none )

                _ ->
                    ( model, Cmd.none )

        Acquisition.UploadRecordFailedAck ->
            case model.page of
                Core.Acquisition p ->
                    ( mkModel model (Core.Acquisition { p | status = Status.NotSent, uploading = Nothing }), Cmd.none )

                _ ->
                    ( model, Cmd.none )

        Acquisition.CapsuleUpdated c ->
            let
                newUser =
                    case c of
                        Just ca ->
                            User.changeCapsule ca model.user

                        _ ->
                            model.user
            in
            case model.page of
                Core.Acquisition p ->
                    let
                        _ =
                            case c of
                                Just ca ->
                                    { p | capsule = ca }

                                _ ->
                                    p
                    in
                    -- Go to the next record if any, production otherwise
                    if p.gos + 1 < List.length p.capsule.structure then
                        ( { model | user = newUser }
                        , Nav.pushUrl model.global.key (Route.toUrl (Route.Acquisition p.capsule.id (p.gos + 1)))
                        )

                    else
                        ( { model | user = newUser }
                        , Nav.pushUrl model.global.key (Route.toUrl (Route.Production p.capsule.id 0))
                        )

                _ ->
                    ( { model | user = newUser }, Cmd.none )

        Acquisition.ProgressReceived progress ->
            case model.page of
                Core.Acquisition p ->
                    ( mkModel model (Core.Acquisition { p | uploading = Just progress })
                    , Cmd.none
                    )

                _ ->
                    ( model, Cmd.none )

        Acquisition.RefreshDevices ->
            ( { model | global = { global | devices = Nothing } }, Ports.findDevices True )

        Acquisition.IncreasePromptSize ->
            let
                newSize =
                    global.promptSize + 5
            in
            ( { model | global = { global | promptSize = newSize } }, Ports.setPromptSize newSize )

        Acquisition.DecreasePromptSize ->
            let
                newSize =
                    global.promptSize - 5 |> max 10
            in
            ( { model | global = { global | promptSize = newSize } }, Ports.setPromptSize newSize )

        Acquisition.SetCanvas s ->
            ( model, Ports.setCanvas (Acquisition.encodeSetCanvas s) )


mkModel : Core.Model -> Core.Page -> Core.Model
mkModel input newPage =
    { input | page = newPage }<|MERGE_RESOLUTION|>--- conflicted
+++ resolved
@@ -364,17 +364,14 @@
                     , Ports.uploadRecord
                         { capsuleId = p.capsule.id
                         , gos = p.gos
-<<<<<<< HEAD
                         , matting = record.matted /= Nothing && Maybe.andThen .video record.device /= Nothing
-=======
-                        , matting = record.matted /= Nothing
-                        , downsampling = 
+                        , downsampling =
                             case record.downsampling of
                                 Just ds ->
                                     ds
+
                                 _ ->
                                     0.1
->>>>>>> 015764aa
                         , record = Acquisition.encodeRecord record
                         }
                     )
