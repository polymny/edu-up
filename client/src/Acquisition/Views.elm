module Acquisition.Views exposing (audioDropdownConfig, resolutionDropdownConfig, subscriptions, videoDropdownConfig, view)

import Acquisition.Types as Acquisition
import Api
import Core.Types as Core
import Dropdown
import Element exposing (Element)
import Element.Background as Background
import Element.Border as Border
import Element.Font as Font
import Element.Input as Input
import Element.Keyed
import FontAwesome
import Html
import Html.Attributes
import Keyboard
import LoggedIn.Types as LoggedIn
import Preparation.Views as Preparation
import Status
import Ui.Colors as Colors
import Ui.Icons
import Ui.Ui as Ui


mkmsg : Acquisition.Model -> Acquisition.Msg -> Core.Msg
mkmsg model msg =
    if model.cameraReady then
        Core.LoggedInMsg (LoggedIn.AcquisitionMsg msg)

    else
        Core.Noop


shortcuts : Acquisition.Model -> Keyboard.RawKey -> Core.Msg
shortcuts model msg =
    let
        raw =
            Keyboard.rawValue msg
    in
    case raw of
        " " ->
            mkmsg model
                (if model.recording then
                    Acquisition.StopRecording

                 else
                    Acquisition.StartRecording
                )

        "ArrowRight" ->
            mkmsg model Acquisition.NextSentence

        _ ->
            Core.Noop


subscriptions : Acquisition.Model -> Sub Core.Msg
subscriptions model =
    Sub.batch
        [ Keyboard.ups (shortcuts model)
        ]


view : Core.Global -> Api.Session -> Acquisition.Model -> ( Element Core.Msg, Maybe (Element Core.Msg) )
view _ _ model =
    let
        attributes =
            Element.height Element.fill
                :: (if model.cameraReady then
                        []

                    else
                        [ Element.htmlAttribute (Html.Attributes.style "visibility" "hidden") ]
                   )

<<<<<<< HEAD
        popup =
            case model.showSettings of
                Just ( videoDropdown, resolutionDropdown, audioDropdown ) ->
                    let
                        toggleMsg =
                            Acquisition.ToggleSettings
                                |> LoggedIn.AcquisitionMsg
                                |> Core.LoggedInMsg
                                |> Just

                        popupElement =
                            Element.row [ Element.centerY, Element.width Element.fill, Element.spacing 10 ]
                                [ Element.column [ Element.width Element.fill, Element.padding 20, Element.spacing 10 ]
                                    [ Element.column [ Element.width Element.fill ]
                                        [ Element.text "Caméras disponibles"
                                        , Dropdown.view videoDropdownConfig videoDropdown model.devices.video
                                        ]
                                    , case Acquisition.video model of
                                        Just video ->
                                            Element.column [ Element.width Element.fill ]
                                                [ Element.text "Résolutions disponibles"
                                                , Dropdown.view resolutionDropdownConfig resolutionDropdown video.resolutions
                                                ]

                                        _ ->
                                            Element.none
                                    , Element.column [ Element.width Element.fill ]
                                        [ Element.text "Microphones disponibles"
                                        , Dropdown.view audioDropdownConfig audioDropdown model.devices.audio
                                        ]
                                    , Ui.primaryButton toggleMsg "Valider"
                                    ]
                                , Element.el [ Element.width Element.fill ] videoElement
                                ]
                    in
                    Just
                        (Ui.popupWithSize 5
                            "Paramètres"
                            popupElement
                        )

                _ ->
                    Nothing
    in
    ( Element.row
        [ Element.width Element.fill
        , Element.height Element.fill
        , Element.scrollbarY
        ]
        [ Preparation.leftColumnView model.details (Just model.gos)
        , Element.el (Element.width (Element.fillPortion 6) :: attributes) (centerView model)
        , Element.el (Element.width (Element.fillPortion 1) :: attributes) (rightColumn model)
        ]
    , popup
    )
=======
        element =
            Element.row
                [ Element.width Element.fill
                , Element.height Element.fill
                , Element.scrollbarY
                ]
                [ Preparation.leftColumnView model.details (Just model.gos)
                , Element.el (Element.width (Element.fillPortion 6) :: attributes) (centerView model)
                , Element.el (Element.width (Element.fillPortion 1) :: attributes) (rightColumn model)
                ]

        popup =
            if model.status == Status.Sent then
                Element.column [ Element.width Element.fill, Element.padding 10, Element.spacing 10 ]
                    [ Element.paragraph [ Element.centerX, Font.center ] [ Element.text "Envoi de l'enregistrement en cours." ]
                    , Element.paragraph [ Element.centerX, Font.center ] [ Element.text "Le temps de transfert peut-être long, notamment si l'enregistrement est long ou si la connexion est lente (par exemple ADSL)" ]
                    , Element.el [ Element.centerX ] Ui.spinner
                    ]
                    |> Element.el [ Element.centerX, Element.centerY ]
                    |> Element.el
                        [ Element.width Element.fill
                        , Element.height Element.fill
                        , Background.color Colors.whiteDark
                        ]
                    |> Ui.popup "Envoi de l'enregistrement"
                    |> Just

            else
                Nothing
    in
    ( element, popup )
>>>>>>> 9445e331


centerView : Acquisition.Model -> Element Core.Msg
centerView model =
    Element.column [ Element.width Element.fill, Element.height Element.fill ]
        [ promptView model
        , slideView model
        ]


promptView : Acquisition.Model -> Element Core.Msg
promptView model =
    let
        promptAttributes : List (Element.Attribute Core.Msg)
        promptAttributes =
            [ Font.center
            , Element.centerX
            ]

        currentSlide : Maybe Api.Slide
        currentSlide =
            List.head (List.drop model.currentSlide (Maybe.withDefault [] model.slides))

        nextSlide : Maybe Api.Slide
        nextSlide =
            List.head (List.drop (model.currentSlide + 1) (Maybe.withDefault [] model.slides))

        getLine : Int -> Api.Slide -> Maybe String
        getLine n x =
            List.head (List.drop n (String.split "\n" x.prompt))

        currentSentence : Maybe String
        currentSentence =
            Maybe.withDefault Nothing (Maybe.map (getLine model.currentLine) currentSlide)

        nextSentenceCurrentSlide : Maybe String
        nextSentenceCurrentSlide =
            Maybe.withDefault Nothing (Maybe.map (getLine (model.currentLine + 1)) currentSlide)

        nextSentence : Maybe String
        nextSentence =
            case nextSentenceCurrentSlide of
                Nothing ->
                    Maybe.withDefault Nothing (Maybe.map List.head (Maybe.map (\x -> String.split "\n" x.prompt) nextSlide))

                x ->
                    x

        nextSlideIcon =
            if nextSentenceCurrentSlide == Nothing && nextSentence /= Nothing then
                Element.html
                    (Html.span [ Html.Attributes.style "padding-right" "10px" ]
                        [ FontAwesome.iconWithOptions FontAwesome.arrowCircleRight FontAwesome.Solid [] []
                        ]
                    )

            else
                Element.none

        noPrompt =
            List.all (\x -> x.prompt == "") (Maybe.withDefault [] model.slides)

        promptText =
            case currentSentence of
                Just h ->
                    Element.el
                        (Font.size 35 :: Font.color Colors.white :: promptAttributes)
                        (Element.paragraph [] [ Element.text h ])

                _ ->
                    Element.none

        nextPromptText =
            case nextSentence of
                Just h ->
                    Element.row
                        (Font.size 25 :: Font.color Colors.grey :: promptAttributes)
                        [ Element.paragraph [] [ nextSlideIcon, Element.text h ] ]

                _ ->
                    Element.none

        help =
            Element.column [ Element.width Element.fill, Element.height Element.fill, Element.padding 5, Element.spacing 20 ]
                [ Element.paragraph [] [ Element.text "Enregistrer : espace" ]
                , Element.paragraph [] [ Element.text "Finir l'enregistrement : espace" ]
                , Element.paragraph [] [ Element.text "Prochaine ligne : flèche à droite" ]
                ]

        totalSlides =
            List.length (Maybe.withDefault [] model.slides)

        totalLines =
            Maybe.withDefault [] model.slides
                |> List.map (.prompt >> String.lines >> List.length)
                |> List.foldl (+) 0

        -- Some mattpiz wizardry
        currentLine =
            Maybe.withDefault [] model.slides
                |> List.take model.currentSlide
                |> List.map (.prompt >> String.lines >> List.length)
                |> List.foldl (+) (model.currentLine + 1)

        status : Element Core.Msg
        status =
            Input.button []
                { label =
                    Element.column [ Font.color Colors.white, Font.bold, Background.color Colors.navbar, Element.padding 5, Border.color Colors.success, Border.width 2, Border.rounded 50 ]
                        [ if model.recording then
                            Element.row [ Element.width Element.fill, Element.spacing 10 ]
                                [ Element.el
                                    [ Font.size 25, Font.color (Element.rgb255 255 0 0) ]
                                    (Element.row [ Ui.blink ]
                                        [ Ui.Icons.buttonFromIcon FontAwesome.circle
                                        , Element.el [ Element.paddingEach { left = 5, bottom = 0, top = 0, right = 0 } ]
                                            (Element.text "REC")
                                        ]
                                    )
                                ]

                          else
                            Element.row [ Element.width Element.fill, Element.spacing 10 ]
                                [ Element.el
                                    []
                                    (Element.row []
                                        [ Element.el [ Font.size 25 ] (Ui.Icons.buttonFromIcon FontAwesome.stopCircle)
                                        , Element.el [ Element.paddingEach { left = 5, bottom = 0, top = 0, right = 0 } ]
                                            (Element.text "Enregistrement arrêté")
                                        ]
                                    )
                                ]
                        ]
                , onPress =
                    Just
                        (mkmsg model
                            (if model.recording then
                                Acquisition.StopRecording

                             else
                                Acquisition.StartRecording
                            )
                        )
                }

        info =
            Element.row [ Element.padding 10, Element.spacing 30, Element.width Element.fill ]
                [ status
                , Element.el [ Element.width Element.fill ] Element.none
                , Element.text ("Slide " ++ String.fromInt (model.currentSlide + 1) ++ " / " ++ String.fromInt totalSlides)
                , Element.text ("Ligne " ++ String.fromInt currentLine ++ " / " ++ String.fromInt totalLines)
                ]
    in
    Element.row
        (if noPrompt then
            [ Element.width Element.fill ]

         else
            [ Element.width Element.fill
            , Element.height Element.fill
            ]
        )
        [ Element.el [ Element.width (Element.fillPortion 1), Element.height Element.fill ] help
        , if noPrompt then
            Element.el [] info

          else
            Element.column
                [ Element.width (Element.fillPortion 3)
                , Element.height Element.fill
                ]
                [ Element.column
                    [ Element.width Element.fill
                    , Element.height Element.fill
                    , Background.color Colors.black
                    , Element.padding 10
                    , Element.spacing 20
                    ]
                    [ promptText, nextPromptText ]
                , info
                ]
        , Element.el [ Element.width (Element.fillPortion 1), Element.height Element.fill ] Element.none
        ]


slideView : Acquisition.Model -> Element Core.Msg
slideView model =
    case List.head (List.drop model.currentSlide (Maybe.withDefault [] model.slides)) of
        Just h ->
            Element.el
                [ Input.focusedOnLoad
                , Element.width Element.fill
                , Element.height (Element.fillPortion 2)
                , Element.htmlAttribute
                    (Html.Attributes.style "background"
                        ("center / contain content-box no-repeat url('" ++ h.asset.asset_path ++ "')")
                    )
                ]
                Element.none

        _ ->
            Element.none


rightColumn : Acquisition.Model -> Element Core.Msg
rightColumn model =
    let
        recordView : Int -> Acquisition.Record -> Element Core.Msg
        recordView index record =
            Element.row [ Element.spacing 10 ]
                [ Element.text (String.fromInt (index + 1))
                , Ui.primaryButtonWithTooltip (msg record)
                    (if model.currentVideo == Just index && not model.watchingWebcam then
                        "◼"

                     else
                        "▶"
                    )
                    (if model.currentVideo == Just index && not model.watchingWebcam then
                        "Revenir à la webcam"

                     else
                        "Lire l'enregistrement"
                    )
                , Acquisition.UploadStream (url model.details.capsule.id model.gos) index
                    |> LoggedIn.AcquisitionMsg
                    |> Core.LoggedInMsg
                    |> Just
                    |> (\x -> Ui.primaryButtonWithTooltip x "✔" "Valider cet enregistrement")
                ]

        msg : Acquisition.Record -> Maybe Core.Msg
        msg i =
            if model.recording then
                Nothing

            else if model.currentVideo == Just i.id && not model.watchingWebcam then
                Just (Core.LoggedInMsg (LoggedIn.AcquisitionMsg Acquisition.GoToWebcam))

            else
                Just (Core.LoggedInMsg (LoggedIn.AcquisitionMsg (Acquisition.GoToStream i.id)))

        settingsButton : Element Core.Msg
        settingsButton =
            let
                settingsMsg =
                    Acquisition.ToggleSettings |> LoggedIn.AcquisitionMsg |> Core.LoggedInMsg |> Just
            in
            Ui.primaryButton settingsMsg "Paramètres"
    in
    Element.column [ Element.width Element.fill, Element.height Element.fill ]
        [ case model.showSettings of
            Just _ ->
                Element.none

            _ ->
                videoElement
        , settingsButton
        , Element.column [ Element.width Element.fill, Element.height Element.fill, Element.padding 10, Element.spacing 10 ]
            [ Element.el [ Element.centerX ] (Element.text "Enregistrements")
            , Element.column
                [ Element.width Element.fill, Element.height Element.fill, Element.scrollbarY ]
                (List.indexedMap recordView (List.reverse model.records))
            ]
        ]



-- CONSTANTS AND UTILS


videoElement =
    Element.html
        (Html.video [ Html.Attributes.class "wf", Html.Attributes.id elementId ] [])


text : Acquisition.Record -> String
text record =
    if record.new then
        "enregistrement #" ++ String.fromInt record.id

    else
        " ancien enregistrement"


url : Int -> Int -> String
url capsuleId gosId =
    "/api/capsule/" ++ String.fromInt capsuleId ++ "/" ++ String.fromInt gosId ++ "/upload_record"


elementId : String
elementId =
    "video"


videoDropdownConfig : Dropdown.Config Acquisition.VideoDevice Core.Msg
videoDropdownConfig =
    dropdownConfig
        .label
        (\x -> Core.LoggedInMsg (LoggedIn.AcquisitionMsg (Acquisition.VideoDropdownMsg x)))
        (\x -> Core.LoggedInMsg (LoggedIn.AcquisitionMsg (Acquisition.VideoOptionPicked x)))


resolutionDropdownConfig : Dropdown.Config Acquisition.Resolution Core.Msg
resolutionDropdownConfig =
    dropdownConfig
        (\x -> String.fromInt x.width ++ "x" ++ String.fromInt x.height)
        (\x -> Core.LoggedInMsg (LoggedIn.AcquisitionMsg (Acquisition.ResolutionDropdownMsg x)))
        (\x -> Core.LoggedInMsg (LoggedIn.AcquisitionMsg (Acquisition.ResolutionOptionPicked x)))


audioDropdownConfig : Dropdown.Config Acquisition.AudioDevice Core.Msg
audioDropdownConfig =
    dropdownConfig
        .label
        (\x -> Core.LoggedInMsg (LoggedIn.AcquisitionMsg (Acquisition.AudioDropdownMsg x)))
        (\x -> Core.LoggedInMsg (LoggedIn.AcquisitionMsg (Acquisition.AudioOptionPicked x)))


dropdownConfig : (a -> String) -> (Dropdown.Msg a -> Core.Msg) -> (Maybe a -> Core.Msg) -> Dropdown.Config a Core.Msg
dropdownConfig getLabel makeMsg1 makeMsg2 =
    let
        containerAttrs =
            [ Element.width Element.fill ]

        selectAttrs =
            [ Border.width 1
            , Border.rounded 5
            , Element.paddingXY 16 8
            , Element.spacing 10
            , Element.width Element.fill
            ]

        searchAttrs =
            [ Border.width 0, Element.padding 0, Element.width Element.fill ]

        listAttrs =
            [ Border.width 1
            , Border.roundEach { topLeft = 0, topRight = 0, bottomLeft = 5, bottomRight = 5 }
            , Element.width Element.fill
            , Element.clip
            , Element.scrollbarY
            , Element.height (Element.fill |> Element.maximum 200)
            ]

        itemToPrompt item =
            Element.text (getLabel item)

        itemToElement selected highlighted i =
            let
                bgColor =
                    if highlighted then
                        Element.rgb255 128 128 128

                    else if selected then
                        Element.rgb255 100 100 100

                    else
                        Element.rgb255 255 255 255
            in
            Element.row
                [ Background.color bgColor
                , Element.padding 8
                , Element.spacing 10
                , Element.width Element.fill
                ]
                [ Element.el [] (Element.text "-")
                , Element.el [ Font.size 16 ] (Element.text (getLabel i))
                ]
    in
    Dropdown.filterable
        makeMsg1
        makeMsg2
        itemToPrompt
        itemToElement
        getLabel
        |> Dropdown.withContainerAttributes containerAttrs
        |> Dropdown.withSelectAttributes selectAttrs
        |> Dropdown.withListAttributes listAttrs
        |> Dropdown.withSearchAttributes searchAttrs
        |> Dropdown.withFilterPlaceholder "Choisir"
        |> Dropdown.withPromptElement (Element.text "Choisir")<|MERGE_RESOLUTION|>--- conflicted
+++ resolved
@@ -73,10 +73,24 @@
                         [ Element.htmlAttribute (Html.Attributes.style "visibility" "hidden") ]
                    )
 
-<<<<<<< HEAD
         popup =
-            case model.showSettings of
-                Just ( videoDropdown, resolutionDropdown, audioDropdown ) ->
+            case ( model.status, model.showSettings ) of
+                ( Status.Sent, _ ) ->
+                    Element.column [ Element.width Element.fill, Element.padding 10, Element.spacing 10 ]
+                        [ Element.paragraph [ Element.centerX, Font.center ] [ Element.text "Envoi de l'enregistrement en cours." ]
+                        , Element.paragraph [ Element.centerX, Font.center ] [ Element.text "Le temps de transfert peut-être long, notamment si l'enregistrement est long ou si la connexion est lente (par exemple ADSL)" ]
+                        , Element.el [ Element.centerX ] Ui.spinner
+                        ]
+                        |> Element.el [ Element.centerX, Element.centerY ]
+                        |> Element.el
+                            [ Element.width Element.fill
+                            , Element.height Element.fill
+                            , Background.color Colors.light
+                            ]
+                        |> Ui.popup "Envoi de l'enregistrement"
+                        |> Just
+
+                ( _, Just ( videoDropdown, resolutionDropdown, audioDropdown ) ) ->
                     let
                         toggleMsg =
                             Acquisition.ToggleSettings
@@ -129,39 +143,25 @@
         ]
     , popup
     )
-=======
-        element =
-            Element.row
-                [ Element.width Element.fill
-                , Element.height Element.fill
-                , Element.scrollbarY
-                ]
-                [ Preparation.leftColumnView model.details (Just model.gos)
-                , Element.el (Element.width (Element.fillPortion 6) :: attributes) (centerView model)
-                , Element.el (Element.width (Element.fillPortion 1) :: attributes) (rightColumn model)
-                ]
-
-        popup =
-            if model.status == Status.Sent then
-                Element.column [ Element.width Element.fill, Element.padding 10, Element.spacing 10 ]
-                    [ Element.paragraph [ Element.centerX, Font.center ] [ Element.text "Envoi de l'enregistrement en cours." ]
-                    , Element.paragraph [ Element.centerX, Font.center ] [ Element.text "Le temps de transfert peut-être long, notamment si l'enregistrement est long ou si la connexion est lente (par exemple ADSL)" ]
-                    , Element.el [ Element.centerX ] Ui.spinner
-                    ]
-                    |> Element.el [ Element.centerX, Element.centerY ]
-                    |> Element.el
-                        [ Element.width Element.fill
-                        , Element.height Element.fill
-                        , Background.color Colors.whiteDark
-                        ]
-                    |> Ui.popup "Envoi de l'enregistrement"
-                    |> Just
-
-            else
-                Nothing
-    in
-    ( element, popup )
->>>>>>> 9445e331
+
+
+
+-- element =
+--     Element.row
+--         [ Element.width Element.fill
+--         , Element.height Element.fill
+--         , Element.scrollbarY
+--         ]
+--         [ Preparation.leftColumnView model.details (Just model.gos)
+--         , Element.el (Element.width (Element.fillPortion 6) :: attributes) (centerView model)
+--         , Element.el (Element.width (Element.fillPortion 1) :: attributes) (rightColumn model)
+--         ]
+-- popup =
+--     if model.status == Status.Sent then
+--         --     else
+--         Nothing
+-- in
+-- ( element, popup )
 
 
 centerView : Acquisition.Model -> Element Core.Msg
