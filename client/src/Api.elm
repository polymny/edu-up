module Api exposing
    ( Asset
    , Capsule
    , CapsuleDetails
    , CapsuleEditionOptions
    , Gos
    , InnerGos
    , Project
    , PublishedType(..)
    , Session
    , Slide
    , capsuleFromId
    , capsuleUploadBackground
    , capsuleUploadLogo
    , capsuleUploadSlideShow
    , capsulesFromProjectId
    , createProject
    , decodeCapsule
    , decodeCapsuleDetails
    , decodeCapsules
    , decodeProject
    , decodeProjectWithCapsules
    , decodeSession
    , detailsSortSlides
    , editionAuto
    , encodeSlideStructure
    , encodeSlideStructureFromInts
    , forgotPassword
    , get
    , logOut
    , login
    , newCapsule
    , newProject
    , post
    , publishVideo
    , quickUploadSlideShow
    , resetPassword
    , setupConfig
    , signUp
    , slideDeleteExtraResource
    , slideReplace
    , slideUploadExtraResource
    , testDatabase
    , testMailer
    , updateOptions
    , updateSlide
    , updateSlideStructure
    , validateCapsule
    )

import Dict exposing (Dict)
import File
import Http
import Json.Decode as Decode exposing (Decoder)
import Json.Encode as Encode
import Webcam



-- Helper for request


get : { url : String, body : Http.Body, expect : Http.Expect msg } -> Cmd msg
get { url, body, expect } =
    Http.request
        { method = "GET"
        , headers = [ Http.header "Accept" "application/json" ]
        , url = url
        , body = body
        , expect = expect
        , timeout = Nothing
        , tracker = Nothing
        }


post : { url : String, body : Http.Body, expect : Http.Expect msg } -> Cmd msg
post { url, body, expect } =
    Http.request
        { method = "POST"
        , headers = [ Http.header "Accept" "application/json" ]
        , url = url
        , body = body
        , expect = expect
        , timeout = Nothing
        , tracker = Nothing
        }



-- Api types


type alias Project =
    { id : Int
    , name : String
    , lastVisited : Int
    , folded : Bool
    , capsules : List Capsule
    }


createProject : Int -> String -> Int -> Project
createProject id name lastVisited =
    Project id name lastVisited True []


type PublishedType
    = NotPublished
    | Publishing
    | Published


decodePublishedAux : String -> PublishedType
decodePublishedAux s =
    case s of
        "Publishing" ->
            Publishing

        "Published" ->
            Published

        _ ->
            NotPublished


decodePublished : Decoder PublishedType
decodePublished =
    Decode.map decodePublishedAux Decode.string


type alias CapsuleEditionOptions =
    { withVideo : Bool
    , webcamSize : Maybe Webcam.WebcamSize
    , webcamPosition : Maybe Webcam.WebcamPosition
    }


decodeWebcamSize : Decoder Webcam.WebcamSize
decodeWebcamSize =
    Decode.map
        (\x ->
            case x of
                "Small" ->
                    Webcam.Small

                "Medium" ->
                    Webcam.Medium

                "Large" ->
                    Webcam.Large

                _ ->
                    Webcam.Medium
        )
        Decode.string


decodeWebcamPosition : Decoder Webcam.WebcamPosition
decodeWebcamPosition =
    Decode.map
        (\x ->
            case x of
                "TopLeft" ->
                    Webcam.TopLeft

                "TopRight" ->
                    Webcam.TopRight

                "BottomLeft" ->
                    Webcam.BottomLeft

                "BottomRight" ->
                    Webcam.BottomRight

                _ ->
                    Webcam.BottomLeft
        )
        Decode.string


decodeCapsuleEditionOptions : Decoder CapsuleEditionOptions
decodeCapsuleEditionOptions =
    Decode.map3 CapsuleEditionOptions
        (Decode.field "with_video" Decode.bool)
        (Decode.field "webcam_size" (Decode.maybe decodeWebcamSize))
        (Decode.field "webcam_position" (Decode.maybe decodeWebcamPosition))


type alias Capsule =
    { id : Int
    , name : String
    , title : String
    , description : String
    , published : PublishedType
    , capsuleEditionOptions : Maybe CapsuleEditionOptions
    }


decodeCapsule : Decoder Capsule
decodeCapsule =
    Decode.map6 Capsule
        (Decode.field "id" Decode.int)
        (Decode.field "name" Decode.string)
        (Decode.field "title" Decode.string)
        (Decode.field "description" Decode.string)
        (Decode.field "published" decodePublished)
        (Decode.field "edition_options" (Decode.maybe decodeCapsuleEditionOptions))


decodeCapsules : Decoder (List Capsule)
decodeCapsules =
    Decode.list decodeCapsule


withCapsules : List Capsule -> Int -> String -> Int -> Project
withCapsules capsules id name lastVisited =
    Project id name lastVisited True capsules


decodeProject : List Capsule -> Decoder Project
decodeProject capsules =
    Decode.map3 (withCapsules capsules)
        (Decode.field "id" Decode.int)
        (Decode.field "project_name" Decode.string)
        (Decode.field "last_visited" Decode.int)


decodeProjectWithCapsules : Decoder Project
decodeProjectWithCapsules =
    Decode.map4 (\x y z t -> Project x y z True t)
        (Decode.field "id" Decode.int)
        (Decode.field "project_name" Decode.string)
        (Decode.field "last_visited" Decode.int)
        (Decode.field "capsules" decodeCapsules)


type alias Session =
    { username : String
    , projects : List Project
    , active_project : Maybe Project
    , withVideo : Maybe Bool
    , webcamSize : Maybe Webcam.WebcamSize
    , webcamPosition : Maybe Webcam.WebcamPosition
    }


decodeSession : Decoder Session
decodeSession =
    Decode.map (\x -> x)
        (Decode.map6 Session
            (Decode.field "username" Decode.string)
            (Decode.field "projects" (Decode.map (\x -> List.filter (\y -> List.length y.capsules > 0) x) (Decode.list decodeProjectWithCapsules)))
            (Decode.field "active_project" (Decode.maybe decodeProjectWithCapsules))
            (Decode.field "with_video" (Decode.maybe Decode.bool))
            (Decode.field "webcam_size" (Decode.maybe decodeWebcamSize))
            (Decode.field "webcam_position" (Decode.maybe decodeWebcamPosition))
        )


type alias Asset =
    { id : Int
    , asset_path : String
    , asset_type : String
    , name : String
    , upload_date : Int
    , uuid : String
    }


decodeAsset : Decoder Asset
decodeAsset =
    Decode.map6 Asset
        (Decode.field "id" Decode.int)
        (Decode.field "asset_path" (Decode.map (\x -> "/data/" ++ x) Decode.string))
        (Decode.field "asset_type" Decode.string)
        (Decode.field "name" Decode.string)
        (Decode.field "upload_date" Decode.int)
        (Decode.field "uuid" Decode.string)


type alias Slide =
    { id : Int
    , asset : Asset
    , capsule_id : Int
    , prompt : String
    , extra : Maybe Asset
    }


decodeSlide : Decoder Slide
decodeSlide =
    Decode.map5 Slide
        (Decode.field "id" Decode.int)
        (Decode.field "asset" decodeAsset)
        (Decode.field "capsule_id" Decode.int)
        (Decode.field "prompt" Decode.string)
        (Decode.field "extra" (Decode.maybe decodeAsset))


type alias InnerGos =
    { slides : List Int
    , transitions : List Int
    , record : Maybe String
    , background : Maybe String
    , locked : Bool
    , production_choices : Maybe CapsuleEditionOptions
    }


decodeInnerGos : Decoder InnerGos
decodeInnerGos =
<<<<<<< HEAD
    Decode.map5 InnerGos
=======
    Decode.map6 InnerGos
>>>>>>> 36f87ee0
        (Decode.field "slides" (Decode.list Decode.int))
        (Decode.field "transitions" (Decode.list Decode.int))
        (Decode.field "record_path" (Decode.nullable (Decode.map (\x -> "/data/" ++ x) Decode.string)))
        (Decode.maybe (Decode.field "background_path" (Decode.map (\x -> "/data/" ++ x) Decode.string)))
        (Decode.field "locked" Decode.bool)
        (Decode.field "production_choices" (Decode.maybe decodeCapsuleEditionOptions))


type alias Gos =
    { slides : List Slide
    , transitions : List Int
    , record : Maybe String
    , background : Maybe String
    , locked : Bool
    , production_choices : Maybe CapsuleEditionOptions
    }


type alias InnerCapsuleDetails =
    { capsule : Capsule
    , slides : List Slide
    , projects : List Project
    , slide_show : Maybe Asset
    , background : Maybe Asset
    , logo : Maybe Asset
    , structure : List InnerGos
    , video : Maybe Asset
    }


type alias CapsuleDetails =
    { capsule : Capsule
    , slides : List Slide
    , projects : List Project
    , slide_show : Maybe Asset
    , background : Maybe Asset
    , logo : Maybe Asset
    , structure : List Gos
    , video : Maybe Asset
    }


toGosAux : Dict Int Slide -> List Int -> List (Maybe Slide) -> List (Maybe Slide)
toGosAux slides ids current =
    let
        output =
            case ids of
                [] ->
                    current

                h :: t ->
                    toGosAux slides t (Dict.get h slides :: current)
    in
    output


toGos : Dict Int Slide -> InnerGos -> Gos
toGos slides gos =
    { slides = List.filterMap (\x -> x) (toGosAux slides (List.reverse gos.slides) [])
    , transitions = gos.transitions
    , record = gos.record
    , locked = gos.locked
    , background = gos.background
<<<<<<< HEAD
=======
    , production_choices = gos.production_choices
>>>>>>> 36f87ee0
    }


slidesAsDict : List Slide -> Dict Int Slide
slidesAsDict slides =
    Dict.fromList (List.map (\x -> ( x.id, x )) slides)


toCapsuleDetails : InnerCapsuleDetails -> CapsuleDetails
toCapsuleDetails innerDetails =
    { capsule = innerDetails.capsule
    , slides = innerDetails.slides
    , projects = innerDetails.projects
    , slide_show = innerDetails.slide_show
    , background = innerDetails.background
    , logo = innerDetails.logo
    , structure = List.map (toGos (slidesAsDict innerDetails.slides)) innerDetails.structure
    , video = innerDetails.video
    }


decodeCapsuleDetails : Decoder CapsuleDetails
decodeCapsuleDetails =
    let
        innerDecoder =
            Decode.map8 InnerCapsuleDetails
                (Decode.field "capsule" decodeCapsule)
                (Decode.field "slides" (Decode.list decodeSlide))
                (Decode.field "projects" (Decode.list (decodeProject [])))
                (Decode.field "slide_show" (Decode.maybe decodeAsset))
                (Decode.field "background" (Decode.maybe decodeAsset))
                (Decode.field "logo" (Decode.maybe decodeAsset))
                (Decode.field "structure" (Decode.list decodeInnerGos))
                (Decode.field "video" (Decode.maybe decodeAsset))
    in
    Decode.map toCapsuleDetails innerDecoder


detailsSortSlides : CapsuleDetails -> List (List Slide)
detailsSortSlides details =
    List.map .slides details.structure


validateCapsule : (Result Http.Error CapsuleDetails -> msg) -> List (List Int) -> Maybe Project -> String -> String -> CapsuleDetails -> Cmd msg
validateCapsule responseToMsg structure project projectName capsuleName content =
    case project of
        Nothing ->
            post
                { url = "/api/capsule/" ++ String.fromInt content.capsule.id ++ "/validate"
                , expect = Http.expectJson responseToMsg decodeCapsuleDetails
                , body =
                    Http.jsonBody
                        (Encode.object
                            [ ( "name", Encode.string capsuleName )
                            , ( "project_name", Encode.string projectName )
                            , ( "structure", Encode.list (Encode.list Encode.int) structure )
                            ]
                        )
                }

        Just p ->
            post
                { url = "/api/capsule/" ++ String.fromInt content.capsule.id ++ "/validate"
                , expect = Http.expectJson responseToMsg decodeCapsuleDetails
                , body =
                    Http.jsonBody
                        (Encode.object
                            [ ( "name", Encode.string capsuleName )
                            , ( "project_id", Encode.int p.id )
                            , ( "structure", Encode.list (Encode.list Encode.int) structure )
                            ]
                        )
                }



-- Sign up form


type alias SignUpContent a =
    { a
        | username : String
        , password : String
        , email : String
    }


encodeSignUpContent : SignUpContent a -> Encode.Value
encodeSignUpContent { username, password, email } =
    Encode.object
        [ ( "username", Encode.string username )
        , ( "password", Encode.string password )
        , ( "email", Encode.string email )
        ]


signUp : (Result Http.Error () -> msg) -> SignUpContent a -> Cmd msg
signUp responseToMsg content =
    post
        { url = "/api/new-user/"
        , expect = Http.expectWhatever responseToMsg
        , body = Http.jsonBody (encodeSignUpContent content)
        }



-- Log in form


type alias LoginContent a =
    { a
        | username : String
        , password : String
    }


encodeLoginContent : LoginContent a -> Encode.Value
encodeLoginContent { username, password } =
    Encode.object
        [ ( "username", Encode.string username )
        , ( "password", Encode.string password )
        ]


login : (Result Http.Error Session -> msg) -> LoginContent b -> Cmd msg
login resultToMsg content =
    post
        { url = "/api/login"
        , expect = Http.expectJson resultToMsg decodeSession
        , body = Http.jsonBody (encodeLoginContent content)
        }


type alias ForgotPasswordContent a =
    { a | email : String }


encodeForgotPasswordContent : ForgotPasswordContent a -> Encode.Value
encodeForgotPasswordContent { email } =
    Encode.object [ ( "email", Encode.string email ) ]


forgotPassword : (Result Http.Error () -> msg) -> ForgotPasswordContent b -> Cmd msg
forgotPassword resultToMsg content =
    post
        { url = "/api/request-new-password"
        , expect = Http.expectWhatever resultToMsg
        , body = Http.jsonBody (encodeForgotPasswordContent content)
        }


type alias ResetPasswordContent a =
    { a
        | password : String
        , key : String
    }


encodeResetPasswordContent : ResetPasswordContent a -> Encode.Value
encodeResetPasswordContent { password, key } =
    Encode.object [ ( "key", Encode.string key ), ( "new_password", Encode.string password ) ]


resetPassword : (Result Http.Error Session -> msg) -> ResetPasswordContent b -> Cmd msg
resetPassword resultToMsg content =
    post
        { url = "/api/change-password"
        , expect = Http.expectJson resultToMsg decodeSession
        , body = Http.jsonBody (encodeResetPasswordContent content)
        }


logOut : (Result Http.Error () -> msg) -> Cmd msg
logOut resultToMsg =
    post
        { url = "/api/logout"
        , expect = Http.expectWhatever resultToMsg
        , body = Http.emptyBody
        }



-- New project form


quickUploadSlideShow : (Result Http.Error CapsuleDetails -> msg) -> File.File -> Cmd msg
quickUploadSlideShow resultToMsg content =
    post
        { url = "/api/quick_upload_slides"
        , expect = Http.expectJson resultToMsg decodeCapsuleDetails
        , body = Http.multipartBody [ Http.filePart "file" content ]
        }



-- New project form


type alias NewProjectContent a =
    { a
        | name : String
    }


encodeNewProjectContent : NewProjectContent a -> Encode.Value
encodeNewProjectContent { name } =
    Encode.object
        [ ( "project_name", Encode.string name )
        ]


newProject : (Result Http.Error Project -> msg) -> NewProjectContent a -> Cmd msg
newProject resultToMsg content =
    post
        { url = "/api/new-project"
        , expect = Http.expectJson resultToMsg (decodeProject [])
        , body = Http.jsonBody (encodeNewProjectContent content)
        }



-- Project page


capsulesFromProjectId : (Result Http.Error (List Capsule) -> msg) -> Int -> Cmd msg
capsulesFromProjectId resultToMsg id =
    Http.get
        { url = "/api/project/" ++ String.fromInt id ++ "/capsules"
        , expect = Http.expectJson resultToMsg decodeCapsules
        }



-- New capsule  form


type alias NewCapsuleContent a =
    { a
        | name : String
        , title : String
        , description : String
    }


encodeNewCapsuleContent : Int -> NewCapsuleContent a -> Encode.Value
encodeNewCapsuleContent projectId { name, title, description } =
    Encode.object
        [ ( "name", Encode.string name )
        , ( "title", Encode.string title )
        , ( "description", Encode.string description )
        , ( "project_id", Encode.int projectId )
        ]


newCapsule : (Result Http.Error Capsule -> msg) -> Int -> NewCapsuleContent a -> Cmd msg
newCapsule resultToMsg projectId content =
    post
        { url = "/api/new-capsule"
        , expect = Http.expectJson resultToMsg decodeCapsule
        , body = Http.jsonBody (encodeNewCapsuleContent projectId content)
        }



-- Capsule Details


capsuleFromId : (Result Http.Error CapsuleDetails -> msg) -> Int -> Cmd msg
capsuleFromId resultToMsg id =
    Http.get
        { url = "/api/capsule/" ++ String.fromInt id
        , expect = Http.expectJson resultToMsg decodeCapsuleDetails
        }


capsuleUploadSlideShow : (Result Http.Error CapsuleDetails -> msg) -> Int -> File.File -> Cmd msg
capsuleUploadSlideShow resultToMsg id content =
    post
        { url = "/api/capsule/" ++ String.fromInt id ++ "/upload_slides"
        , expect = Http.expectJson resultToMsg decodeCapsuleDetails
        , body = Http.multipartBody [ Http.filePart "file" content ]
        }


capsuleUploadBackground : (Result Http.Error CapsuleDetails -> msg) -> Int -> File.File -> Cmd msg
capsuleUploadBackground resultToMsg id content =
    post
        { url = "/api/capsule/" ++ String.fromInt id ++ "/upload_background"
        , expect = Http.expectJson resultToMsg decodeCapsuleDetails
        , body = Http.multipartBody [ Http.filePart "file" content ]
        }


capsuleUploadLogo : (Result Http.Error CapsuleDetails -> msg) -> Int -> File.File -> Cmd msg
capsuleUploadLogo resultToMsg id content =
    post
        { url = "/api/capsule/" ++ String.fromInt id ++ "/upload_logo"
        , expect = Http.expectJson resultToMsg decodeCapsuleDetails
        , body = Http.multipartBody [ Http.filePart "file" content ]
        }


encodeWebcamSize : Webcam.WebcamSize -> String
encodeWebcamSize webcamSize =
    case webcamSize of
        Webcam.Small ->
            "Small"

        Webcam.Medium ->
            "Medium"

        Webcam.Large ->
            "Large"


encodeWebcamPosition : Webcam.WebcamPosition -> String
encodeWebcamPosition webcamPosition =
    case webcamPosition of
        Webcam.TopLeft ->
            "TopLeft"

        Webcam.TopRight ->
            "TopRight"

        Webcam.BottomLeft ->
            "BottomLeft"

        Webcam.BottomRight ->
            "BottomRight"


type alias EditionAutoContent a =
    { a
        | withVideo : Bool
        , webcamSize : Webcam.WebcamSize
        , webcamPosition : Webcam.WebcamPosition
    }


encodeEditionAutoContent : EditionAutoContent a -> Encode.Value
encodeEditionAutoContent { withVideo, webcamSize, webcamPosition } =
    Encode.object
        [ ( "with_video", Encode.bool withVideo )
        , ( "webcam_size", Encode.string <| encodeWebcamSize webcamSize )
        , ( "webcam_position", Encode.string <| encodeWebcamPosition webcamPosition )
        ]


editionAuto : (Result Http.Error CapsuleDetails -> msg) -> Int -> EditionAutoContent a -> CapsuleDetails -> Cmd msg
editionAuto resultToMsg id content details =
    post
        { url = "/api/capsule/" ++ String.fromInt id ++ "/edition"
        , expect = Http.expectJson resultToMsg decodeCapsuleDetails
        , body =
            Http.jsonBody
                (Encode.object
                    [ ( "capsule_production_choices", encodeEditionAutoContent content )
                    , ( "goss", encodeSlideStructure details )
                    ]
                )
        }


slideUploadExtraResource : (Result Http.Error Slide -> msg) -> Int -> File.File -> Cmd msg
slideUploadExtraResource resultToMsg id content =
    post
        { url = "/api/slide/" ++ String.fromInt id ++ "/upload_resource"
        , expect = Http.expectJson resultToMsg decodeSlide
        , body = Http.multipartBody [ Http.filePart "file" content ]
        }


slideDeleteExtraResource : (Result Http.Error Slide -> msg) -> Int -> Cmd msg
slideDeleteExtraResource resultToMsg id =
    post
        { url = "/api/slide/" ++ String.fromInt id ++ "/delete_resource"
        , expect = Http.expectJson resultToMsg decodeSlide
        , body = Http.emptyBody
        }


slideReplace : (Result Http.Error Slide -> msg) -> Int -> File.File -> Cmd msg
slideReplace resultToMsg id content =
    post
        { url = "/api/slide/" ++ String.fromInt id ++ "/replace"
        , expect = Http.expectJson resultToMsg decodeSlide
        , body = Http.multipartBody [ Http.filePart "file" content ]
        }


publishVideo : (Result Http.Error () -> msg) -> Int -> Cmd msg
publishVideo resultToMsg id =
    post
        { url = "/api/capsule/" ++ String.fromInt id ++ "/publication"
        , expect = Http.expectWhatever resultToMsg
        , body = Http.emptyBody
        }


type alias EditSlideContent a =
    { a
        | prompt : String
    }


encodeSlideContent : EditSlideContent a -> Encode.Value
encodeSlideContent { prompt } =
    Encode.object
        [ ( "prompt", Encode.string prompt )
        ]


updateSlide : (Result Http.Error Slide -> msg) -> Int -> EditSlideContent a -> Cmd msg
updateSlide resultToMsg id content =
    Http.request
        { method = "PUT"
        , headers = []
        , url = "/api/slide/" ++ String.fromInt id
        , expect = Http.expectJson resultToMsg decodeSlide
        , body = Http.jsonBody (encodeSlideContent content)
        , timeout = Nothing
        , tracker = Nothing
        }


encodeProductionChoices : Maybe CapsuleEditionOptions -> Encode.Value
encodeProductionChoices production_choices =
    case production_choices of
        Just p ->
            let
                webcamSize =
                    case p.webcamSize of
                        Just x ->
                            Encode.string <| encodeWebcamSize x

                        Nothing ->
                            Encode.null

                webcamPosition =
                    case p.webcamPosition of
                        Just x ->
                            Encode.string <| encodeWebcamPosition x

                        Nothing ->
                            Encode.null
            in
            Encode.object
                [ ( "with_video", Encode.bool p.withVideo )
                , ( "webcam_size", webcamSize )
                , ( "webcam_position", webcamPosition )
                ]

        Nothing ->
            Encode.null


encodeSlideStructure : CapsuleDetails -> Encode.Value
encodeSlideStructure capsule =
    let
        encodeGos : Gos -> Encode.Value
        encodeGos gos =
            Encode.object
                [ ( "record_path", Maybe.withDefault Encode.null (Maybe.map Encode.string gos.record) )
                , ( "background", Maybe.withDefault Encode.null (Maybe.map Encode.string gos.background) )
                , ( "transitions", Encode.list Encode.int gos.transitions )
                , ( "slides", Encode.list Encode.int (List.map .id gos.slides) )
                , ( "locked", Encode.bool gos.locked )
                , ( "production_choices", encodeProductionChoices gos.production_choices )
                ]
    in
    Encode.list encodeGos capsule.structure


encodeSlideStructureFromInts : List InnerGos -> Encode.Value
encodeSlideStructureFromInts capsule =
    let
        encodeGos : InnerGos -> Encode.Value
        encodeGos gos =
            Encode.object
                [ ( "record_path", Maybe.withDefault Encode.null (Maybe.map Encode.string gos.record) )
                , ( "background", Maybe.withDefault Encode.null (Maybe.map Encode.string gos.background) )
                , ( "transitions", Encode.list Encode.int gos.transitions )
                , ( "slides", Encode.list Encode.int gos.slides )
                , ( "locked", Encode.bool gos.locked )
                ]
    in
    Encode.list encodeGos capsule


updateSlideStructure : (Result Http.Error CapsuleDetails -> msg) -> CapsuleDetails -> Cmd msg
updateSlideStructure resultToMsg content =
    Http.request
        { method = "POST"
        , headers = []
        , url = "/api/capsule/" ++ String.fromInt content.capsule.id ++ "/gos_order"
        , expect = Http.expectJson resultToMsg decodeCapsuleDetails
        , body = Http.jsonBody (encodeSlideStructure content)
        , timeout = Nothing
        , tracker = Nothing
        }


type alias OptionsContent a =
    { a
        | withVideo : Bool
        , webcamSize : Webcam.WebcamSize
        , webcamPosition : Webcam.WebcamPosition
    }


encodeOptionsContent : OptionsContent a -> Encode.Value
encodeOptionsContent { withVideo, webcamSize, webcamPosition } =
    Encode.object
        [ ( "with_video", Encode.bool withVideo )
        , ( "webcam_size", Encode.string <| encodeWebcamSize webcamSize )
        , ( "webcam_position", Encode.string <| encodeWebcamPosition webcamPosition )
        ]


updateOptions : (Result Http.Error Session -> msg) -> OptionsContent a -> Cmd msg
updateOptions resultToMsg content =
    Http.request
        { method = "PUT"
        , headers = []
        , url = "/api/options"
        , expect = Http.expectJson resultToMsg decodeSession
        , body = Http.jsonBody (encodeOptionsContent content)
        , timeout = Nothing
        , tracker = Nothing
        }



-- Setup forms


type alias DatabaseTestContent a =
    { a
        | hostname : String
        , username : String
        , password : String
        , name : String
    }


encodeDatabaseTestContent : DatabaseTestContent a -> Encode.Value
encodeDatabaseTestContent { hostname, username, password, name } =
    Encode.object
        [ ( "hostname", Encode.string hostname )
        , ( "username", Encode.string username )
        , ( "password", Encode.string password )
        , ( "name", Encode.string name )
        ]


testDatabase : (Result Http.Error () -> msg) -> DatabaseTestContent a -> Cmd msg
testDatabase resultToMsg content =
    post
        { url = "/api/test-database"
        , expect = Http.expectWhatever resultToMsg
        , body = Http.jsonBody (encodeDatabaseTestContent content)
        }


type alias MailerTestContent a =
    { a
        | hostname : String
        , username : String
        , password : String
        , recipient : String
        , enabled : Bool
        , requireMailConfirmation : Bool
    }


encodeMailerTestContent : MailerTestContent a -> Encode.Value
encodeMailerTestContent { hostname, username, password, recipient } =
    Encode.object
        [ ( "hostname", Encode.string hostname )
        , ( "username", Encode.string username )
        , ( "password", Encode.string password )
        , ( "recipient", Encode.string recipient )
        ]


encodeConfig : DatabaseTestContent a -> MailerTestContent b -> Encode.Value
encodeConfig database mailer =
    Encode.object
        [ ( "database_hostname", Encode.string database.hostname )
        , ( "database_username", Encode.string database.username )
        , ( "database_password", Encode.string database.password )
        , ( "database_name", Encode.string database.name )
        , ( "mailer_enabled", Encode.bool mailer.enabled )
        , ( "mailer_require_email_confirmation", Encode.bool mailer.requireMailConfirmation )
        , ( "mailer_hostname", Encode.string mailer.hostname )
        , ( "mailer_username", Encode.string mailer.username )
        , ( "mailer_password", Encode.string mailer.password )
        ]


testMailer : (Result Http.Error () -> msg) -> MailerTestContent a -> Cmd msg
testMailer resultToMsg content =
    post
        { url = "/api/test-mailer"
        , expect = Http.expectWhatever resultToMsg
        , body = Http.jsonBody (encodeMailerTestContent content)
        }


setupConfig : (Result Http.Error () -> msg) -> DatabaseTestContent a -> MailerTestContent b -> Cmd msg
setupConfig resultToMsg database mailer =
    post
        { url = "/api/setup-config"
        , expect = Http.expectWhatever resultToMsg
        , body = Http.jsonBody (encodeConfig database mailer)
        }<|MERGE_RESOLUTION|>--- conflicted
+++ resolved
@@ -309,11 +309,7 @@
 
 decodeInnerGos : Decoder InnerGos
 decodeInnerGos =
-<<<<<<< HEAD
-    Decode.map5 InnerGos
-=======
     Decode.map6 InnerGos
->>>>>>> 36f87ee0
         (Decode.field "slides" (Decode.list Decode.int))
         (Decode.field "transitions" (Decode.list Decode.int))
         (Decode.field "record_path" (Decode.nullable (Decode.map (\x -> "/data/" ++ x) Decode.string)))
@@ -377,10 +373,7 @@
     , record = gos.record
     , locked = gos.locked
     , background = gos.background
-<<<<<<< HEAD
-=======
     , production_choices = gos.production_choices
->>>>>>> 36f87ee0
     }
 
 
