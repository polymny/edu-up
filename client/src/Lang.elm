--- conflicted
+++ resolved
@@ -122,1673 +122,8 @@
             string lang ++ "..."
 
 
-<<<<<<< HEAD
-newsletter : Lang -> String
-newsletter lang =
-    case lang of
-        FrFr ->
-            "Inscrit à la newsletter"
-
-        _ ->
-            "Newslettter subscitption"
-
-
-newEmail : Lang -> String
-newEmail lang =
-    case lang of
-        FrFr ->
-            "Nouvelle adresse e-mail"
-
-        _ ->
-            "New email address"
-
-
-repeatPassword : Lang -> String
-repeatPassword lang =
-    case lang of
-        FrFr ->
-            "Retapez votre mot de passe"
-
-        _ ->
-            "Repeat your password"
-
-
-conditions : Lang -> String
-conditions lang =
-    case lang of
-        FrFr ->
-            "Conditions d'utilisation"
-
-        _ ->
-            "Conditions of use"
-
-
-acceptConditions : Lang -> String
-acceptConditions lang =
-    case lang of
-        FrFr ->
-            "J'ai lu les conditions d'utilisation et les accepte"
-
-        _ ->
-            "I read the conditions of use and I accept it"
-
-
-registerNewsletter : Lang -> String
-registerNewsletter lang =
-    case lang of
-        FrFr ->
-            "Je m'inscris à la newsletter de Polymny Studio"
-
-        _ ->
-            "I sign up for Polymny Studio newsletter"
-
-
-userPlan : Lang -> String
-userPlan lang =
-    case lang of
-        FrFr ->
-            "Type d'offre"
-
-        _ ->
-            "Plan"
-
-
-notRegisteredYet : Lang -> String
-notRegisteredYet lang =
-    case lang of
-        FrFr ->
-            "Pas encore inscrit ?"
-
-        _ ->
-            "Not registered yet?"
-
-
-forgotYourPassword : Lang -> String
-forgotYourPassword lang =
-    case lang of
-        FrFr ->
-            "Mot de passe oublié ?"
-
-        _ ->
-            "Forgot your password?"
-
-
-login : Lang -> String
-login lang =
-    case lang of
-        FrFr ->
-            "Se connecter"
-
-        _ ->
-            "Login"
-
-
-resetPassword : Lang -> String
-resetPassword lang =
-    case lang of
-        FrFr ->
-            "Réinitialiser mon mot de passe"
-
-        _ ->
-            "Reset my password"
-
-
-signUp : Lang -> String
-signUp lang =
-    case lang of
-        FrFr ->
-            "S'inscrire"
-
-        _ ->
-            "Sign up"
-
-
-loginFailed : Lang -> String
-loginFailed lang =
-    case lang of
-        FrFr ->
-            "Connexion échouée"
-
-        _ ->
-            "Connection failed"
-
-
-askNewPassword : Lang -> String
-askNewPassword lang =
-    case lang of
-        FrFr ->
-            "Demander un nouveau mot de passe"
-
-        _ ->
-            "Request a new password"
-
-
-noSuchEmail : Lang -> String
-noSuchEmail lang =
-    case lang of
-        FrFr ->
-            "Cette adresse e-mail n'est associée à aucun compte"
-
-        _ ->
-            "This email address does not belong to any account"
-
-
-mailSent : Lang -> String
-mailSent lang =
-    case lang of
-        FrFr ->
-            "Un e-mail vous a été envoyé"
-
-        _ ->
-            "An email has been sent to you"
-
-
-changePassword : Lang -> String
-changePassword lang =
-    case lang of
-        FrFr ->
-            "Changer le mot de passe"
-
-        _ ->
-            "Change password"
-
-
-passwordChanged : Lang -> String
-passwordChanged lang =
-    case lang of
-        FrFr ->
-            "Le mot de passe a été changé !"
-
-        _ ->
-            "Password has been changed!"
-
-
-newPassword : Lang -> String
-newPassword lang =
-    case lang of
-        FrFr ->
-            "Nouveau mot de passe"
-
-        _ ->
-            "New password"
-
-
-invalidEmail : Lang -> String
-invalidEmail lang =
-    case lang of
-        FrFr ->
-            "l'adresse e-email est incorrecte"
-
-        _ ->
-            "email address is invalid"
-
-
-incorrectPassword : Lang -> String
-incorrectPassword lang =
-    case lang of
-        FrFr ->
-            "Le mot de passe est incorrect"
-
-        _ ->
-            "the password is incorrect"
-
-
-usernameMustBeAtLeast3 : Lang -> String
-usernameMustBeAtLeast3 lang =
-    case lang of
-        FrFr ->
-            "le nom d'utilisateur doit contenir au moins 3 caractères"
-
-        _ ->
-            "username must have at least 3 characters"
-
-
-passwordsDontMatch : Lang -> String
-passwordsDontMatch lang =
-    case lang of
-        FrFr ->
-            "les deux mot de passes ne correspondent pas"
-
-        _ ->
-            "the two passwords don't match"
-
-
-errorsInSignUpForm : Lang -> String
-errorsInSignUpForm lang =
-    case lang of
-        FrFr ->
-            "Il y a des erreurs dans le formulaire :"
-
-        _ ->
-            "Form contains errors:"
-
-
-mustAcceptConditions : Lang -> String
-mustAcceptConditions lang =
-    case lang of
-        FrFr ->
-            "vous devez accepter les conditions d'utilisation"
-
-        _ ->
-            "you must accept the conditions of use"
-
-
-accountActivated : Lang -> String
-accountActivated lang =
-    case lang of
-        FrFr ->
-            "Votre adresse email a été correctement activé !"
-
-        _ ->
-            "Your email address has been successfully activated!"
-
-
-editUser : Lang -> String
-editUser lang =
-    case lang of
-        FrFr ->
-            "Editer l'utilisateur"
-
-        _ ->
-            "Edit user"
-
-
-deleteUser : Lang -> String
-deleteUser lang =
-    case lang of
-        FrFr ->
-            "Supprimer l'utilisateur"
-
-        _ ->
-            "Delete user"
-
-
-goToPolymny : Lang -> String
-goToPolymny lang =
-    case lang of
-        FrFr ->
-            "Aller sur Polymny"
-
-        _ ->
-            "Go to Polymny"
-
-
-zoomIn : Lang -> String
-zoomIn lang =
-    case lang of
-        FrFr ->
-            "Zoomer"
-
-        _ ->
-            "Zoom in"
-
-
-zoomOut : Lang -> String
-zoomOut lang =
-    case lang of
-        FrFr ->
-            "Dézoomer"
-
-        _ ->
-            "Zoom out"
-
-
-promptEdition : Lang -> String
-promptEdition lang =
-    case lang of
-        FrFr ->
-            "Édition du prompteur"
-
-        _ ->
-            "Prompt edition"
-
-
-goToNextSlide : Lang -> String
-goToNextSlide lang =
-    case lang of
-        FrFr ->
-            "Aller au slide suivant"
-
-        _ ->
-            "Go to next slide"
-
-
-goToPreviousSlide : Lang -> String
-goToPreviousSlide lang =
-    case lang of
-        FrFr ->
-            "Aller au slide précédent"
-
-        _ ->
-            "Go to previous slide"
-
-
-editPrompt : Lang -> String
-editPrompt lang =
-    case lang of
-        FrFr ->
-            "Éditer le texte du prompteur"
-
-        _ ->
-            "Edit prompt text"
-
-
-deleteSlide : Lang -> String
-deleteSlide lang =
-    case lang of
-        FrFr ->
-            "Supprimer le slide"
-
-        _ ->
-            "Delete slide"
-
-
-deleteBackground : Lang -> String
-deleteBackground lang =
-    case lang of
-        FrFr ->
-            "Supprimer l'arrière plan"
-
-        _ ->
-            "Delete background"
-
-
-deleteSlideConfirm : Lang -> String
-deleteSlideConfirm lang =
-    case lang of
-        FrFr ->
-            "Voulez-vous vraiment supprimer ce slide ?"
-
-        _ ->
-            "Do you really want to delete this slide?"
-
-
-webcam : Lang -> String
-webcam lang =
-    case lang of
-        FrFr ->
-            "Webcam"
-
-        _ ->
-            "Webcam"
-
-
-resolution : Lang -> String
-resolution lang =
-    case lang of
-        FrFr ->
-            "Résolution"
-
-        _ ->
-            "Resolution"
-
-
-disabled : Lang -> String
-disabled lang =
-    case lang of
-        FrFr ->
-            "Désactivé"
-
-        _ ->
-            "Disabled"
-
-
-microphone : Lang -> String
-microphone lang =
-    case lang of
-        FrFr ->
-            "Micro"
-
-        _ ->
-            "Microphone"
-
-
-slide : Lang -> String
-slide lang =
-    case lang of
-        FrFr ->
-            "Planche"
-
-        _ ->
-            "Slide"
-
-
-line : Lang -> String
-line lang =
-    case lang of
-        FrFr ->
-            "Ligne"
-
-        _ ->
-            "Line"
-
-
-recordingStopped : Lang -> String
-recordingStopped lang =
-    case lang of
-        FrFr ->
-            "Enregistrement arrété"
-
-        _ ->
-            "Recording stopped"
-
-
-invertSlideAndPrompt : Lang -> String
-invertSlideAndPrompt lang =
-    case lang of
-        FrFr ->
-            "Inverser le slide et le prompteur"
-
-        _ ->
-            "Invert slide and prompt"
-
-
-version : Lang -> String
-version lang =
-    case lang of
-        FrFr ->
-            "Version"
-
-        _ ->
-            "Version"
-
-
-commit : Lang -> String
-commit lang =
-    case lang of
-        FrFr ->
-            "Commit"
-
-        _ ->
-            "Commit"
-
-
-source : Lang -> String
-source lang =
-    case lang of
-        FrFr ->
-            "Source"
-
-        _ ->
-            "Source"
-
-
-settings : Lang -> String
-settings lang =
-    case lang of
-        FrFr ->
-            "Paramètres"
-
-        _ ->
-            "Settings"
-
-
-records : Lang -> String
-records lang =
-    case lang of
-        FrFr ->
-            "Enregistrements"
-
-        _ ->
-            "Records"
-
-
-playRecord : Lang -> String
-playRecord lang =
-    case lang of
-        FrFr ->
-            "Jouer l'enregistrement"
-
-        _ ->
-            "Play record"
-
-
-stopRecord : Lang -> String
-stopRecord lang =
-    case lang of
-        FrFr ->
-            "Arrêter la relecture l'enregistrement"
-
-        _ ->
-            "Stop record replay"
-
-
-dndWillBreak : Lang -> String
-dndWillBreak lang =
-    case lang of
-        FrFr ->
-            "Ce déplacement va détruire certains de vos enregistrements. Êtes-vous sûr de vouloir poursuivre ?"
-
-        _ ->
-            "This change will destroy some of your records. Are you sure you want to proceed?"
-
-
-uploadRecord : Lang -> String
-uploadRecord lang =
-    case lang of
-        FrFr ->
-            "Valider cet enregistrement"
-
-        _ ->
-            "Validate this record"
-
-
-recordGos : Lang -> String
-recordGos lang =
-    case lang of
-        FrFr ->
-            "Enregistrer ce groupe de slides"
-
-        _ ->
-            "Record this group of slides"
-
-
-watchRecord : Lang -> String
-watchRecord lang =
-    case lang of
-        FrFr ->
-            "Regarder cet enregistrement"
-
-        _ ->
-            "Watch this record"
-
-
-welcomeOnPolymny : Lang -> String
-welcomeOnPolymny lang =
-    case lang of
-        FrFr ->
-            "Bienvenue sur Polymny !"
-
-        _ ->
-            "Welcome on Polymny!"
-
-
-noProjectsYet : Lang -> String
-noProjectsYet lang =
-    case lang of
-        FrFr ->
-            "On dirait que vous n'avez encore aucun projet..."
-
-        _ ->
-            "It looks like you have no project yet..."
-
-
-startRecordSentence : Lang -> String
-startRecordSentence lang =
-    case lang of
-        FrFr ->
-            "Pour commencer un enregistrement, il faut choisir une présentation au format PDF sur votre machine."
-
-        _ ->
-            "To start recording, you need to choose a PDF slides from your computer."
-
-
-nextSentence : Lang -> String
-nextSentence lang =
-    case lang of
-        FrFr ->
-            "Par exemple, un export PDF de Microsoft PowerPoint ou LibreOffice Impress en paysage au format HD. Une fois la présentation téléchargée, l'enregistrement vidéo des planches pourra débuter."
-
-        _ ->
-            "For example, a PDF export version of Microsoft PowerPoint or LibreOffice Impress in HD format. Once the slides have been uploaded, the recording can start."
-
-
-selectPdf : Lang -> String
-selectPdf lang =
-    case lang of
-        FrFr ->
-            "Choisir un fichier PDF"
-
-        _ ->
-            "Select a PDF file"
-
-
-selectBackground : Lang -> String
-selectBackground lang =
-    case lang of
-        FrFr ->
-            "Choisir un arrière plan"
-
-        _ ->
-            "Select a background"
-
-
-noBackround : Lang -> String
-noBackround lang =
-    case lang of
-        FrFr ->
-            "Pas d'arrière plan"
-        
-        _ ->
-            "No background"
-
-
-replaceSlideOrAddExternalResource : Lang -> String
-replaceSlideOrAddExternalResource lang =
-    case lang of
-        FrFr ->
-            "Remplacer le slide / ajouter une ressource externe"
-
-        _ ->
-            "Replace slide / add external resource"
-
-
-replaceSlide : Lang -> String
-replaceSlide lang =
-    case lang of
-        FrFr ->
-            "Remplacer un slide"
-
-        _ ->
-            "Replace slide"
-
-
-whichPage : Lang -> String
-whichPage lang =
-    case lang of
-        FrFr ->
-            "Quelle page du PDF voulez-vous utiliser ?"
-
-        _ ->
-            "Which PDF page do you want to use?"
-
-
-insertNumber : Lang -> String
-insertNumber lang =
-    case lang of
-        FrFr ->
-            "Entrez un numéro de slide plus grand que 0"
-
-        _ ->
-            "Enter a slide number greater than 0"
-
-
-loading : Lang -> String
-loading lang =
-    case lang of
-        FrFr ->
-            "Chargement"
-
-        _ ->
-            "Loading"
-
-
-uploading : Lang -> String
-uploading lang =
-    case lang of
-        FrFr ->
-            "Envoi en cours, veuillez patienter..."
-
-        _ ->
-            "Upload in progress, please wait..."
-
-
-transcoding : Lang -> String
-transcoding lang =
-    case lang of
-        FrFr ->
-            "Transcodage du fichier vidéo, veuillez patienter..."
-
-        _ ->
-            "Video transcoding, please wait..."
-
-
-deleteExtraResource : Lang -> String
-deleteExtraResource lang =
-    case lang of
-        FrFr ->
-            "Supprimer la ressource externe"
-
-        _ ->
-            "Delete extra resource"
-
-
-currentPassword : Lang -> String
-currentPassword lang =
-    case lang of
-        FrFr ->
-            "Mot de passe actuel"
-
-        _ ->
-            "Current password"
-
-
-useVideo : Lang -> String
-useVideo lang =
-    case lang of
-        FrFr ->
-            "Incruster la vidéo"
-
-        _ ->
-            "Use webcam video"
-
-
-webcamSize : Lang -> String
-webcamSize lang =
-    case lang of
-        FrFr ->
-            "Taille de la webcam"
-
-        _ ->
-            "Webcam size"
-
-
-small : Lang -> String
-small lang =
-    case lang of
-        FrFr ->
-            "Petite"
-
-        _ ->
-            "Small"
-
-
-medium : Lang -> String
-medium lang =
-    case lang of
-        FrFr ->
-            "Moyenne"
-
-        _ ->
-            "Medium"
-
-
-large : Lang -> String
-large lang =
-    case lang of
-        FrFr ->
-            "Grosse"
-
-        _ ->
-            "Large"
-
-
-webcamAnchor : Lang -> String
-webcamAnchor lang =
-    case lang of
-        FrFr ->
-            "Position de la webcam"
-
-        _ ->
-            "Webcam position"
-
-
-topLeft : Lang -> String
-topLeft lang =
-    case lang of
-        FrFr ->
-            "En haut à gauche"
-
-        _ ->
-            "Top-left corner"
-
-
-topRight : Lang -> String
-topRight lang =
-    case lang of
-        FrFr ->
-            "En haut à droite"
-
-        _ ->
-            "Top-right corner"
-
-
-bottomLeft : Lang -> String
-bottomLeft lang =
-    case lang of
-        FrFr ->
-            "En bas à gauche"
-
-        _ ->
-            "Bottom-left corner"
-
-
-bottomRight : Lang -> String
-bottomRight lang =
-    case lang of
-        FrFr ->
-            "En bas à droite"
-
-        _ ->
-            "Bottom-right corner"
-
-
-lastModified : Lang -> String
-lastModified lang =
-    case lang of
-        FrFr ->
-            "Dernière modification"
-
-        _ ->
-            "Last modified"
-
-
-diskUsage : Lang -> String
-diskUsage lang =
-    case lang of
-        FrFr ->
-            "Taille (MiB)"
-
-        _ ->
-            "Size (MiB)"
-
-
-driveSpace : Lang -> String
-driveSpace lang =
-    case lang of
-        FrFr ->
-            "Espace de stockage"
-
-        _ ->
-            "Drive space"
-
-
-spaceUsed : Lang -> String -> String -> String
-spaceUsed lang used max =
-    case lang of
-        FrFr ->
-            used ++ " Go utilsés sur " ++ max ++ " Go"
-
-        _ ->
-            used ++ " GB used on " ++ max ++ " GB"
-
-
-produceVideo : Lang -> String
-produceVideo lang =
-    case lang of
-        FrFr ->
-            "Produire la vidéo"
-
-        _ ->
-            "Produce video"
-
-
-produceGosVideo : Lang -> String -> String
-produceGosVideo lang gos =
-    case lang of
-        FrFr ->
-            "Produire le grain " ++ gos
-
-        _ ->
-            "Produce grain " ++ gos
-
-
-publish : Lang -> String
-publish lang =
-    case lang of
-        FrFr ->
-            "Publier"
-
-        _ ->
-            "Publish"
-
-
-currentProducedVideo : Lang -> String
-currentProducedVideo lang =
-    case lang of
-        FrFr ->
-            "Vidéo produite actuelle"
-
-        _ ->
-            "Current produced video"
-
-
-videoNotProduced : Lang -> String
-videoNotProduced lang =
-    case lang of
-        FrFr ->
-            "La vidéo n'a pas encore été produite"
-
-        _ ->
-            "Video has not been produced yet"
-
-
-cantPublishBecauseNotProduced : Lang -> String
-cantPublishBecauseNotProduced lang =
-    case lang of
-        FrFr ->
-            "Pour publier la vidéo, vous devez d'abord la produire"
-
-        _ ->
-            "To publish the video, you must first produce it"
-
-
-publishVideo : Lang -> String
-publishVideo lang =
-    case lang of
-        FrFr ->
-            "Publier la vidéo"
-
-        _ ->
-            "Publish video"
-
-
-watchVideo : Lang -> String
-watchVideo lang =
-    case lang of
-        FrFr ->
-            "Voir la vidéo"
-
-        _ ->
-            "Watch video"
-
-
-watchGosVideo : Lang -> String -> String
-watchGosVideo lang gos =
-    case lang of
-        FrFr ->
-            "Voir le grain " ++ gos
-
-        _ ->
-            "Watch grain " ++ gos
-
-
-waitingMatting : Lang -> String
-waitingMatting lang =
-    case lang of
-        FrFr ->
-            "Traitements fond vert virtuel en cours"
-
-        _ ->
-            "Virtual background removal in progress"
-
-
-waitingMattingMsg : Lang -> String
-waitingMattingMsg lang =
-    case lang of
-        FrFr ->
-            "La production de la vidéo démarerra une fois les traitements terminés"
-
-        _ ->
-            "The video production will start, when background removal ends"
-
-
-producing : Lang -> String
-producing lang =
-    case lang of
-        FrFr ->
-            "Production de la vidéo en cours..."
-
-        _ ->
-            "Producing video..."
-
-
-publishing : Lang -> String
-publishing lang =
-    case lang of
-        FrFr ->
-            "Publication de la vidéo en cours..."
-
-        _ ->
-            "Publishing video..."
-
-
-downloadVideo : Lang -> String
-downloadVideo lang =
-    case lang of
-        FrFr ->
-            "Télécharger la vidéo"
-
-        _ ->
-            "Download video"
-
-
-copyVideoUrl : Lang -> String
-copyVideoUrl lang =
-    case lang of
-        FrFr ->
-            "Copier l'URL de la vidéo"
-
-        _ ->
-            "Copy video URL"
-
-
-videoSettings : Lang -> String
-videoSettings lang =
-    case lang of
-        FrFr ->
-            "Paramètres de la vidéo"
-
-        _ ->
-            "Video settings"
-
-
-privacy : Lang -> Capsule.Privacy -> String
-privacy lang p =
-    case p of
-        Capsule.Private ->
-            case lang of
-                FrFr ->
-                    "privée"
-
-                _ ->
-                    "private"
-
-        Capsule.Unlisted ->
-            case lang of
-                FrFr ->
-                    "non répertoriée"
-
-                _ ->
-                    "unlisted"
-
-        Capsule.Public ->
-            case lang of
-                FrFr ->
-                    "publique"
-
-                _ ->
-                    "public"
-
-
-privacySettings : Lang -> String
-privacySettings lang =
-    case lang of
-        FrFr ->
-            "Paramètres de confidentialité"
-
-        _ ->
-            "Privacy settings"
-
-
-fullscreen : Lang -> String
-fullscreen lang =
-    case lang of
-        FrFr ->
-            "Plein écran"
-
-        _ ->
-            "Fullscreen"
-
-
-opacity : Lang -> String
-opacity lang =
-    case lang of
-        FrFr ->
-            "Opacité"
-
-        _ ->
-            "Opacity"
-
-
-refreshDevices : Lang -> String
-refreshDevices lang =
-    case lang of
-        FrFr ->
-            "Raffraichir la liste des périphériques"
-
-        _ ->
-            "Refresh device list"
-
-
-pdfConvertFailed : Lang -> String
-pdfConvertFailed lang =
-    case lang of
-        FrFr ->
-            "Une erreur est survenue. Le numéro de page est-il correct ?"
-
-        _ ->
-            "An error happend. Is the page number correct?"
-
-
-addSlide : Lang -> String
-addSlide lang =
-    case lang of
-        FrFr ->
-            "Ajouter un slide"
-
-        _ ->
-            "Add a slide"
-
-
-detectingDevices : Lang -> String
-detectingDevices lang =
-    case lang of
-        FrFr ->
-            "Détection des périphériques en cours..."
-
-        _ ->
-            "Detecting devices..."
-
-
-bindingWebcam : Lang -> String
-bindingWebcam lang =
-    case lang of
-        FrFr ->
-            "Connection aux périphériques en cours..."
-
-        _ ->
-            "Connecting to devices..."
-
-
-errorDetectingDevices : Lang -> String
-errorDetectingDevices lang =
-    case lang of
-        FrFr ->
-            "Erreur lors de la détection les périphériques. La webcam et le micro sont-ils bien autorisés ?"
-
-        _ ->
-            "Error while detecting devices. Are webcam and microphone allowed ?"
-
-
-errorBindingWebcam : Lang -> String
-errorBindingWebcam lang =
-    case lang of
-        FrFr ->
-            "Erreur lors de la connexion aux périphériques. La webcam est-elle utilisée par un autre logiciel ?"
-
-        _ ->
-            "Error while connecting to devices. Is the webcam used by some other software?"
-
-
-cancelProduction : Lang -> String
-cancelProduction lang =
-    case lang of
-        FrFr ->
-            "Annuler la production"
-
-        _ ->
-            "Cancel production"
-
-
-cancelPublication : Lang -> String
-cancelPublication lang =
-    case lang of
-        FrFr ->
-            "Annuler la publication"
-
-        _ ->
-            "Cancel publication"
-
-
-cantUseVideoBecauseNoRecord : Lang -> String
-cantUseVideoBecauseNoRecord lang =
-    case lang of
-        FrFr ->
-            "Vous ne pouvez pas incruster la vidéo car il n'y a aucun enregistrement pour ce groupe de slides."
-
-        _ ->
-            "You cannot use webcam video because there is no record for this group of slides."
-
-
-cantUseVideoBecauseAudioOnly : Lang -> String
-cantUseVideoBecauseAudioOnly lang =
-    case lang of
-        FrFr ->
-            "Vous ne pouvez pas incruster la vidéo car l'enregistrement ne contient que de l'audio."
-
-        _ ->
-            "You cannot use webcam video because the record contains only audio."
-
-
-exportCapsule : Lang -> String
-exportCapsule lang =
-    case lang of
-        FrFr ->
-            "Exporter la capsule"
-
-        _ ->
-            "Export capsule"
-
-
-share : Lang -> String
-share lang =
-    case lang of
-        FrFr ->
-            "Partager"
-
-        _ ->
-            "Share"
-
-
-shareCapsuleWith : Lang -> String
-shareCapsuleWith lang =
-    case lang of
-        FrFr ->
-            "Partager la capsule avec"
-
-        _ ->
-            "Share capsule with"
-
-
-usernameOrEmail : Lang -> String
-usernameOrEmail lang =
-    case lang of
-        FrFr ->
-            "Nom d'utilisateur ou adresse e-mail"
-
-        _ ->
-            "Username or email address"
-
-
-errorSharingCapsule : Lang -> String
-errorSharingCapsule lang =
-    case lang of
-        FrFr ->
-            "Erreur lors du partage de la capsule : l'utilisateur existe-t-il ?"
-
-        _ ->
-            "Error while sharing capsule: does the user exist?"
-
-
-people : Lang -> String
-people lang =
-    case lang of
-        FrFr ->
-            "Collaborateurs"
-
-        _ ->
-            "People"
-
-
-error404 : Lang -> String
-error404 lang =
-    case lang of
-        FrFr ->
-            "Erreur 404"
-
-        _ ->
-            "Error 404"
-
-
-notFound : Lang -> String
-notFound lang =
-    case lang of
-        FrFr ->
-            "La page que vous demandez n'as pas été trouvée."
-
-        _ ->
-            "The page you requested was not found."
-
-
-clickHereToGoBackHome : Lang -> String
-clickHereToGoBackHome lang =
-    case lang of
-        FrFr ->
-            "Cliquez ici pour retourner à l'accueil."
-
-        _ ->
-            "Click here to go back to the home page."
-
-
-dashboard : Lang -> String
-dashboard lang =
-    case lang of
-        FrFr ->
-            "Synthèse"
-
-        _ ->
-            "Dashboard"
-
-
-users : Lang -> String
-users lang =
-    case lang of
-        FrFr ->
-            "Utilisateurs"
-
-        _ ->
-            "Users"
-
-
-prev : Lang -> String
-prev lang =
-    case lang of
-        FrFr ->
-            "Précédent"
-
-        _ ->
-            "Previous"
-
-
-next : Lang -> String
-next lang =
-    case lang of
-        FrFr ->
-            "suivant"
-
-        _ ->
-            "Next"
-
-
-promptSubtitles : Lang -> String
-promptSubtitles lang =
-    case lang of
-        FrFr ->
-            "Utiliser le prompteur pour générer les sous-titres"
-
-        _ ->
-            "Use prompt text to generate subtitles"
-
-
-unpublishVideo : Lang -> String
-unpublishVideo lang =
-    case lang of
-        FrFr ->
-            "Dépublier la vidéo"
-
-        _ ->
-            "Unpublish video"
-
-
-shortcuts : Lang -> List String
-shortcuts lang =
-    case lang of
-        FrFr ->
-            [ "Enregistrer : espace"
-            , "Finir l'enregistrement : espace"
-            , "Suite : flèche à droite"
-            ]
-
-        _ ->
-            [ "Record: space"
-            , "End record: space"
-            , "Next: Right arrow"
-            ]
-
-
-inviteUser : Lang -> String
-inviteUser lang =
-    case lang of
-        FrFr ->
-            "Inviter un utilisateur"
-
-        _ ->
-            "Invite a User"
-
-
-enterPasswords : Lang -> String
-enterPasswords lang =
-    case lang of
-        FrFr ->
-            "Saisir un mot de passe pour valider l'inscritption à Polymny studio"
-
-        _ ->
-            "Enter a password to validate Polymny studio invitation"
-
-
-deleteUserConfirm : Lang -> String -> String -> String
-deleteUserConfirm lang name email =
-    case lang of
-        FrFr ->
-            "Voulez-vous vraiment supprimer l'utilisateur\n " ++ name ++ "<" ++ email ++ "> ?"
-
-        _ ->
-            "Do you really want to delete user\n " ++ name ++ "<" ++ email ++ "> ?"
-
-
-deleteSelf : Lang -> String
-deleteSelf lang =
-    case lang of
-        FrFr ->
-            "Vous allez supprimer votre compte. Toutes vos capsules seront supprimées, et les vidéos publiées ne seront plus accessibles. Voulez-vous vraiment continuer ?"
-
-        _ ->
-            "You are going to delete your account. All your capsules will be deleted, and the published videos will no longer be accessible. Are you sure you want to continue?"
-
-
-deleteAccount : Lang -> String
-deleteAccount lang =
-    case lang of
-        FrFr ->
-            "Supprimer le compte"
-
-        _ ->
-            "Delete the account"
-
-
-uploadRecordFailed : Lang -> String
-uploadRecordFailed lang =
-    case lang of
-        FrFr ->
-            "Échec de l'envoi de l'enregistrement, veuillez recommencer."
-
-        _ ->
-            "Record upload failed, please try again."
-
-
-error : Lang -> String
-error lang =
-    case lang of
-        FrFr ->
-            "Erreur"
-
-        _ ->
-            "Error"
-
-
-key : Lang -> String
-key lang =
-    case lang of
-        FrFr ->
-            "Key"
-
-        _ ->
-            "Key"
-
-
-keyColor : Lang -> String
-keyColor lang =
-    case lang of
-        FrFr ->
-            "Couleur de keying"
-
-        _ ->
-            "Keying color"
-
-
-activateKeying : Lang -> String
-activateKeying lang =
-    case lang of
-        FrFr ->
-            "Activer le keying"
-
-        _ ->
-            "Activate keying"
-
-
-matting : Lang -> String
-matting lang =
-    case lang of
-        FrFr ->
-            "Fond vert virtuel"
-
-        _ ->
-            "Virtual green screen"
-
-
-activateMatting : Lang -> String
-activateMatting lang =
-    case lang of
-        FrFr ->
-            "Activer le font vert virtuel"
-
-        _ ->
-            "Activate virtual green screen"
-
-
-downsampling : Lang -> String
-downsampling lang =
-    case lang of
-        FrFr ->
-            "Taux de sous-échantillonnage"
-
-        _ ->
-            "Downsampling ratio"
-
-
-background : Lang -> String
-background lang =
-    case lang of
-        FrFr ->
-            "Arrière plan"
-
-        _ ->
-            "Background"
-
-
-activateFade : Lang -> String
-activateFade lang =
-    case lang of
-        FrFr ->
-            "Activer le fading"
-
-        _ ->
-            "Activate fading"
-
-
-errorUploadingPdf : Lang -> String
-errorUploadingPdf lang =
-    case lang of
-        FrFr ->
-            "Une erreur est survenue lors de l'envoi du PDF."
-
-        _ ->
-            "An error occured while uploading the PDF."
-
-
-grain : Lang -> String
-grain lang =
-    case lang of
-        FrFr ->
-            "Grain"
-
-        _ ->
-            "Grain"
-
-
-custom : Lang -> String
-custom lang =
-    case lang of
-        FrFr ->
-            "Personnalisé"
-
-        _ ->
-            "Custom"
-
-
-enterNewNameForCapsule : Lang -> String
-enterNewNameForCapsule lang =
-    case lang of
-        FrFr ->
-            "Entrez le nouveau nom de la capsule"
-
-        _ ->
-            "Enter the new name for the capsule"
-
-
-createNewProject : Lang -> String
-createNewProject lang =
-    case lang of
-        FrFr ->
-            "Créer un nouveau projet"
-
-        _ ->
-            "Create new project"
-
-
-chooseProject : Lang -> String
-chooseProject lang =
-    case lang of
-        FrFr ->
-            "Choisir le project"
-
-        _ ->
-            "Choose project"
-
-
-recordsWillBeLost : Lang -> String
-recordsWillBeLost lang =
-    case lang of
-        FrFr ->
-            "Les enregistrements non validés seront perdus."
-
-        _ ->
-            "Non validated records will be lost."
-
-
-explainPrivate : Lang -> String
-explainPrivate lang =
-    case lang of
-        FrFr ->
-            "la vidéo ne sera visible que par les utilisateurs explicitement autorisées"
-
-        _ ->
-            "the video will be visible only by explicitly authorized users"
-
-
-explainPrivateWarning : Lang -> String
-explainPrivateWarning lang =
-    case lang of
-        FrFr ->
-            "cette fonctionnalité n'est pas encore prête : aucun utilisateur ne pourra voir la vidéo à part vous-même"
-
-        _ ->
-            "this feature is not ready yet: no users except you will be able to watch the video"
-
-
-explainUnlisted : Lang -> String
-explainUnlisted lang =
-    case lang of
-        FrFr ->
-            "la vidéo ne sera visible que par les personnes connaissant l'URL, Polymny Studio ne partagera pas l'URL de la vidéo"
-
-        _ ->
-            "the video will be visible by anyone who knows the URL, Polymny Studio will not share the video's URL"
-
-
-explainPublic : Lang -> String
-explainPublic lang =
-    case lang of
-        FrFr ->
-            "la vidéo sera visible par les personnes connaissant l'URL, Polymny Studio pourrait, dans le futur, partager l'URL de la vidéo via un moteur de recherche, un système de recommandations, etc."
-
-        _ ->
-            "the video will be visible by anyone who knows the URL, Polymny Studio may, in the future, share the video's URL via a search engine, a recommendation system, etc."
-
-
-close : Lang -> String
-close lang =
-    case lang of
-        FrFr ->
-            "Fermer"
-
-        _ ->
-            "Close"
-
-
-createGrain : Lang -> String
-createGrain lang =
-    case lang of
-        FrFr ->
-            "Créer un grain"
-
-        _ ->
-            "Create grain"
-
-
-backgroundRemoval : Lang -> String
-backgroundRemoval lang =
-    case lang of
-        FrFr ->
-            "Suppression du fond"
-
-        _ ->
-            "Background removal"
-
-
-keyDisabledBecauseMatting : Lang -> String
-keyDisabledBecauseMatting lang =
-    case lang of
-        FrFr ->
-            "Le keying est réglé par rapport aux paramètres du fond vert virtuel."
-
-        _ ->
-            "Keying is set up to work with virtual green screen."
-=======
 {-| Adds warning emoji at the beginning and end of a string.
 -}
 warning : (Lang -> String) -> Lang -> String
 warning string lang =
-    "⚠️ " ++ string lang ++ " ⚠️"
->>>>>>> 45450d52
+    "⚠️ " ++ string lang ++ " ⚠️"