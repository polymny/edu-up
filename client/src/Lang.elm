module Lang exposing (..)

import Capsule
import Json.Decode as Decode exposing (Decoder)
import Utils exposing (tern)


type Lang
    = FrFr
    | EnUs


decode : Decoder (Maybe Lang)
decode =
    Decode.string |> Decode.andThen (\str -> Decode.succeed (fromString str))


default : Lang
default =
    FrFr


toString : Lang -> String
toString lang =
    case lang of
        FrFr ->
            "fr-FR"

        EnUs ->
            "en-US"


fromString : String -> Maybe Lang
fromString string =
    if String.startsWith "fr-" string then
        Just FrFr

    else if String.startsWith "en-" string then
        Just EnUs

    else
        Nothing


other : Lang -> Lang
other lang =
    case lang of
        FrFr ->
            EnUs

        _ ->
            FrFr


view : Lang -> String
view lang =
    case lang of
        FrFr ->
            "Français"

        _ ->
            "English"


logout : Lang -> String
logout lang =
    case lang of
        FrFr ->
            "Se déconnecter"

        _ ->
            "Log out"


projectName : Lang -> String
projectName lang =
    case lang of
        FrFr ->
            "Nom du projet"

        _ ->
            "Project name"


progress : Lang -> String
progress lang =
    case lang of
        FrFr ->
            "Progression"

        _ ->
            "Progress"


actions : Lang -> String
actions lang =
    case lang of
        FrFr ->
            "Actions"

        _ ->
            "Actions"


capsule : Lang -> Int -> String
capsule lang count =
    case lang of
        FrFr ->
            tern (count <= 1) "capsule" "capsules"

        _ ->
            tern (count <= 1) "capsule" "capsules"


produced : Lang -> Int -> String
produced lang count =
    case lang of
        FrFr ->
            tern (count <= 1) "produite" "produites"

        _ ->
            "produced"


published : Lang -> Int -> String
published lang count =
    case lang of
        FrFr ->
            tern (count <= 1) "publiée" "publiées"

        _ ->
            "published"


acquisition : Lang -> String
acquisition lang =
    case lang of
        FrFr ->
            "acquisition"

        _ ->
            "acquisition"


production : Lang -> String
production lang =
    case lang of
        FrFr ->
            "production"

        _ ->
            "production"


publication : Lang -> String
publication lang =
    case lang of
        FrFr ->
            "publication"

        _ ->
            "publication"


newCapsule : Lang -> String
newCapsule lang =
    case lang of
        FrFr ->
            "Nouvelle capsule"

        _ ->
            "New capsule"


renameCapsule : Lang -> String
renameCapsule lang =
    case lang of
        FrFr ->
            "Renommer la capsule"

        _ ->
            "Rename capsule"


deleteCapsule : Lang -> String
deleteCapsule lang =
    case lang of
        FrFr ->
            "Supprimer la capsule"

        _ ->
            "Delete capsule"


nbCapsules : Lang -> String
nbCapsules lang =
    case lang of
        FrFr ->
            "Nb capsules"

        _ ->
            "Capsules count"


capsules : Lang -> String
capsules lang =
    case lang of
        FrFr ->
            "Capsules"

        _ ->
            "Capsules"


renameProject : Lang -> String
renameProject lang =
    case lang of
        FrFr ->
            "Renommer le projet"

        _ ->
            "Supprimer le projet"


deleteProject : Lang -> String
deleteProject lang =
    case lang of
        FrFr ->
            "Supprimer le projet"

        _ ->
            "Delete project"


role : Lang -> String
role lang =
    case lang of
        FrFr ->
            "Rôle"

        _ ->
            "Role"


roleView : Lang -> Capsule.Role -> String
roleView lang r =
    case ( lang, r ) of
        ( FrFr, Capsule.Owner ) ->
            "Propriétaire"

        ( FrFr, Capsule.Write ) ->
            "Écriture"

        ( FrFr, Capsule.Read ) ->
            "Lecture"

        ( _, Capsule.Owner ) ->
            "Owner"

        ( _, Capsule.Write ) ->
            "Write"

        ( _, Capsule.Read ) ->
            "Read"


warning : Lang -> String
warning lang =
    case lang of
        FrFr ->
            "Attention"

        _ ->
            "Warning"


deleteCapsuleConfirm : Lang -> String
deleteCapsuleConfirm lang =
    case lang of
        FrFr ->
            "Voulez-vous vraiment supprimer la capsule ?"

        _ ->
            "Do you really want to delete the capsule?"


deleteProjectConfirm : Lang -> String
deleteProjectConfirm lang =
    case lang of
        FrFr ->
            "Voulez-vous vraiment supprimer le projet ?"

        _ ->
            "Do you really want to delete the project?"


confirm : Lang -> String
confirm lang =
    case lang of
        FrFr ->
            "Valider"

        _ ->
            "Confirm"


cancel : Lang -> String
cancel lang =
    case lang of
        FrFr ->
            "Annuler"

        _ ->
            "Cancel"


capsuleId : Lang -> String
capsuleId lang =
    case lang of
        FrFr ->
            "Hash Id"

        _ ->
            "Hash Id"


capsuleName : Lang -> String
capsuleName lang =
    case lang of
        FrFr ->
            "Nom de la capsule"

        _ ->
            "Capsule name"


slidesGroup : Lang -> String
slidesGroup lang =
    case lang of
        FrFr ->
            "Regroupement des planches"

        _ ->
            "Slides grouping"


slidesGroupSubtext : Lang -> String
slidesGroupSubtext lang =
    case lang of
        FrFr ->
            "Les slides séparés par des pointillets seront filmés en une fois"

        _ ->
            "Slides separated by dashed lines will be recorded at once"


startRecording : Lang -> String
startRecording lang =
    case lang of
        FrFr ->
            "Commencer l'enregistrement"

        _ ->
            "Start recording"


prepareSlides : Lang -> String
prepareSlides lang =
    case lang of
        FrFr ->
            "Organiser les planches"

        _ ->
            "Organize slides"


prepare : Lang -> String
prepare lang =
    case lang of
        FrFr ->
            "Préparer"

        _ ->
            "Prepare"


record : Lang -> String
record lang =
    case lang of
        FrFr ->
            "Filmer"

        _ ->
            "Record"


produce : Lang -> String
produce lang =
    case lang of
        FrFr ->
            "Produire"

        _ ->
            "Produce"


userId : Lang -> String
userId lang =
    case lang of
        FrFr ->
            "ID utilisateur"

        _ ->
            "User Id"


username : Lang -> String
username lang =
    case lang of
        FrFr ->
            "Nom d'utilisateur"

        _ ->
            "Username"


password : Lang -> String
password lang =
    case lang of
        FrFr ->
            "Mot de passe"

        _ ->
            "Password"


emailAddress : Lang -> String
emailAddress lang =
    case lang of
        FrFr ->
            "Adresse e-mail"

        _ ->
            "Email address"


currentEmail : Lang -> String
currentEmail lang =
    case lang of
        FrFr ->
            "Adresse e-mail actuelle"

        _ ->
            "Current email address"


activatedUser : Lang -> String
activatedUser lang =
    case lang of
        FrFr ->
            "Utilsateur actif"

        _ ->
            "Active user"


newsletter : Lang -> String
newsletter lang =
    case lang of
        FrFr ->
            "Inscrit à la newsletter"

        _ ->
            "Newslettter subscitption"


newEmail : Lang -> String
newEmail lang =
    case lang of
        FrFr ->
            "Nouvelle adresse e-mail"

        _ ->
            "New email address"


repeatPassword : Lang -> String
repeatPassword lang =
    case lang of
        FrFr ->
            "Retapez votre mot de passe"

        _ ->
            "Repeat your password"


conditions : Lang -> String
conditions lang =
    case lang of
        FrFr ->
            "Conditions d'utilisation"

        _ ->
            "Conditions of use"


acceptConditions : Lang -> String
acceptConditions lang =
    case lang of
        FrFr ->
            "J'ai lu les conditions d'utilisation et les accepte"

        _ ->
            "I read the conditions of use and I accept it"


registerNewsletter : Lang -> String
registerNewsletter lang =
    case lang of
        FrFr ->
            "Je m'inscris à la newsletter de Polymny Studio"

        _ ->
            "I sign up for Polymny Studio newsletter"


userPlan : Lang -> String
userPlan lang =
    case lang of
        FrFr ->
            "Type d'offre"

        _ ->
            "Plan"


notRegisteredYet : Lang -> String
notRegisteredYet lang =
    case lang of
        FrFr ->
            "Pas encore inscrit ?"

        _ ->
            "Not registered yet?"


forgotYourPassword : Lang -> String
forgotYourPassword lang =
    case lang of
        FrFr ->
            "Mot de passe oublié ?"

        _ ->
            "Forgot your password?"


login : Lang -> String
login lang =
    case lang of
        FrFr ->
            "Se connecter"

        _ ->
            "Login"


resetPassword : Lang -> String
resetPassword lang =
    case lang of
        FrFr ->
            "Réinitialiser mon mot de passe"

        _ ->
            "Reset my password"


signUp : Lang -> String
signUp lang =
    case lang of
        FrFr ->
            "S'inscrire"

        _ ->
            "Sign up"


loginFailed : Lang -> String
loginFailed lang =
    case lang of
        FrFr ->
            "Connexion échouée"

        _ ->
            "Connection failed"


askNewPassword : Lang -> String
askNewPassword lang =
    case lang of
        FrFr ->
            "Demander un nouveau mot de passe"

        _ ->
            "Request a new password"


noSuchEmail : Lang -> String
noSuchEmail lang =
    case lang of
        FrFr ->
            "Cette adresse e-mail n'est associée à aucun compte"

        _ ->
            "This email address does not belong to any account"


mailSent : Lang -> String
mailSent lang =
    case lang of
        FrFr ->
            "Un e-mail vous a été envoyé"

        _ ->
            "An email has been sent to you"


changePassword : Lang -> String
changePassword lang =
    case lang of
        FrFr ->
            "Changer le mot de passe"

        _ ->
            "Change password"


passwordChanged : Lang -> String
passwordChanged lang =
    case lang of
        FrFr ->
            "Le mot de passe a été changé !"

        _ ->
            "Password has been changed!"


newPassword : Lang -> String
newPassword lang =
    case lang of
        FrFr ->
            "Nouveau mot de passe"

        _ ->
            "New password"


invalidEmail : Lang -> String
invalidEmail lang =
    case lang of
        FrFr ->
            "l'adresse e-email est incorrecte"

        _ ->
            "email address is invalid"


incorrectPassword : Lang -> String
incorrectPassword lang =
    case lang of
        FrFr ->
            "Le mot de passe est incorrect"

        _ ->
            "the password is incorrect"


usernameMustBeAtLeast3 : Lang -> String
usernameMustBeAtLeast3 lang =
    case lang of
        FrFr ->
            "le nom d'utilisateur doit contenir au moins 3 caractères"

        _ ->
            "username must have at least 3 characters"


passwordsDontMatch : Lang -> String
passwordsDontMatch lang =
    case lang of
        FrFr ->
            "les deux mot de passes ne correspondent pas"

        _ ->
            "the two passwords don't match"


errorsInSignUpForm : Lang -> String
errorsInSignUpForm lang =
    case lang of
        FrFr ->
            "Il y a des erreurs dans le formulaire :"

        _ ->
            "Form contains errors:"


mustAcceptConditions : Lang -> String
mustAcceptConditions lang =
    case lang of
        FrFr ->
            "vous devez accepter les conditions d'utilisation"

        _ ->
            "you must accept the conditions of use"


accountActivated : Lang -> String
accountActivated lang =
    case lang of
        FrFr ->
            "Votre adresse email a été correctement activé !"

        _ ->
            "Your email address has been successfully activated!"


editUser : Lang -> String
editUser lang =
    case lang of
        FrFr ->
            "Editer l'utilisateur"

        _ ->
            "Edit user"


deleteUser : Lang -> String
deleteUser lang =
    case lang of
        FrFr ->
            "Supprimer l'utilisateur"

        _ ->
            "Delete user"


goToPolymny : Lang -> String
goToPolymny lang =
    case lang of
        FrFr ->
            "Aller sur Polymny"

        _ ->
            "Go to Polymny"


zoomIn : Lang -> String
zoomIn lang =
    case lang of
        FrFr ->
            "Zoomer"

        _ ->
            "Zoom in"


zoomOut : Lang -> String
zoomOut lang =
    case lang of
        FrFr ->
            "Dézoomer"

        _ ->
            "Zoom out"


promptEdition : Lang -> String
promptEdition lang =
    case lang of
        FrFr ->
            "Édition du prompteur"

        _ ->
            "Prompt edition"


goToNextSlide : Lang -> String
goToNextSlide lang =
    case lang of
        FrFr ->
            "Aller au slide suivant"

        _ ->
            "Go to next slide"


goToPreviousSlide : Lang -> String
goToPreviousSlide lang =
    case lang of
        FrFr ->
            "Aller au slide précédent"

        _ ->
            "Go to previous slide"


editPrompt : Lang -> String
editPrompt lang =
    case lang of
        FrFr ->
            "Éditer le texte du prompteur"

        _ ->
            "Edit prompt text"


deleteSlide : Lang -> String
deleteSlide lang =
    case lang of
        FrFr ->
            "Supprimer le slide"

        _ ->
            "Delete slide"


deleteSlideConfirm : Lang -> String
deleteSlideConfirm lang =
    case lang of
        FrFr ->
            "Voulez-vous vraiment supprimer ce slide ?"

        _ ->
            "Do you really want to delete this slide?"


webcam : Lang -> String
webcam lang =
    case lang of
        FrFr ->
            "Webcam"

        _ ->
            "Webcam"


resolution : Lang -> String
resolution lang =
    case lang of
        FrFr ->
            "Résolution"

        _ ->
            "Resolution"


disabled : Lang -> String
disabled lang =
    case lang of
        FrFr ->
            "Désactivé"

        _ ->
            "Disabled"


microphone : Lang -> String
microphone lang =
    case lang of
        FrFr ->
            "Micro"

        _ ->
            "Microphone"


slide : Lang -> String
slide lang =
    case lang of
        FrFr ->
            "Planche"

        _ ->
            "Slide"


line : Lang -> String
line lang =
    case lang of
        FrFr ->
            "Ligne"

        _ ->
            "Line"


recordingStopped : Lang -> String
recordingStopped lang =
    case lang of
        FrFr ->
            "Enregistrement arrété"

        _ ->
            "Recording stopped"


invertSlideAndPrompt : Lang -> String
invertSlideAndPrompt lang =
    case lang of
        FrFr ->
            "Inverser le slide et le prompteur"

        _ ->
            "Invert slide and prompt"


version : Lang -> String
version lang =
    case lang of
        FrFr ->
            "Version"

        _ ->
            "Version"


commit : Lang -> String
commit lang =
    case lang of
        FrFr ->
            "Commit"

        _ ->
            "Commit"


source : Lang -> String
source lang =
    case lang of
        FrFr ->
            "Source"

        _ ->
            "Source"


settings : Lang -> String
settings lang =
    case lang of
        FrFr ->
            "Paramètres"

        _ ->
            "Settings"


records : Lang -> String
records lang =
    case lang of
        FrFr ->
            "Enregistrements"

        _ ->
            "Records"


playRecord : Lang -> String
playRecord lang =
    case lang of
        FrFr ->
            "Jouer l'enregistrement"

        _ ->
            "Play record"


dndWillBreak : Lang -> String
dndWillBreak lang =
    case lang of
        FrFr ->
            "Ce déplacement va détruire certains de vos enregistrements. Êtes-vous sûr de vouloir poursuivre ?"

        _ ->
            "This change will destroy some of your records. Are you sure you want to proceed?"


uploadRecord : Lang -> String
uploadRecord lang =
    case lang of
        FrFr ->
            "Valider cet enregistrement"

        _ ->
            "Validate this record"


recordGos : Lang -> String
recordGos lang =
    case lang of
        FrFr ->
            "Enregistrer ce groupe de slides"

        _ ->
            "Record this group of slides"


watchRecord : Lang -> String
watchRecord lang =
    case lang of
        FrFr ->
            "Regarder cet enregistrement"

        _ ->
            "Watch this record"


welcomeOnPolymny : Lang -> String
welcomeOnPolymny lang =
    case lang of
        FrFr ->
            "Bienvenue sur Polymny !"

        _ ->
            "Welcome on Polymny!"


noProjectsYet : Lang -> String
noProjectsYet lang =
    case lang of
        FrFr ->
            "On dirait que vous n'avez encore aucun projet..."

        _ ->
            "It looks like you have no project yet..."


startRecordSentence : Lang -> String
startRecordSentence lang =
    case lang of
        FrFr ->
            "Pour commencer un enregistrement, il faut choisir une présentation au format PDF sur votre machine."

        _ ->
            "To start recording, you need to choose a PDF slides from your computer."


nextSentence : Lang -> String
nextSentence lang =
    case lang of
        FrFr ->
            "Par exemple, un export PDF de Microsoft PowerPoint ou LibreOffice Impress en paysage au format HD. Une fois la présentation téléchargée, l'enregistrement vidéo des planches pourra débuter."

        _ ->
            "For example, a PDF export version of Microsoft PowerPoint or LibreOffice Impress in HD format. Once the slides have been uploaded, the recording can start."


selectPdf : Lang -> String
selectPdf lang =
    case lang of
        FrFr ->
            "Choisir un fichier PDF"

        _ ->
            "Select a PDF file"


replaceSlideOrAddExternalResource : Lang -> String
replaceSlideOrAddExternalResource lang =
    case lang of
        FrFr ->
            "Remplacer le slide / ajouter une resource externe"

        _ ->
            "Replace slide / add external resource"


replaceSlide : Lang -> String
replaceSlide lang =
    case lang of
        FrFr ->
            "Remplacer un slide"

        _ ->
            "Replace slide"


whichPage : Lang -> String
whichPage lang =
    case lang of
        FrFr ->
            "Quelle page du PDF voulez-vous utiliser ?"

        _ ->
            "Which PDF page do you want to use?"


insertNumber : Lang -> String
insertNumber lang =
    case lang of
        FrFr ->
            "Entrez un numéro de slide plus grand que 0"

        _ ->
            "Enter a slide number greater than 0"


loading : Lang -> String
loading lang =
    case lang of
        FrFr ->
            "Chargement"

        _ ->
            "Loading"


uploading : Lang -> String
uploading lang =
    case lang of
        FrFr ->
            "Envoi en cours, veuillez patienter..."

        _ ->
            "Upload in progress, please wait..."


transcoding : Lang -> String
transcoding lang =
    case lang of
        FrFr ->
            "Transcodage du fichier vidéo, veuillez patienter..."

        _ ->
            "Video transcoding, please wait..."


deleteExtraResource : Lang -> String
deleteExtraResource lang =
    case lang of
        FrFr ->
            "Supprimer la ressource externe"

        _ ->
            "Delete extra resource"


currentPassword : Lang -> String
currentPassword lang =
    case lang of
        FrFr ->
            "Mot de passe actuel"

        _ ->
            "Current password"


useVideo : Lang -> String
useVideo lang =
    case lang of
        FrFr ->
            "Incruster la vidéo"

        _ ->
            "Use webcam video"


webcamSize : Lang -> String
webcamSize lang =
    case lang of
        FrFr ->
            "Taille de la webcam"

        _ ->
            "Webcam size"


small : Lang -> String
small lang =
    case lang of
        FrFr ->
            "Petite"

        _ ->
            "Small"


medium : Lang -> String
medium lang =
    case lang of
        FrFr ->
            "Moyenne"

        _ ->
            "Medium"


large : Lang -> String
large lang =
    case lang of
        FrFr ->
            "Grosse"

        _ ->
            "Large"


webcamAnchor : Lang -> String
webcamAnchor lang =
    case lang of
        FrFr ->
            "Position de la webcam"

        _ ->
            "Webcam position"


topLeft : Lang -> String
topLeft lang =
    case lang of
        FrFr ->
            "En haut à gauche"

        _ ->
            "Top-left corner"


topRight : Lang -> String
topRight lang =
    case lang of
        FrFr ->
            "En haut à droite"

        _ ->
            "Top-right corner"


bottomLeft : Lang -> String
bottomLeft lang =
    case lang of
        FrFr ->
            "En bas à gauche"

        _ ->
            "Bottom-left corner"


bottomRight : Lang -> String
bottomRight lang =
    case lang of
        FrFr ->
            "En bas à droite"

        _ ->
            "Bottom-right corner"


lastModified : Lang -> String
lastModified lang =
    case lang of
        FrFr ->
            "Dernière modification"

        _ ->
            "Last modified"


diskUsage : Lang -> String
diskUsage lang =
    case lang of
        FrFr ->
            "Taille (MiB)"

        _ ->
            "Size (MiB)"


driveSpace : Lang -> String
driveSpace lang =
    case lang of
        FrFr ->
            "Espace de stockage"

        _ ->
            "Drive space"


spaceUsed : Lang -> String -> String -> String
spaceUsed lang used max =
    case lang of
        FrFr ->
            used ++ " Go utilsés sur " ++ max ++ " Go"

        _ ->
            used ++ " GB used on " ++ max ++ " GB"


produceVideo : Lang -> String
produceVideo lang =
    case lang of
        FrFr ->
            "Produire la vidéo"

        _ ->
            "Produce video"


produceGosVideo : Lang -> String -> String
produceGosVideo lang gos =
    case lang of
        FrFr ->
            "Produire le grain " ++ gos

        _ ->
            "Produce grain " ++ gos


publish : Lang -> String
publish lang =
    case lang of
        FrFr ->
            "Publier"

        _ ->
            "Publish"


currentProducedVideo : Lang -> String
currentProducedVideo lang =
    case lang of
        FrFr ->
            "Vidéo produite actuelle"

        _ ->
            "Current produced video"


videoNotProduced : Lang -> String
videoNotProduced lang =
    case lang of
        FrFr ->
            "La vidéo n'a pas encore été produite"

        _ ->
            "Video has not been produced yet"


publishVideo : Lang -> String
publishVideo lang =
    case lang of
        FrFr ->
            "Publier la vidéo"

        _ ->
            "Publish video"


watchVideo : Lang -> String
watchVideo lang =
    case lang of
        FrFr ->
            "Voir la vidéo"

        _ ->
            "Watch video"


watchGosVideo : Lang -> String -> String
watchGosVideo lang gos =
    case lang of
        FrFr ->
            "Voir le grain " ++ gos

        _ ->
            "Watch grain " ++ gos


producing : Lang -> String
producing lang =
    case lang of
        FrFr ->
            "Production de la vidéo en cours..."

        _ ->
            "Producing video..."


publishing : Lang -> String
publishing lang =
    case lang of
        FrFr ->
            "Publication de la vidéo en cours..."

        _ ->
            "Publishing video..."


downloadVideo : Lang -> String
downloadVideo lang =
    case lang of
        FrFr ->
            "Télécharger la vidéo"

        _ ->
            "Download video"


copyVideoUrl : Lang -> String
copyVideoUrl lang =
    case lang of
        FrFr ->
            "Copier l'URL de la vidéo"

        _ ->
            "Copy video URL"


videoSettings : Lang -> String
videoSettings lang =
    case lang of
        FrFr ->
            "Paramètres de la vidéo"

        _ ->
            "Video settings"


privacy : Lang -> Capsule.Privacy -> String
privacy lang p =
    case p of
        Capsule.Private ->
            case lang of
                FrFr ->
                    "privée"

                _ ->
                    "private"

        Capsule.Unlisted ->
            case lang of
                FrFr ->
                    "non répertoriée"

                _ ->
                    "unlisted"

        Capsule.Public ->
            case lang of
                FrFr ->
                    "publique"

                _ ->
                    "public"


privacySettings : Lang -> String
privacySettings lang =
    case lang of
        FrFr ->
            "Paramètres de confidentialité"

        _ ->
            "Privacy settings"


fullscreen : Lang -> String
fullscreen lang =
    case lang of
        FrFr ->
            "Plein écran"

        _ ->
            "Fullscreen"


opacity : Lang -> String
opacity lang =
    case lang of
        FrFr ->
            "Opacité"

        _ ->
            "Opacity"


refreshDevices : Lang -> String
refreshDevices lang =
    case lang of
        FrFr ->
            "Raffraichir la liste des périphériques"

        _ ->
            "Refresh device list"


pdfConvertFailed : Lang -> String
pdfConvertFailed lang =
    case lang of
        FrFr ->
            "Une erreur est survenue. Le numéro de page est-il correct ?"

        _ ->
            "An error happend. Is the page number correct?"


addSlide : Lang -> String
addSlide lang =
    case lang of
        FrFr ->
            "Ajouter un slide"

        _ ->
            "Add a slide"


detectingDevices : Lang -> String
detectingDevices lang =
    case lang of
        FrFr ->
            "Détection des périphériques en cours..."

        _ ->
            "Detecting devices..."


bindingWebcam : Lang -> String
bindingWebcam lang =
    case lang of
        FrFr ->
            "Connection aux périphériques en cours..."

        _ ->
            "Connecting to devices..."


errorDetectingDevices : Lang -> String
errorDetectingDevices lang =
    case lang of
        FrFr ->
            "Erreur lors de la détection les périphériques. La webcam et le micro sont-ils bien autorisés ?"

        _ ->
            "Error while detecting devices. Are webcam and microphone allowed ?"


errorBindingWebcam : Lang -> String
errorBindingWebcam lang =
    case lang of
        FrFr ->
            "Erreur lors de la connexion aux périphériques. La webcam est-elle utilisée par un autre logiciel ?"

        _ ->
            "Error while connecting to devices. Is the webcam used by some other software?"


cancelProduction : Lang -> String
cancelProduction lang =
    case lang of
        FrFr ->
            "Annuler la production"

        _ ->
            "Cancel production"


cancelPublication : Lang -> String
cancelPublication lang =
    case lang of
        FrFr ->
            "Annuler la publication"

        _ ->
            "Cancel publication"


cantUseVideoBecauseNoRecord : Lang -> String
cantUseVideoBecauseNoRecord lang =
    case lang of
        FrFr ->
            "Vous ne pouvez pas incruster la vidéo car il n'y a aucun enregistrement pour ce groupe de slides."

        _ ->
            "You cannot use webcam video because there is no record for this group of slides."


cantUseVideoBecauseAudioOnly : Lang -> String
cantUseVideoBecauseAudioOnly lang =
    case lang of
        FrFr ->
            "Vous ne pouvez pas incruster la vidéo car l'enregistrement ne contient que de l'audio."

        _ ->
            "You cannot use webcam video because the record contains only audio."


exportCapsule : Lang -> String
exportCapsule lang =
    case lang of
        FrFr ->
            "Exporter la capsule"

        _ ->
            "Export capsule"


share : Lang -> String
share lang =
    case lang of
        FrFr ->
            "Partager"

        _ ->
            "Share"


shareCapsuleWith : Lang -> String
shareCapsuleWith lang =
    case lang of
        FrFr ->
            "Partager la capsule avec"

        _ ->
            "Share capsule with"


usernameOrEmail : Lang -> String
usernameOrEmail lang =
    case lang of
        FrFr ->
            "Nom d'utilisateur ou adresse e-mail"

        _ ->
            "Username or email address"


errorSharingCapsule : Lang -> String
errorSharingCapsule lang =
    case lang of
        FrFr ->
            "Erreur lors du partage de la capsule : l'utilisateur existe-t-il ?"

        _ ->
            "Error while sharing capsule: does the user exist?"


people : Lang -> String
people lang =
    case lang of
        FrFr ->
            "Collaborateurs"

        _ ->
            "People"


error404 : Lang -> String
error404 lang =
    case lang of
        FrFr ->
            "Erreur 404"

        _ ->
            "Error 404"


notFound : Lang -> String
notFound lang =
    case lang of
        FrFr ->
            "La page que vous demandez n'as pas été trouvée."

        _ ->
            "The page you requested was not found."


clickHereToGoBackHome : Lang -> String
clickHereToGoBackHome lang =
    case lang of
        FrFr ->
            "Cliquez ici pour retourner à l'accueil."

        _ ->
            "Click here to go back to the home page."


dashboard : Lang -> String
dashboard lang =
    case lang of
        FrFr ->
            "Synthèse"

        _ ->
            "Dashboard"


users : Lang -> String
users lang =
    case lang of
        FrFr ->
            "Utilisateurs"

        _ ->
            "Users"


prev : Lang -> String
prev lang =
    case lang of
        FrFr ->
            "Précédent"

        _ ->
            "Previous"


next : Lang -> String
next lang =
    case lang of
        FrFr ->
            "suivant"

        _ ->
            "Next"


promptSubtitles : Lang -> String
promptSubtitles lang =
    case lang of
        FrFr ->
            "Utiliser le prompteur pour générer les sous-titres"

        _ ->
            "Use prompt text to generate subtitles"


unpublishVideo : Lang -> String
unpublishVideo lang =
    case lang of
        FrFr ->
            "Dépublier la vidéo"

        _ ->
            "Unpublish video"


shortcuts : Lang -> List String
shortcuts lang =
    case lang of
        FrFr ->
            [ "Enregistrer : espace"
            , "Finir l'enregistrement : espace"
            , "Suite : flèche à droite"
            ]

        _ ->
            [ "Record: space"
            , "End record: space"
            , "Next: Right arrow"
            ]


inviteUser : Lang -> String
inviteUser lang =
    case lang of
        FrFr ->
            "Inviter un utilisateur"

        _ ->
            "Invite a User"


enterPasswords : Lang -> String
enterPasswords lang =
    case lang of
        FrFr ->
            "Saisir un mot de passe pour valider l'inscritption à Polymny studio"

        _ ->
            "Enter a password to validate Polymny studio invitation"


deleteUserConfirm : Lang -> String -> String -> String
deleteUserConfirm lang name email =
    case lang of
        FrFr ->
            "Voulez-vous vraiment supprimer l'utilisateur\n " ++ name ++ "<" ++ email ++ "> ?"

        _ ->
            "Do you really want to delete user\n " ++ name ++ "<" ++ email ++ "> ?"


deleteSelf : Lang -> String
deleteSelf lang =
    case lang of
        FrFr ->
            "Vous allez supprimer votre compte. Toutes vos capsules seront supprimées, et les vidéos publiées ne seront plus accessibles. Voulez-vous vraiment continuer ?"

        _ ->
            "You are going to delete your account. All your capsules will be deleted, and the published videos will no longer be accessible. Are you sure you want to continue?"


deleteAccount : Lang -> String
deleteAccount lang =
    case lang of
        FrFr ->
            "Supprimer le compte"

        _ ->
            "Delete the account"


uploadRecordFailed : Lang -> String
uploadRecordFailed lang =
    case lang of
        FrFr ->
            "Échec de l'envoi de l'enregistrement, veuillez recommencer."

        _ ->
            "Record upload failed, please try again."


error : Lang -> String
error lang =
    case lang of
        FrFr ->
            "Erreur"

        _ ->
            "Error"


key : Lang -> String
key lang =
    case lang of
        FrFr ->
            "Key"

        _ ->
            "Key"


keyColor : Lang -> String
keyColor lang =
    case lang of
        FrFr ->
            "Couleur de keying"

        _ ->
            "Keying color"


activateKeying : Lang -> String
activateKeying lang =
    case lang of
        FrFr ->
            "Activer le keying"

        _ ->
            "Activate keying"


errorUploadingPdf : Lang -> String
errorUploadingPdf lang =
    case lang of
        FrFr ->
            "Une erreur est survenue lors de l'envoi du PDF."

        _ ->
            "An error occured while uploading the PDF."


grain : Lang -> String
grain lang =
    case lang of
        FrFr ->
            "Grain"

        _ ->
            "Grain"


custom : Lang -> String
custom lang =
    case lang of
        FrFr ->
            "Personnalisé"

        _ ->
            "Custom"


enterNewNameForCapsule : Lang -> String
enterNewNameForCapsule lang =
    case lang of
        FrFr ->
            "Entrez le nouveau nom de la capsule"

        _ ->
            "Enter the new name for the capsule"


createNewProject : Lang -> String
createNewProject lang =
    case lang of
        FrFr ->
            "Créer un nouveau projet"

        _ ->
            "Create new project"


chooseProject : Lang -> String
chooseProject lang =
    case lang of
        FrFr ->
            "Choisir le project"

        _ ->
            "Choose project"


<<<<<<< HEAD
recordsWillBeLost : Lang -> String
recordsWillBeLost lang =
    case lang of
        FrFr ->
            "Les enregistrements non validés seront perdus."

        _ ->
            "Non validated records will be lost."
=======
explainPrivate : Lang -> String
explainPrivate lang =
    case lang of
        FrFr ->
            "la vidéo ne sera visible que par les utilisateurs explicitement autorisées"

        _ ->
            "the video will be visible only by explicitly authorized users"


explainPrivateWarning : Lang -> String
explainPrivateWarning lang =
    case lang of
        FrFr ->
            "cette fonctionnalité n'est pas encore prête : aucun utilisateur ne pourra voir la vidéo à part vous-même"

        _ ->
            "this feature is not ready yet: no users except you will be able to watch the video"


explainUnlisted : Lang -> String
explainUnlisted lang =
    case lang of
        FrFr ->
            "la vidéo ne sera visible que par les personnes connaissant l'URL, Polymny Studio ne partagera pas l'URL de la vidéo"

        _ ->
            "the video will be visible by anyone who knows the URL, Polymny Studio will not share the video's URL"


explainPublic : Lang -> String
explainPublic lang =
    case lang of
        FrFr ->
            "la vidéo sera visible par les personnes connaissant l'URL, Polymny Studio pourrait, dans le futur, partager l'URL de la vidéo via un moteur de recherche, un système de recommandations, etc."

        _ ->
            "the video will be visible by anyone who knows the URL, Polymny Studio may, in the future, share the video's URL via a search engine, a recommendation system, etc."


close : Lang -> String
close lang =
    case lang of
        FrFr ->
            "Fermer"

        _ ->
            "Close"
>>>>>>> 82d03d84
<|MERGE_RESOLUTION|>--- conflicted
+++ resolved
@@ -1918,7 +1918,6 @@
             "Choose project"
 
 
-<<<<<<< HEAD
 recordsWillBeLost : Lang -> String
 recordsWillBeLost lang =
     case lang of
@@ -1927,7 +1926,8 @@
 
         _ ->
             "Non validated records will be lost."
-=======
+
+
 explainPrivate : Lang -> String
 explainPrivate lang =
     case lang of
@@ -1975,5 +1975,4 @@
             "Fermer"
 
         _ ->
-            "Close"
->>>>>>> 82d03d84
+            "Close"