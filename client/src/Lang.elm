module Lang exposing (..)

import Capsule
import Json.Decode as Decode exposing (Decoder)
import Utils exposing (tern)


type Lang
    = FrFr
    | EnUs


decode : Decoder (Maybe Lang)
decode =
    Decode.string |> Decode.andThen (\str -> Decode.succeed (fromString str))


default : Lang
default =
    FrFr


toString : Lang -> String
toString lang =
    case lang of
        FrFr ->
            "fr-FR"

        EnUs ->
            "en-US"


fromString : String -> Maybe Lang
fromString string =
    if String.startsWith "fr-" string then
        Just FrFr

    else if String.startsWith "en-" string then
        Just EnUs

    else
        Nothing


other : Lang -> Lang
other lang =
    case lang of
        FrFr ->
            EnUs

        _ ->
            FrFr


view : Lang -> String
view lang =
    case lang of
        FrFr ->
            "Français"

        _ ->
            "English"


logout : Lang -> String
logout lang =
    case lang of
        FrFr ->
            "Se déconnecter"

        _ ->
            "Log out"


projectName : Lang -> String
projectName lang =
    case lang of
        FrFr ->
            "Nom du projet"

        _ ->
            "Project name"


progress : Lang -> String
progress lang =
    case lang of
        FrFr ->
            "Progression"

        _ ->
            "Progress"


actions : Lang -> String
actions lang =
    case lang of
        FrFr ->
            "Actions"

        _ ->
            "Actions"


capsule : Lang -> Int -> String
capsule lang count =
    case lang of
        FrFr ->
            tern (count <= 1) "capsule" "capsules"

        _ ->
            tern (count <= 1) "capsule" "capsules"


produced : Lang -> Int -> String
produced lang count =
    case lang of
        FrFr ->
            tern (count <= 1) "produite" "produites"

        _ ->
            "produced"


published : Lang -> Int -> String
published lang count =
    case lang of
        FrFr ->
            tern (count <= 1) "publiée" "publiées"

        _ ->
            "published"


acquisition : Lang -> String
acquisition lang =
    case lang of
        FrFr ->
            "acquisition"

        _ ->
            "acquisition"


production : Lang -> String
production lang =
    case lang of
        FrFr ->
            "production"

        _ ->
            "production"


publication : Lang -> String
publication lang =
    case lang of
        FrFr ->
            "publication"

        _ ->
            "publication"


newCapsule : Lang -> String
newCapsule lang =
    case lang of
        FrFr ->
            "Nouvelle capsule"

        _ ->
            "New capsule"


renameCapsule : Lang -> String
renameCapsule lang =
    case lang of
        FrFr ->
            "Renommer la capsule"

        _ ->
            "Rename capsule"


deleteCapsule : Lang -> String
deleteCapsule lang =
    case lang of
        FrFr ->
            "Supprimer la capsule"

        _ ->
            "Delete capsule"


nbCapsules : Lang -> String
nbCapsules lang =
    case lang of
        FrFr ->
            "Nb capsules"

        _ ->
            "Capsules count"


capsules : Lang -> String
capsules lang =
    case lang of
        FrFr ->
            "Capsules"

        _ ->
            "Capsules"


renameProject : Lang -> String
renameProject lang =
    case lang of
        FrFr ->
            "Renommer le projet"

        _ ->
            "Supprimer le projet"


deleteProject : Lang -> String
deleteProject lang =
    case lang of
        FrFr ->
            "Supprimer le projet"

        _ ->
            "Delete project"


role : Lang -> String
role lang =
    case lang of
        FrFr ->
            "Rôle"

        _ ->
            "Role"


roleView : Lang -> Capsule.Role -> String
roleView lang r =
    case ( lang, r ) of
        ( FrFr, Capsule.Owner ) ->
            "Propriétaire"

        ( FrFr, Capsule.Write ) ->
            "Écriture"

        ( FrFr, Capsule.Read ) ->
            "Lecture"

        ( _, Capsule.Owner ) ->
            "Owner"

        ( _, Capsule.Write ) ->
            "Write"

        ( _, Capsule.Read ) ->
            "Read"


warning : Lang -> String
warning lang =
    case lang of
        FrFr ->
            "Attention"

        _ ->
            "Warning"


deleteCapsuleConfirm : Lang -> String
deleteCapsuleConfirm lang =
    case lang of
        FrFr ->
            "Voulez-vous vraiment supprimer la capsule ?"

        _ ->
            "Do you really want to delete the capsule?"


deleteProjectConfirm : Lang -> String
deleteProjectConfirm lang =
    case lang of
        FrFr ->
            "Voulez-vous vraiment supprimer le projet ?"

        _ ->
            "Do you really want to delete the project?"


confirm : Lang -> String
confirm lang =
    case lang of
        FrFr ->
            "Valider"

        _ ->
            "Confirm"


cancel : Lang -> String
cancel lang =
    case lang of
        FrFr ->
            "Annuler"

        _ ->
            "Cancel"


capsuleId : Lang -> String
capsuleId lang =
    case lang of
        FrFr ->
            "Hash Id"

        _ ->
            "Hash Id"


capsuleName : Lang -> String
capsuleName lang =
    case lang of
        FrFr ->
            "Nom de la capsule"

        _ ->
            "Capsule name"


slidesGroup : Lang -> String
slidesGroup lang =
    case lang of
        FrFr ->
            "Regroupement des planches"

        _ ->
            "Slides grouping"


slidesGroupSubtext : Lang -> String
slidesGroupSubtext lang =
    case lang of
        FrFr ->
            "Les slides séparés par des pointillets seront filmés en une fois"

        _ ->
            "Slides separated by dashed lines will be recorded at once"


startRecording : Lang -> String
startRecording lang =
    case lang of
        FrFr ->
            "Commencer l'enregistrement"

        _ ->
            "Start recording"


prepareSlides : Lang -> String
prepareSlides lang =
    case lang of
        FrFr ->
            "Organiser les planches"

        _ ->
            "Organize slides"


prepare : Lang -> String
prepare lang =
    case lang of
        FrFr ->
            "Préparer"

        _ ->
            "Prepare"


record : Lang -> String
record lang =
    case lang of
        FrFr ->
            "Filmer"

        _ ->
            "Record"


produce : Lang -> String
produce lang =
    case lang of
        FrFr ->
            "Produire"

        _ ->
            "Produce"


userId : Lang -> String
userId lang =
    case lang of
        FrFr ->
            "ID utilisateur"

        _ ->
            "User Id"


username : Lang -> String
username lang =
    case lang of
        FrFr ->
            "Nom d'utilisateur"

        _ ->
            "Username"


password : Lang -> String
password lang =
    case lang of
        FrFr ->
            "Mot de passe"

        _ ->
            "Password"


emailAddress : Lang -> String
emailAddress lang =
    case lang of
        FrFr ->
            "Adresse e-mail"

        _ ->
            "Email address"


currentEmail : Lang -> String
currentEmail lang =
    case lang of
        FrFr ->
            "Adresse e-mail actuelle"

        _ ->
            "Current email address"


activatedUser : Lang -> String
activatedUser lang =
    case lang of
        FrFr ->
            "Utilsateur actif"

        _ ->
            "Active user"


newsletter : Lang -> String
newsletter lang =
    case lang of
        FrFr ->
            "Inscrit à la newsletter"

        _ ->
            "Newslettter subscitption"


newEmail : Lang -> String
newEmail lang =
    case lang of
        FrFr ->
            "Nouvelle adresse e-mail"

        _ ->
            "New email address"


repeatPassword : Lang -> String
repeatPassword lang =
    case lang of
        FrFr ->
            "Retapez votre mot de passe"

        _ ->
            "Repeat your password"


conditions : Lang -> String
conditions lang =
    case lang of
        FrFr ->
            "Conditions d'utilisation"

        _ ->
            "Conditions of use"


acceptConditions : Lang -> String
acceptConditions lang =
    case lang of
        FrFr ->
            "J'ai lu les conditions d'utilisation et les accepte"

        _ ->
            "I read the conditions of use and I accept it"


registerNewsletter : Lang -> String
registerNewsletter lang =
    case lang of
        FrFr ->
            "Je m'inscris à la newsletter de Polymny Studio"

        _ ->
            "I sign up for Polymny Studio newsletter"


userPlan : Lang -> String
userPlan lang =
    case lang of
        FrFr ->
            "Type d'offre"

        _ ->
            "Plan"


notRegisteredYet : Lang -> String
notRegisteredYet lang =
    case lang of
        FrFr ->
            "Pas encore inscrit ?"

        _ ->
            "Not registered yet?"


forgotYourPassword : Lang -> String
forgotYourPassword lang =
    case lang of
        FrFr ->
            "Mot de passe oublié ?"

        _ ->
            "Forgot your password?"


login : Lang -> String
login lang =
    case lang of
        FrFr ->
            "Se connecter"

        _ ->
            "Login"


resetPassword : Lang -> String
resetPassword lang =
    case lang of
        FrFr ->
            "Réinitialiser mon mot de passe"

        _ ->
            "Reset my password"


signUp : Lang -> String
signUp lang =
    case lang of
        FrFr ->
            "S'inscrire"

        _ ->
            "Sign up"


loginFailed : Lang -> String
loginFailed lang =
    case lang of
        FrFr ->
            "Connexion échouée"

        _ ->
            "Connection failed"


askNewPassword : Lang -> String
askNewPassword lang =
    case lang of
        FrFr ->
            "Demander un nouveau mot de passe"

        _ ->
            "Request a new password"


noSuchEmail : Lang -> String
noSuchEmail lang =
    case lang of
        FrFr ->
            "Cette adresse e-mail n'est associée à aucun compte"

        _ ->
            "This email address does not belong to any account"


mailSent : Lang -> String
mailSent lang =
    case lang of
        FrFr ->
            "Un e-mail vous a été envoyé"

        _ ->
            "An email has been sent to you"


changePassword : Lang -> String
changePassword lang =
    case lang of
        FrFr ->
            "Changer le mot de passe"

        _ ->
            "Change password"


passwordChanged : Lang -> String
passwordChanged lang =
    case lang of
        FrFr ->
            "Le mot de passe a été changé !"

        _ ->
            "Password has been changed!"


newPassword : Lang -> String
newPassword lang =
    case lang of
        FrFr ->
            "Nouveau mot de passe"

        _ ->
            "New password"


invalidEmail : Lang -> String
invalidEmail lang =
    case lang of
        FrFr ->
            "l'adresse e-email est incorrecte"

        _ ->
            "email address is invalid"


incorrectPassword : Lang -> String
incorrectPassword lang =
    case lang of
        FrFr ->
            "Le mot de passe est incorrect"

        _ ->
            "the password is incorrect"


usernameMustBeAtLeast3 : Lang -> String
usernameMustBeAtLeast3 lang =
    case lang of
        FrFr ->
            "le nom d'utilisateur doit contenir au moins 3 caractères"

        _ ->
            "username must have at least 3 characters"


passwordsDontMatch : Lang -> String
passwordsDontMatch lang =
    case lang of
        FrFr ->
            "les deux mot de passes ne correspondent pas"

        _ ->
            "the two passwords don't match"


errorsInSignUpForm : Lang -> String
errorsInSignUpForm lang =
    case lang of
        FrFr ->
            "Il y a des erreurs dans le formulaire :"

        _ ->
            "Form contains errors:"


mustAcceptConditions : Lang -> String
mustAcceptConditions lang =
    case lang of
        FrFr ->
            "vous devez accepter les conditions d'utilisation"

        _ ->
            "you must accept the conditions of use"


accountActivated : Lang -> String
accountActivated lang =
    case lang of
        FrFr ->
            "Votre adresse email a été correctement activé !"

        _ ->
            "Your email address has been successfully activated!"


editUser : Lang -> String
editUser lang =
    case lang of
        FrFr ->
            "Editer l'utilisateur"

        _ ->
            "Edit user"


deleteUser : Lang -> String
deleteUser lang =
    case lang of
        FrFr ->
            "Supprimer l'utilisateur"

        _ ->
            "Delete user"


goToPolymny : Lang -> String
goToPolymny lang =
    case lang of
        FrFr ->
            "Aller sur Polymny"

        _ ->
            "Go to Polymny"


zoomIn : Lang -> String
zoomIn lang =
    case lang of
        FrFr ->
            "Zoomer"

        _ ->
            "Zoom in"


zoomOut : Lang -> String
zoomOut lang =
    case lang of
        FrFr ->
            "Dézoomer"

        _ ->
            "Zoom out"


promptEdition : Lang -> String
promptEdition lang =
    case lang of
        FrFr ->
            "Édition du prompteur"

        _ ->
            "Prompt edition"


goToNextSlide : Lang -> String
goToNextSlide lang =
    case lang of
        FrFr ->
            "Aller au slide suivant"

        _ ->
            "Go to next slide"


goToPreviousSlide : Lang -> String
goToPreviousSlide lang =
    case lang of
        FrFr ->
            "Aller au slide précédent"

        _ ->
            "Go to previous slide"


editPrompt : Lang -> String
editPrompt lang =
    case lang of
        FrFr ->
            "Éditer le texte du prompteur"

        _ ->
            "Edit prompt text"


deleteSlide : Lang -> String
deleteSlide lang =
    case lang of
        FrFr ->
            "Supprimer le slide"

        _ ->
            "Delete slide"


deleteSlideConfirm : Lang -> String
deleteSlideConfirm lang =
    case lang of
        FrFr ->
            "Voulez-vous vraiment supprimer ce slide ?"

        _ ->
            "Do you really want to delete this slide?"


webcam : Lang -> String
webcam lang =
    case lang of
        FrFr ->
            "Webcam"

        _ ->
            "Webcam"


resolution : Lang -> String
resolution lang =
    case lang of
        FrFr ->
            "Résolution"

        _ ->
            "Resolution"


disabled : Lang -> String
disabled lang =
    case lang of
        FrFr ->
            "Désactivé"

        _ ->
            "Disabled"


microphone : Lang -> String
microphone lang =
    case lang of
        FrFr ->
            "Micro"

        _ ->
            "Microphone"


slide : Lang -> String
slide lang =
    case lang of
        FrFr ->
            "Planche"

        _ ->
            "Slide"


line : Lang -> String
line lang =
    case lang of
        FrFr ->
            "Ligne"

        _ ->
            "Line"


recordingStopped : Lang -> String
recordingStopped lang =
    case lang of
        FrFr ->
            "Enregistrement arrété"

        _ ->
            "Recording stopped"


invertSlideAndPrompt : Lang -> String
invertSlideAndPrompt lang =
    case lang of
        FrFr ->
            "Inverser le slide et le prompteur"

        _ ->
            "Invert slide and prompt"


version : Lang -> String
version lang =
    case lang of
        FrFr ->
            "Version"

        _ ->
            "Version"


commit : Lang -> String
commit lang =
    case lang of
        FrFr ->
            "Commit"

        _ ->
            "Commit"


source : Lang -> String
source lang =
    case lang of
        FrFr ->
            "Source"

        _ ->
            "Source"


settings : Lang -> String
settings lang =
    case lang of
        FrFr ->
            "Paramètres"

        _ ->
            "Settings"


records : Lang -> String
records lang =
    case lang of
        FrFr ->
            "Enregistrements"

        _ ->
            "Records"


playRecord : Lang -> String
playRecord lang =
    case lang of
        FrFr ->
            "Jouer l'enregistrement"

        _ ->
            "Play record"


dndWillBreak : Lang -> String
dndWillBreak lang =
    case lang of
        FrFr ->
            "Ce déplacement va détruire certains de vos enregistrements. Êtes-vous sûr de vouloir poursuivre ?"

        _ ->
            "This change will destroy some of your records. Are you sure you want to proceed?"


uploadRecord : Lang -> String
uploadRecord lang =
    case lang of
        FrFr ->
            "Valider cet enregistrement"

        _ ->
            "Validate this record"


recordGos : Lang -> String
recordGos lang =
    case lang of
        FrFr ->
            "Enregistrer ce groupe de slides"

        _ ->
            "Record this group of slides"


watchRecord : Lang -> String
watchRecord lang =
    case lang of
        FrFr ->
            "Regarder cet enregistrement"

        _ ->
            "Watch this record"


welcomeOnPolymny : Lang -> String
welcomeOnPolymny lang =
    case lang of
        FrFr ->
            "Bienvenue sur Polymny !"

        _ ->
            "Welcome on Polymny!"


noProjectsYet : Lang -> String
noProjectsYet lang =
    case lang of
        FrFr ->
            "On dirait que vous n'avez encore aucun projet..."

        _ ->
            "It looks like you have no project yet..."


startRecordSentence : Lang -> String
startRecordSentence lang =
    case lang of
        FrFr ->
            "Pour commencer un enregistrement, il faut choisir une présentation au format PDF sur votre machine."

        _ ->
            "To start recording, you need to choose a PDF slides from your computer."


nextSentence : Lang -> String
nextSentence lang =
    case lang of
        FrFr ->
            "Par exemple, un export PDF de Microsoft PowerPoint ou LibreOffice Impress en paysage au format HD. Une fois la présentation téléchargée, l'enregistrement vidéo des planches pourra débuter."

        _ ->
            "For example, a PDF export version of Microsoft PowerPoint or LibreOffice Impress in HD format. Once the slides have been uploaded, the recording can start."


selectPdf : Lang -> String
selectPdf lang =
    case lang of
        FrFr ->
            "Choisir un fichier PDF"

        _ ->
            "Select a PDF file"


replaceSlideOrAddExternalResource : Lang -> String
replaceSlideOrAddExternalResource lang =
    case lang of
        FrFr ->
            "Remplacer le slide / ajouter une resource externe"

        _ ->
            "Replace slide / add external resource"


replaceSlide : Lang -> String
replaceSlide lang =
    case lang of
        FrFr ->
            "Remplacer un slide"

        _ ->
            "Replace slide"


whichPage : Lang -> String
whichPage lang =
    case lang of
        FrFr ->
            "Quelle page du PDF voulez-vous utiliser ?"

        _ ->
            "Which PDF page do you want to use?"


insertNumber : Lang -> String
insertNumber lang =
    case lang of
        FrFr ->
            "Entrez un numéro de slide plus grand que 0"

        _ ->
            "Enter a slide number greater than 0"


loading : Lang -> String
loading lang =
    case lang of
        FrFr ->
            "Chargement"

        _ ->
            "Loading"


uploading : Lang -> String
uploading lang =
    case lang of
        FrFr ->
            "Envoi en cours, veuillez patienter..."

        _ ->
            "Upload in progress, please wait..."


transcoding : Lang -> String
transcoding lang =
    case lang of
        FrFr ->
            "Transcodage du fichier vidéo, veuillez patienter..."

        _ ->
            "Video transcoding, please wait..."


deleteExtraResource : Lang -> String
deleteExtraResource lang =
    case lang of
        FrFr ->
            "Supprimer la ressource externe"

        _ ->
            "Delete extra resource"


currentPassword : Lang -> String
currentPassword lang =
    case lang of
        FrFr ->
            "Mot de passe actuel"

        _ ->
            "Current password"


useVideo : Lang -> String
useVideo lang =
    case lang of
        FrFr ->
            "Incruster la vidéo"

        _ ->
            "Use webcam video"


webcamSize : Lang -> String
webcamSize lang =
    case lang of
        FrFr ->
            "Taille de la webcam"

        _ ->
            "Webcam size"


small : Lang -> String
small lang =
    case lang of
        FrFr ->
            "Petite"

        _ ->
            "Small"


medium : Lang -> String
medium lang =
    case lang of
        FrFr ->
            "Moyenne"

        _ ->
            "Medium"


large : Lang -> String
large lang =
    case lang of
        FrFr ->
            "Grosse"

        _ ->
            "Large"


webcamAnchor : Lang -> String
webcamAnchor lang =
    case lang of
        FrFr ->
            "Position de la webcam"

        _ ->
            "Webcam position"


topLeft : Lang -> String
topLeft lang =
    case lang of
        FrFr ->
            "En haut à gauche"

        _ ->
            "Top-left corner"


topRight : Lang -> String
topRight lang =
    case lang of
        FrFr ->
            "En haut à droite"

        _ ->
            "Top-right corner"


bottomLeft : Lang -> String
bottomLeft lang =
    case lang of
        FrFr ->
            "En bas à gauche"

        _ ->
            "Bottom-left corner"


bottomRight : Lang -> String
bottomRight lang =
    case lang of
        FrFr ->
            "En bas à droite"

        _ ->
            "Bottom-right corner"


lastModified : Lang -> String
lastModified lang =
    case lang of
        FrFr ->
            "Dernière modification"

        _ ->
            "Last modified"


diskUsage : Lang -> String
diskUsage lang =
    case lang of
        FrFr ->
            "Taille (MiB)"

        _ ->
            "Size (MiB)"


driveSpace : Lang -> String
driveSpace lang =
    case lang of
        FrFr ->
            "Espace de stockage"

        _ ->
            "Drive space"


spaceUsed : Lang -> String -> String -> String
spaceUsed lang used max =
    case lang of
        FrFr ->
            used ++ " Go utilsés sur " ++ max ++ " Go"

        _ ->
            used ++ " GB used on " ++ max ++ " GB"


produceVideo : Lang -> String
produceVideo lang =
    case lang of
        FrFr ->
            "Produire la vidéo"

        _ ->
            "Produce video"


publish : Lang -> String
publish lang =
    case lang of
        FrFr ->
            "Publier"

        _ ->
            "Publish"


currentProducedVideo : Lang -> String
currentProducedVideo lang =
    case lang of
        FrFr ->
            "Vidéo produite actuelle"

        _ ->
            "Current produced video"


videoNotProduced : Lang -> String
videoNotProduced lang =
    case lang of
        FrFr ->
            "La vidéo n'a pas encore est produite"

        _ ->
            "Video has not been produced yet"


publishVideo : Lang -> String
publishVideo lang =
    case lang of
        FrFr ->
            "Publier la vidéo"

        _ ->
            "Publish video"


watchVideo : Lang -> String
watchVideo lang =
    case lang of
        FrFr ->
            "Voir la vidéo"

        _ ->
            "Watch video"


producing : Lang -> String
producing lang =
    case lang of
        FrFr ->
            "Production de la vidéo en cours..."

        _ ->
            "Producing video..."


publishing : Lang -> String
publishing lang =
    case lang of
        FrFr ->
            "Publication de la vidéo en cours..."

        _ ->
            "Publishing video..."


downloadVideo : Lang -> String
downloadVideo lang =
    case lang of
        FrFr ->
            "Télécharger la vidéo"

        _ ->
            "Download video"


copyVideoUrl : Lang -> String
copyVideoUrl lang =
    case lang of
        FrFr ->
            "Copier l'URL de la vidéo"

        _ ->
            "Copy video URL"


videoSettings : Lang -> String
videoSettings lang =
    case lang of
        FrFr ->
            "Paramètres de la vidéo"

        _ ->
            "Video settings"


privacy : Lang -> Capsule.Privacy -> String
privacy lang p =
    case p of
        Capsule.Private ->
            case lang of
                FrFr ->
                    "privée"

                _ ->
                    "private"

        Capsule.Unlisted ->
            case lang of
                FrFr ->
                    "non répertoriée"

                _ ->
                    "unlisted"

        Capsule.Public ->
            case lang of
                FrFr ->
                    "publique"

                _ ->
                    "public"


privacySettings : Lang -> String
privacySettings lang =
    case lang of
        FrFr ->
            "Paramètres de confidentialité"

        _ ->
            "Privacy settings"


fullscreen : Lang -> String
fullscreen lang =
    case lang of
        FrFr ->
            "Plein écran"

        _ ->
            "Fullscreen"


opacity : Lang -> String
opacity lang =
    case lang of
        FrFr ->
            "Opacité"

        _ ->
            "Opacity"


refreshDevices : Lang -> String
refreshDevices lang =
    case lang of
        FrFr ->
            "Raffraichir la liste des périphériques"

        _ ->
            "Refresh device list"


pdfConvertFailed : Lang -> String
pdfConvertFailed lang =
    case lang of
        FrFr ->
            "Une erreur est survenue. Le numéro de page est-il correct ?"

        _ ->
            "An error happend. Is the page number correct?"


addSlide : Lang -> String
addSlide lang =
    case lang of
        FrFr ->
            "Ajouter un slide"

        _ ->
            "Add a slide"


detectingDevices : Lang -> String
detectingDevices lang =
    case lang of
        FrFr ->
            "Détection des périphériques en cours..."

        _ ->
            "Detecting devices..."


bindingWebcam : Lang -> String
bindingWebcam lang =
    case lang of
        FrFr ->
            "Connection aux périphériques en cours..."

        _ ->
            "Connecting to devices..."


errorDetectingDevices : Lang -> String
errorDetectingDevices lang =
    case lang of
        FrFr ->
            "Erreur lors de la détection les périphériques. La webcam et le micro sont-ils bien autorisés ?"

        _ ->
            "Error while detecting devices. Are webcam and microphone allowed ?"


errorBindingWebcam : Lang -> String
errorBindingWebcam lang =
    case lang of
        FrFr ->
            "Erreur lors de la connexion aux périphériques. La webcam est-elle utilisée par un autre logiciel ?"

        _ ->
            "Error while connecting to devices. Is the webcam used by some other software?"


cancelProduction : Lang -> String
cancelProduction lang =
    case lang of
        FrFr ->
            "Annuler la production"

        _ ->
            "Cancel production"


cancelPublication : Lang -> String
cancelPublication lang =
    case lang of
        FrFr ->
            "Annuler la publication"

        _ ->
            "Cancel publication"


cantUseVideoBecauseNoRecord : Lang -> String
cantUseVideoBecauseNoRecord lang =
    case lang of
        FrFr ->
            "Vous ne pouvez pas incruster la vidéo car il n'y a aucun enregistrement pour ce groupe de slides."

        _ ->
            "You cannot use webcam video because there is no record for this group of slides."


cantUseVideoBecauseAudioOnly : Lang -> String
cantUseVideoBecauseAudioOnly lang =
    case lang of
        FrFr ->
            "Vous ne pouvez pas incruster la vidéo car l'enregistrement ne contient que de l'audio."

        _ ->
            "You cannot use webcam video because the record contains only audio."


exportCapsule : Lang -> String
exportCapsule lang =
    case lang of
        FrFr ->
            "Exporter la capsule"

        _ ->
            "Export capsule"


share : Lang -> String
share lang =
    case lang of
        FrFr ->
            "Partager"

        _ ->
            "Share"


shareCapsuleWith : Lang -> String
shareCapsuleWith lang =
    case lang of
        FrFr ->
            "Partager la capsule avec"

        _ ->
            "Share capsule with"


usernameOrEmail : Lang -> String
usernameOrEmail lang =
    case lang of
        FrFr ->
            "Nom d'utilisateur ou adresse e-mail"

        _ ->
            "Username or email address"


errorSharingCapsule : Lang -> String
errorSharingCapsule lang =
    case lang of
        FrFr ->
            "Erreur lors du partage de la capsule : l'utilisateur existe-t-il ?"

        _ ->
            "Error while sharing capsule: does the user exist?"


people : Lang -> String
people lang =
    case lang of
        FrFr ->
            "Collaborateurs"

        _ ->
            "People"


error404 : Lang -> String
error404 lang =
    case lang of
        FrFr ->
            "Erreur 404"

        _ ->
            "Error 404"


notFound : Lang -> String
notFound lang =
    case lang of
        FrFr ->
            "La page que vous demandez n'as pas été trouvée."

        _ ->
            "The page you requested was not found."


clickHereToGoBackHome : Lang -> String
clickHereToGoBackHome lang =
    case lang of
        FrFr ->
            "Cliquez ici pour retourner à l'accueil."

        _ ->
            "Click here to go back to the home page."


dashboard : Lang -> String
dashboard lang =
    case lang of
        FrFr ->
            "Synthèse"

        _ ->
            "Dashboard"


users : Lang -> String
users lang =
    case lang of
        FrFr ->
            "Utilisateurs"

        _ ->
            "Users"


prev : Lang -> String
prev lang =
    case lang of
        FrFr ->
            "Précédent"

        _ ->
            "Previous"


next : Lang -> String
next lang =
    case lang of
        FrFr ->
            "suivant"

        _ ->
            "Next"


promptSubtitles : Lang -> String
promptSubtitles lang =
    case lang of
        FrFr ->
            "Utiliser le prompteur pour générer les sous-titres"

        _ ->
            "Use prompt text to generate subtitles"


unpublishVideo : Lang -> String
unpublishVideo lang =
    case lang of
        FrFr ->
            "Dépublier la vidéo"

        _ ->
            "Unpublish video"


shortcuts : Lang -> List String
shortcuts lang =
    case lang of
        FrFr ->
            [ "Enregistrer : espace"
            , "Finir l'enregistrement : espace"
            , "Suite : flèche à droite"
            ]

        _ ->
            [ "Record: space"
            , "End record: space"
            , "Next: Right arrow"
            ]


inviteUser : Lang -> String
inviteUser lang =
    case lang of
        FrFr ->
            "Inviter un utilisateur"

        _ ->
            "Invite a User"


enterPasswords : Lang -> String
enterPasswords lang =
    case lang of
        FrFr ->
            "Saisir un mot de passe pour valider l'inscritption à Polymny studio"

        _ ->
            "Enter a password to validate Polymny studio invitation"


deleteUserConfirm : Lang -> String -> String -> String
deleteUserConfirm lang name email =
    case lang of
        FrFr ->
            "Voulez-vous vraiment supprimer l'utilisateur\n " ++ name ++ "<" ++ email ++ "> ?"

        _ ->
            "Do you really want to delete user\n " ++ name ++ "<" ++ email ++ "> ?"


deleteSelf : Lang -> String
deleteSelf lang =
    case lang of
        FrFr ->
            "Vous allez supprimer votre compte. Toutes vos capsules seront supprimées, et les vidéos publiées ne seront plus accessibles. Voulez-vous vraiment continuer ?"

        _ ->
            "You are going to delete your account. All your capsules will be deleted, and the published videos will no longer be accessible. Are you sure you want to continue?"


deleteAccount : Lang -> String
deleteAccount lang =
    case lang of
        FrFr ->
            "Supprimer le compte"

        _ ->
            "Delete the account"


uploadRecordFailed : Lang -> String
uploadRecordFailed lang =
    case lang of
        FrFr ->
            "Échec de l'envoi de l'enregistrement, veuillez recommencer."

        _ ->
            "Record upload failed, please try again."


error : Lang -> String
error lang =
    case lang of
        FrFr ->
            "Erreur"

        _ ->
            "Error"


key : Lang -> String
key lang =
    case lang of
        FrFr ->
            "Key"

        _ ->
            "Key"


keyColor : Lang -> String
keyColor lang =
    case lang of
        FrFr ->
            "Couleur de keying"

        _ ->
            "Keying color"


activateKeying : Lang -> String
activateKeying lang =
    case lang of
        FrFr ->
            "Activer le keying"

        _ ->
            "Activate keying"


errorUploadingPdf : Lang -> String
errorUploadingPdf lang =
    case lang of
        FrFr ->
            "Une erreur est survenue lors de l'envoi du PDF."

        _ ->
            "An error occured while uploading the PDF."


grain : Lang -> String
grain lang =
    case lang of
        FrFr ->
            "Grain"

        _ ->
            "Grain"


enterNewNameForCapsule : Lang -> String
enterNewNameForCapsule lang =
    case lang of
        FrFr ->
            "Entrez le nouveau nom de la capsule"

        _ ->
            "Enter the new name for the capsule"


createNewProject : Lang -> String
createNewProject lang =
    case lang of
        FrFr ->
            "Créer un nouveau projet"

        _ ->
            "Create new project"


chooseProject : Lang -> String
chooseProject lang =
    case lang of
        FrFr ->
            "Choisir le project"

        _ ->
            "Choose project"


<<<<<<< HEAD
recordsWillBeLost : Lang -> String
recordsWillBeLost lang =
    case lang of
        FrFr ->
            "Les enregistrements non validés seront perdus."

        _ ->
            "Non validated records will be lost."
=======
explainPrivate : Lang -> String
explainPrivate lang =
    case lang of
        FrFr ->
            "la vidéo ne sera visible que par les utilisateurs explicitement autorisées"

        _ ->
            "the video will be visible only by explicitly authorized users"


explainPrivateWarning : Lang -> String
explainPrivateWarning lang =
    case lang of
        FrFr ->
            "cette fonctionnalité n'est pas encore prête : aucun utilisateur ne pourra voir la vidéo à part vous-même"

        _ ->
            "this feature is not ready yet: no users except you will be able to watch the video"


explainUnlisted : Lang -> String
explainUnlisted lang =
    case lang of
        FrFr ->
            "la vidéo ne sera visible que par les personnes connaissant l'URL, Polymny Studio ne partagera pas l'URL de la vidéo"

        _ ->
            "the video will be visible by anyone who knows the URL, Polymny Studio will not share the video's URL"


explainPublic : Lang -> String
explainPublic lang =
    case lang of
        FrFr ->
            "la vidéo sera visible par les personnes connaissant l'URL, Polymny Studio pourrait, dans le futur, partager l'URL de la vidéo via un moteur de recherche, un système de recommandations, etc."

        _ ->
            "the video will be visible by anyone who knows the URL, Polymny Studio may, in the future, share the video's URL via a search engine, a recommendation system, etc."


close : Lang -> String
close lang =
    case lang of
        FrFr ->
            "Fermer"

        _ ->
            "Close"
>>>>>>> 9a896781
<|MERGE_RESOLUTION|>--- conflicted
+++ resolved
@@ -1888,7 +1888,6 @@
             "Choose project"
 
 
-<<<<<<< HEAD
 recordsWillBeLost : Lang -> String
 recordsWillBeLost lang =
     case lang of
@@ -1897,7 +1896,8 @@
 
         _ ->
             "Non validated records will be lost."
-=======
+
+
 explainPrivate : Lang -> String
 explainPrivate lang =
     case lang of
@@ -1945,5 +1945,4 @@
             "Fermer"
 
         _ ->
-            "Close"
->>>>>>> 9a896781
+            "Close"