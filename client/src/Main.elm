module Main exposing (main)

import Api
import Browser
import Dialog
import DnDList
import DnDList.Groups
import Element exposing (Element)
import Element.Background as Background
import Element.Border as Border
import Element.Font as Font
import Element.Input as Input
import File exposing (File)
import File.Select as Select
import Html
import Html.Attributes
import Json.Decode as Decode
import Log exposing (debug)
import Status exposing (Status)
import Task
import Time
import TimeUtils
import Ui.Attributes as Attributes
import Ui.Colors as Colors
import Ui.Ui as Ui


main : Program Decode.Value FullModel Msg
main =
    Browser.element
        { init = init
        , update = update
        , view = view
        , subscriptions = subscriptions
        }



-- MODEL


type alias SignUpContent =
    { status : Status () ()
    , username : String
    , password : String
    , email : String
    }


emptySignUpContent : SignUpContent
emptySignUpContent =
    SignUpContent Status.NotSent "" "" ""


type alias LoginContent =
    { status : Status () ()
    , username : String
    , password : String
    }


emptyLoginContent : LoginContent
emptyLoginContent =
    LoginContent Status.NotSent "" ""


type alias NewProjectContent =
    { status : Status () ()
    , name : String
    }


emptyNewProjectContent : NewProjectContent
emptyNewProjectContent =
    NewProjectContent Status.NotSent ""


type alias UploadForm =
    { status : Status () ()
    , file : Maybe File
    }


emptyUploadForm : UploadForm
emptyUploadForm =
    UploadForm Status.NotSent Nothing


type alias EditPromptContent =
    { status : Status () ()
    , showDialog : Bool
    , prompt : String
    , slideId : Int
    }


emptyEditPromptContent : EditPromptContent
emptyEditPromptContent =
    EditPromptContent Status.NotSent False "" 0


type alias NewCapsuleContent =
    { status : Status () ()
    , name : String
    , title : String
    , description : String
    }


emptyNewCapsuleContent : NewCapsuleContent
emptyNewCapsuleContent =
    NewCapsuleContent Status.NotSent "" "" ""


type alias Global =
    { zone : Time.Zone
    , dummy : String
    }


type alias FullModel =
    { global : Global
    , model : Model
    }


type Model
    = Home
    | Login LoginContent
    | SignUp SignUpContent
    | LoggedIn LoggedInModel


type alias LoggedInModel =
    { session : Api.Session
    , page : LoggedInPage
    }


type LoggedInPage
    = LoggedInHome
    | LoggedInNewProject NewProjectContent
    | LoggedInNewCapsule Int NewCapsuleContent
    | ProjectPage Api.Project
    | CapsulePage Api.CapsuleDetails (List (List MaybeSlide)) UploadForm EditPromptContent DnDList.Groups.Model DnDList.Model


isLoggedIn : Model -> Bool
isLoggedIn model =
    case model of
        LoggedIn _ ->
            True

        _ ->
            False


init : Decode.Value -> ( FullModel, Cmd Msg )
init flags =
    let
        global =
            { zone = Time.utc, dummy = "" }

        initialCommand =
            Task.perform TimeZoneChange Time.here
    in
    ( FullModel global (modelFromFlags flags), initialCommand )


modelFromFlags : Decode.Value -> Model
modelFromFlags flags =
    case Decode.decodeValue (Decode.field "page" Decode.string) flags of
        Ok "index" ->
            case Decode.decodeValue Api.decodeSession flags of
                Ok session ->
                    LoggedIn { session = session, page = LoggedInHome }

                Err _ ->
                    Home

        Ok "capsule" ->
            case ( Decode.decodeValue Api.decodeSession flags, Decode.decodeValue Api.decodeCapsuleDetails flags ) of
                ( Ok session, Ok capsule ) ->
                    LoggedIn (LoggedInModel session (CapsulePage capsule (setupSlides capsule.slides) emptyUploadForm emptyEditPromptContent slideSystem.model gosSystem.model))

                ( _, _ ) ->
                    Home

        Ok ok ->
            let
                _ =
                    debug "Unknown page" ok
            in
            Home

        Err err ->
            let
                _ =
                    debug "Error" err
            in
            Home



-- Drag n drop


type MaybeSlide
    = JustSlide Api.Slide
    | GosId Int


slideConfig : DnDList.Groups.Config MaybeSlide
slideConfig =
    { beforeUpdate = \_ _ list -> list
    , listen = DnDList.Groups.OnDrag
    , operation = DnDList.Groups.Rotate
    , groups =
        { listen = DnDList.Groups.OnDrag
        , operation = DnDList.Groups.InsertBefore
        , comparator = slideComparator
        , setter = slideSetter
        }
    }


slideComparator : MaybeSlide -> MaybeSlide -> Bool
slideComparator slide1 slide2 =
    case ( slide1, slide2 ) of
        ( JustSlide s1, JustSlide s2 ) ->
            s1.gos == s2.gos

        ( GosId a, GosId b ) ->
            a == b

        _ ->
            False


slideSetter : MaybeSlide -> MaybeSlide -> MaybeSlide
slideSetter slide1 slide2 =
    case ( slide1, slide2 ) of
        ( JustSlide s1, JustSlide s2 ) ->
            JustSlide { s2 | gos = s1.gos }

        ( GosId id, JustSlide s2 ) ->
            JustSlide { s2 | gos = id }

        ( JustSlide s1, GosId id ) ->
            JustSlide { s1 | gos = id }

        ( GosId i1, GosId _ ) ->
            GosId i1


slideSystem : DnDList.Groups.System MaybeSlide SlideDnDMsg
slideSystem =
    DnDList.Groups.create slideConfig SlideMoved


gosConfig : DnDList.Config (List MaybeSlide)
gosConfig =
    { beforeUpdate = \_ _ list -> list
    , movement = DnDList.Free
    , listen = DnDList.OnDrag
    , operation = DnDList.Rotate
    }


gosSystem : DnDList.System (List MaybeSlide) SlideDnDMsg
gosSystem =
    DnDList.create gosConfig GosMoved


updateGosId : Int -> MaybeSlide -> MaybeSlide
updateGosId id slide =
    case slide of
        GosId _ ->
            GosId id

        JustSlide s ->
            JustSlide { s | gos = id }


indexedLambda : Int -> List MaybeSlide -> List MaybeSlide
indexedLambda id slide =
    List.map (updateGosId id) slide


setupSlides : List Api.Slide -> List (List MaybeSlide)
setupSlides slides =
    let
        list =
            List.intersperse [ GosId -1 ] (List.map (\x -> GosId -1 :: List.map JustSlide x) (Api.sortSlides slides))

        extremities =
            [ GosId -1 ] :: List.reverse ([ GosId -1 ] :: List.reverse list)
    in
    List.indexedMap indexedLambda extremities


regroupSlidesAux : List MaybeSlide -> List MaybeSlide -> List (List MaybeSlide) -> List (List MaybeSlide)
regroupSlidesAux slides currentList total =
    case slides of
        [] ->
            if currentList == [] then
                total

            else
                currentList :: total

        (JustSlide s) :: t ->
            regroupSlidesAux t (JustSlide s :: currentList) total

        (GosId id) :: t ->
            if currentList == [] then
                regroupSlidesAux t [ GosId id ] total

            else
                regroupSlidesAux t [ GosId id ] (currentList :: total)


regroupSlides : List MaybeSlide -> List (List MaybeSlide)
regroupSlides slides =
    List.reverse (List.map List.reverse (regroupSlidesAux slides [] []))


filterSlide : MaybeSlide -> Maybe Api.Slide
filterSlide slide =
    case slide of
        JustSlide s ->
            Just s

        _ ->
            Nothing


isJustSlide : MaybeSlide -> Bool
isJustSlide slide =
    case slide of
        JustSlide _ ->
            True

        _ ->
            False


isJustGosId : List MaybeSlide -> Bool
isJustGosId slides =
    case slides of
        [ GosId _ ] ->
            True

        _ ->
            False



-- MESSAGE


type Msg
    = Noop
    | TimeZoneChange Time.Zone
    | HomeClicked
    | LoginClicked
    | SignUpClicked
    | LogOutClicked
    | LogOutSuccess
    | LoginMsg LoginMsg
    | SignUpMsg SignUpMsg
    | LoggedInMsg LoggedInMsg


type LoginMsg
    = LoginContentUsernameChanged String
    | LoginContentPasswordChanged String
    | LoginSubmitted
    | LoginSuccess Api.Session
    | LoginFailed


type SignUpMsg
    = SignUpContentUsernameChanged String
    | SignUpContentPasswordChanged String
    | SignUpContentEmailChanged String
    | SignUpSubmitted
    | SignUpSuccess


type LoggedInMsg
    = NewProjectClicked
    | NewProjectMsg NewProjectMsg
    | NewCapsuleClicked Int
    | NewCapsuleMsg NewCapsuleMsg
    | ProjectClicked Api.Project
    | CapsulesReceived Api.Project (List Api.Capsule)
    | CapsuleClicked Api.Capsule
    | CapsuleReceived Api.CapsuleDetails
    | SlideDnD SlideDnDMsg
    | UploadSlideShowMsg UploadSlideShowMsg
    | EditPromptMsg EditPromptMsg


type NewProjectMsg
    = NewProjectNameChanged String
    | NewProjectSubmitted
    | NewProjectSuccess Api.Project


type NewCapsuleMsg
    = NewCapsuleNameChanged String
    | NewCapsuleTitleChanged String
    | NewCapsuleDescriptionChanged String
    | NewCapsuleSubmitted
    | NewCapsuleSuccess Api.Capsule


type SlideDnDMsg
    = SlideMoved DnDList.Groups.Msg
    | GosMoved DnDList.Msg


type UploadSlideShowMsg
    = UploadSlideShowSelectFileRequested
    | UploadSlideShowFileReady File
    | UploadSlideShowFormSubmitted


type EditPromptMsg
    = EditPromptOpenDialog Int String
    | EditPromptCloseDialog
    | EditPromptTextChanged String
    | EditPromptSubmitted
    | EditPromptSuccess Api.Slide



-- SUBSCRIPTIONS


subscriptions : FullModel -> Sub Msg
subscriptions { model } =
    case model of
        LoggedIn { page } ->
            case page of
                CapsulePage _ _ _ _ slideModel gosModel ->
                    Sub.map (\x -> LoggedInMsg (SlideDnD x))
                        (Sub.batch
                            [ slideSystem.subscriptions slideModel
                            , gosSystem.subscriptions gosModel
                            ]
                        )

                _ ->
                    Sub.none

        _ ->
            Sub.none



-- UPDATE


update : Msg -> FullModel -> ( FullModel, Cmd Msg )
update msg { global, model } =
    case ( msg, model ) of
        ( Noop, _ ) ->
            ( FullModel global model, Cmd.none )

        ( TimeZoneChange newTimeZone, _ ) ->
            ( { global = { global | zone = newTimeZone }, model = model }, Cmd.none )

        ( HomeClicked, LoggedIn { session } ) ->
            ( FullModel global (LoggedIn { session = session, page = LoggedInHome }), Cmd.none )

        ( HomeClicked, _ ) ->
            ( FullModel global Home, Cmd.none )

        ( LoginClicked, _ ) ->
            ( FullModel global (Login emptyLoginContent), Cmd.none )

        ( LogOutClicked, _ ) ->
            ( FullModel global model, Api.logOut (\_ -> LogOutSuccess) )

        ( LogOutSuccess, _ ) ->
            ( FullModel global Home, Cmd.none )

        ( SignUpClicked, _ ) ->
            ( FullModel global (SignUp emptySignUpContent), Cmd.none )

        ( LoginMsg loginMsg, Login content ) ->
            let
                ( m, cmd ) =
                    updateLogin loginMsg content
            in
            ( FullModel global m, cmd )

        ( SignUpMsg signUpMsg, SignUp content ) ->
            let
                ( m, cmd ) =
                    updateSignUp signUpMsg content |> Tuple.mapFirst SignUp
            in
            ( FullModel global m, cmd )

        ( LoggedInMsg loggedInMsg, LoggedIn loggedInModel ) ->
            let
                ( newModel, cmd ) =
                    updateLoggedIn loggedInMsg loggedInModel
            in
            ( FullModel global (LoggedIn newModel), cmd )

        _ ->
            ( FullModel global model, Cmd.none )


updateLogin : LoginMsg -> LoginContent -> ( Model, Cmd Msg )
updateLogin loginMsg content =
    case loginMsg of
        LoginContentUsernameChanged newUsername ->
            ( Login { content | username = newUsername }, Cmd.none )

        LoginContentPasswordChanged newPassword ->
            ( Login { content | password = newPassword }, Cmd.none )

        LoginSubmitted ->
            ( Login { content | status = Status.Sent }
            , Api.login resultToMsg1 content
            )

        LoginSuccess s ->
            ( LoggedIn (LoggedInModel s LoggedInHome), Cmd.none )

        LoginFailed ->
            ( Login { content | status = Status.Error () }, Cmd.none )


updateSignUp : SignUpMsg -> SignUpContent -> ( SignUpContent, Cmd Msg )
updateSignUp msg content =
    case msg of
        SignUpContentUsernameChanged newUsername ->
            ( { content | username = newUsername }, Cmd.none )

        SignUpContentPasswordChanged newPassword ->
            ( { content | password = newPassword }, Cmd.none )

        SignUpContentEmailChanged newEmail ->
            ( { content | email = newEmail }, Cmd.none )

        SignUpSubmitted ->
            ( { content | status = Status.Sent }
            , Api.signUp (\_ -> SignUpMsg SignUpSuccess) content
            )

        SignUpSuccess ->
            ( { content | status = Status.Success () }, Cmd.none )


updateLoggedIn : LoggedInMsg -> LoggedInModel -> ( LoggedInModel, Cmd Msg )
updateLoggedIn msg { session, page } =
    case ( msg, page ) of
        ( NewProjectClicked, _ ) ->
            ( { session = session
              , page = LoggedInNewProject emptyNewProjectContent
              }
            , Cmd.none
            )

        ( NewCapsuleClicked projectId, _ ) ->
            ( { session = session
              , page = LoggedInNewCapsule projectId emptyNewCapsuleContent
              }
            , Cmd.none
            )

        ( NewProjectMsg newProjectMsg, LoggedInNewProject content ) ->
            let
                ( newSession, newModel, newCmd ) =
                    updateNewProjectMsg newProjectMsg session content
            in
            ( { session = newSession, page = LoggedInNewProject newModel }, newCmd )

        ( NewCapsuleMsg newCapsuleMsg, LoggedInNewCapsule projectId content ) ->
            let
                ( newSession, newModel, newCmd ) =
                    updateNewCapsuleMsg newCapsuleMsg session projectId content
            in
            ( { session = newSession, page = LoggedInNewCapsule projectId newModel }, newCmd )

        ( UploadSlideShowMsg newUploadSlideShowMsg, CapsulePage capsule _ uploadSlideShowContent editPromptContent a b ) ->
            let
                ( newSession, newModel, newCmd ) =
                    updateUploadSlideShow newUploadSlideShowMsg session uploadSlideShowContent capsule.capsule.id
            in
            ( { session = newSession, page = CapsulePage capsule (setupSlides capsule.slides) newModel editPromptContent a b }, newCmd )

        ( EditPromptMsg editPromptMsg, CapsulePage capsule _ uploadSlideShowContent editPromptContent a b ) ->
            let
                ( newSession, newModel, newCmd ) =
                    updateEditPromptMsg editPromptMsg session editPromptContent
            in
            ( { session = newSession, page = CapsulePage capsule (setupSlides capsule.slides) uploadSlideShowContent newModel a b }, newCmd )

        ( SlideDnD slideMsg, CapsulePage capsule c form prompt slideModel gosModel ) ->
            let
                ( data, cmd ) =
                    updateSlideDnD slideMsg { capsule = capsule, slidesView = c, slideModel = slideModel, gosModel = gosModel }

                moveCmd =
                    Cmd.map (\x -> LoggedInMsg (SlideDnD x)) cmd

                syncCmd =
                    Api.updateSlideStructure resultToMsg5 data.capsule

                newPage =
                    CapsulePage data.capsule data.slidesView form prompt data.slideModel data.gosModel

                cmds =
                    if Api.compareSlides capsule.slides data.capsule.slides then
                        moveCmd

                    else
                        Cmd.batch [ moveCmd, syncCmd ]
            in
            ( { session = session, page = newPage }, cmds )

        ( ProjectClicked project, _ ) ->
            ( LoggedInModel session page, Api.capsulesFromProjectId (resultToMsg3 project) project.id )

        ( CapsuleReceived capsule, CapsulePage _ _ form prompt a b ) ->
            ( LoggedInModel session (CapsulePage capsule (setupSlides capsule.slides) form prompt a b), Cmd.none )

        ( CapsulesReceived project newCapsules, _ ) ->
            ( LoggedInModel session (ProjectPage { project | capsules = newCapsules }), Cmd.none )

        ( CapsuleClicked capsule, _ ) ->
            ( LoggedInModel session page, Api.capsuleFromId resultToMsg5 capsule.id )

        ( CapsuleReceived capsule, _ ) ->
            ( LoggedInModel session (CapsulePage capsule (setupSlides capsule.slides) emptyUploadForm emptyEditPromptContent slideSystem.model gosSystem.model), Cmd.none )

        ( _, _ ) ->
            ( { session = session, page = page }, Cmd.none )


updateNewProjectMsg : NewProjectMsg -> Api.Session -> NewProjectContent -> ( Api.Session, NewProjectContent, Cmd Msg )
updateNewProjectMsg msg session content =
    case msg of
        NewProjectNameChanged newProjectName ->
            ( session, { content | name = newProjectName }, Cmd.none )

        NewProjectSubmitted ->
            ( session
            , { content | status = Status.Sent }
            , Api.newProject resultToMsg2 content
            )

        NewProjectSuccess project ->
            ( { session | projects = project :: session.projects }
            , { content | status = Status.Success () }
            , Cmd.none
            )


updateNewCapsuleMsg : NewCapsuleMsg -> Api.Session -> Int -> NewCapsuleContent -> ( Api.Session, NewCapsuleContent, Cmd Msg )
updateNewCapsuleMsg msg session projectId content =
    case msg of
        NewCapsuleNameChanged newCapsuleName ->
            ( session, { content | name = newCapsuleName }, Cmd.none )

        NewCapsuleTitleChanged newTitleName ->
            ( session, { content | title = newTitleName }, Cmd.none )

        NewCapsuleDescriptionChanged newDescriptionName ->
            ( session, { content | description = newDescriptionName }, Cmd.none )

        NewCapsuleSubmitted ->
            ( session
            , { content | status = Status.Sent }
            , Api.newCapsule resultToMsg4 projectId content
            )

        NewCapsuleSuccess _ ->
            ( session
            , { content | status = Status.Success () }
            , Cmd.none
            )


updateEditPromptMsg : EditPromptMsg -> Api.Session -> EditPromptContent -> ( Api.Session, EditPromptContent, Cmd Msg )
updateEditPromptMsg msg session content =
    case msg of
        EditPromptOpenDialog id text ->
            ( session, { content | showDialog = True, prompt = text, slideId = id }, Cmd.none )

        EditPromptCloseDialog ->
            ( session, { content | showDialog = False }, Cmd.none )

        EditPromptTextChanged text ->
            ( session, { content | prompt = text }, Cmd.none )

        EditPromptSubmitted ->
            ( session
            , { content | status = Status.Sent }
            , Api.updateSlide resultToMsg6 content.slideId content
            )

        EditPromptSuccess slide ->
            ( session
            , { content | showDialog = False, status = Status.Success () }
            , Api.capsuleFromId resultToMsg5 slide.capsule_id
            )


updateUploadSlideShow : UploadSlideShowMsg -> Api.Session -> UploadForm -> Int -> ( Api.Session, UploadForm, Cmd Msg )
updateUploadSlideShow msg session model capsuleId =
    case ( msg, model ) of
        ( UploadSlideShowSelectFileRequested, _ ) ->
            ( session
            , model
            , Select.file
                [ "application/pdf" ]
                (\x -> LoggedInMsg (UploadSlideShowMsg (UploadSlideShowFileReady x)))
            )

        ( UploadSlideShowFileReady file, form ) ->
            ( session
            , { form | file = Just file }
            , Cmd.none
            )

        ( UploadSlideShowFormSubmitted, form ) ->
            case form.file of
                Nothing ->
                    ( session, form, Cmd.none )

                Just file ->
                    ( session, form, Api.capsuleUploadSlideShow resultToMsg5 capsuleId file )


type alias CapsulePageData a =
    { a
        | capsule : Api.CapsuleDetails
        , slideModel : DnDList.Groups.Model
        , gosModel : DnDList.Model
        , slidesView : List (List MaybeSlide)
    }


updateSlideDnD : SlideDnDMsg -> CapsulePageData a -> ( CapsulePageData a, Cmd SlideDnDMsg )
updateSlideDnD slideMsg data =
    case slideMsg of
        SlideMoved msg ->
            let
                pre =
                    slideSystem.info data.slideModel

                ( slideModel, slides ) =
                    slideSystem.update msg data.slideModel (List.concat data.slidesView)

                post =
                    slideSystem.info slideModel

                updatedSlides =
                    case ( pre, post ) of
                        ( Just _, Nothing ) ->
                            List.indexedMap (\i slide -> { slide | position_in_gos = i }) (List.filterMap filterSlide slides)

                        _ ->
                            capsule.slides

                updatedSlidesView =
                    case ( pre, post ) of
                        ( Just _, Nothing ) ->
                            setupSlides updatedSlides

                        _ ->
                            regroupSlides slides

                capsule =
                    data.capsule

                newCapsule =
                    { capsule | slides = updatedSlides }
            in
            ( { data | capsule = newCapsule, slideModel = slideModel, slidesView = updatedSlidesView }, slideSystem.commands slideModel )

        GosMoved msg ->
            let
                ( gosModel, goss ) =
                    gosSystem.update msg data.gosModel (setupSlides data.capsule.slides)

                updatedGoss =
                    List.indexedMap
                        (\i gos -> List.map (\slide -> { slide | gos = i }) gos)
                        (List.map (\x -> List.filterMap filterSlide x) goss)

                capsule =
                    data.capsule

                newCapsule =
                    { capsule | slides = List.concat updatedGoss }
            in
            ( { data | capsule = newCapsule, gosModel = gosModel }, gosSystem.commands gosModel )



-- COMMANDS


resultToMsg : (x -> Msg) -> (e -> Msg) -> Result e x -> Msg
resultToMsg ifSuccess ifError result =
    case result of
        Ok x ->
            ifSuccess x

        Err e ->
            let
                err =
                    debug "Error" e
            in
            ifError err


resultToMsg1 : Result e Api.Session -> Msg
resultToMsg1 result =
    resultToMsg (\x -> LoginMsg (LoginSuccess x)) (\_ -> LoginMsg LoginFailed) result


resultToMsg2 : Result e Api.Project -> Msg
resultToMsg2 result =
    resultToMsg (\x -> LoggedInMsg <| NewProjectMsg <| NewProjectSuccess <| x) (\_ -> Noop) result


resultToMsg3 : Api.Project -> Result e (List Api.Capsule) -> Msg
resultToMsg3 project result =
    resultToMsg (\x -> LoggedInMsg <| CapsulesReceived project x) (\_ -> Noop) result


resultToMsg4 : Result e Api.Capsule -> Msg
resultToMsg4 result =
    resultToMsg (\x -> LoggedInMsg <| NewCapsuleMsg <| NewCapsuleSuccess <| x) (\_ -> Noop) result


resultToMsg5 : Result e Api.CapsuleDetails -> Msg
resultToMsg5 result =
    resultToMsg (\x -> LoggedInMsg <| CapsuleReceived x) (\_ -> Noop) result


resultToMsg6 : Result e Api.Slide -> Msg
resultToMsg6 result =
    resultToMsg (\x -> LoggedInMsg <| EditPromptMsg <| EditPromptSuccess <| x) (\_ -> Noop) result



-- VIEW


view : FullModel -> Html.Html Msg
view fullModel =
    Element.layout Attributes.fullModelAttributes (viewContent fullModel)


viewContent : FullModel -> Element Msg
viewContent { global, model } =
    let
        content =
            case model of
                Home ->
                    homeView

                Login c ->
                    loginView c

                SignUp c ->
                    signUpView c

                LoggedIn s ->
                    loggedInView global s

        attributes =
            case model of
                LoggedIn { page } ->
                    case page of
                        CapsulePage _ slidesView _ _ slideModel gosModel ->
                            [ Element.inFront (gosGhostView gosModel slideModel (List.concat slidesView))
                            , Element.inFront (slideGhostView slideModel (List.concat slidesView))
                            ]

                        _ ->
                            []

                _ ->
                    []
    in
    Element.column (Element.width Element.fill :: attributes) [ topBar model, content ]


homeView : Element Msg
homeView =
    Element.column
        [ Element.alignTop
        , Element.padding 10
        , Element.width Element.fill
        ]
        [ Element.text "Home" ]


loginView : LoginContent -> Element Msg
loginView { username, password, status } =
    let
        submitOnEnter =
            case status of
                Status.Sent ->
                    []

                Status.Success () ->
                    []

                _ ->
                    [ Ui.onEnter LoginSubmitted ]

        submitButton =
            case status of
                Status.Sent ->
                    Ui.primaryButtonDisabled "Logging in..."

                _ ->
                    Ui.primaryButton (Just LoginSubmitted) "Login"

        errorMessage =
            case status of
                Status.Error () ->
                    Just (Ui.errorModal "Login failed")

                _ ->
                    Nothing

        header =
            Element.row [ Element.centerX ] [ Element.text "Login" ]

        fields =
            [ Input.username submitOnEnter
                { label = Input.labelAbove [] (Element.text "Username")
                , onChange = LoginContentUsernameChanged
                , placeholder = Nothing
                , text = username
                }
            , Input.currentPassword submitOnEnter
                { label = Input.labelAbove [] (Element.text "Password")
                , onChange = LoginContentPasswordChanged
                , placeholder = Nothing
                , text = password
                , show = False
                }
            , submitButton
            ]

        form =
            case errorMessage of
                Just message ->
                    header :: message :: fields

                Nothing ->
                    header :: fields
    in
    Element.map LoginMsg <|
        Element.column [ Element.centerX, Element.padding 10, Element.spacing 10 ]
            form


signUpView : SignUpContent -> Element Msg
signUpView { username, password, email, status } =
    let
        submitOnEnter =
            case status of
                Status.Sent ->
                    []

                Status.Success () ->
                    []

                _ ->
                    [ Ui.onEnter SignUpSubmitted ]

        submitButton =
            case status of
                Status.Sent ->
                    Ui.primaryButtonDisabled "Submitting ..."

                Status.Success () ->
                    Ui.primaryButtonDisabled "Submitted!"

                _ ->
                    Ui.primaryButton (Just SignUpSubmitted) "Submit"

        message =
            case status of
                Status.Success () ->
                    Just (Ui.successModal "An email has been sent to your address!")

                Status.Error () ->
                    Just (Ui.errorModal "Sign up failed")

                _ ->
                    Nothing

        header =
            Element.row [ Element.centerX ] [ Element.text "Sign up" ]

        fields =
            [ Input.username submitOnEnter
                { label = Input.labelAbove [] (Element.text "Username")
                , onChange = SignUpContentUsernameChanged
                , placeholder = Nothing
                , text = username
                }
            , Input.email submitOnEnter
                { label = Input.labelAbove [] (Element.text "Email")
                , onChange = SignUpContentEmailChanged
                , placeholder = Nothing
                , text = email
                }
            , Input.currentPassword submitOnEnter
                { label = Input.labelAbove [] (Element.text "Password")
                , onChange = SignUpContentPasswordChanged
                , placeholder = Nothing
                , text = password
                , show = False
                }
            , submitButton
            ]

        form =
            case message of
                Just m ->
                    header :: m :: fields

                Nothing ->
                    header :: fields
    in
    Element.map SignUpMsg <|
        Element.column
            [ Element.centerX, Element.padding 10, Element.spacing 10 ]
            form


loggedInView : Global -> LoggedInModel -> Element Msg
loggedInView global { session, page } =
    let
        mainPage =
            case page of
                LoggedInHome ->
                    loggedInHomeView global session

                LoggedInNewProject content ->
                    loggedInNewProjectView session content

                ProjectPage project ->
                    projectPageView session project

                LoggedInNewCapsule _ content ->
                    loggedInNewCapsuleView session content

                CapsulePage capsuleDetails slides form modal slidesModel gosModel ->
                    capsulePageView session capsuleDetails slides form modal slidesModel gosModel

        element =
            Element.column
                [ Element.alignTop
                , Element.padding 10
                , Element.width Element.fill
                , Element.scrollbarX
                ]
                [ mainPage ]
    in
    Element.row
        [ Element.height Element.fill
        , Element.width Element.fill
        , Element.spacing 20
        ]
        [ element ]


loggedInHomeView : Global -> Api.Session -> Element Msg
loggedInHomeView global session =
    Element.column []
        [ welcomeHeading session.username
        , projectsView global session.projects
        ]


welcomeHeading : String -> Element Msg
welcomeHeading name =
    Element.el [ Font.size 20, Element.padding 10 ] (Element.text ("Welcome " ++ name ++ "!"))


loggedInNewProjectView : Api.Session -> NewProjectContent -> Element Msg
loggedInNewProjectView _ { status, name } =
    let
        submitOnEnter =
            case status of
                Status.Sent ->
                    []

                Status.Success () ->
                    []

                _ ->
                    [ Ui.onEnter NewProjectSubmitted ]

        submitButton =
            case status of
                Status.Sent ->
                    Ui.primaryButtonDisabled "Creating project..."

                Status.Success () ->
                    Ui.primaryButtonDisabled "Project created!"

                _ ->
                    Ui.primaryButton (Just NewProjectSubmitted) "Create project"

        message =
            case status of
                Status.Error () ->
                    Just (Ui.errorModal "Project creation failed")

                Status.Success () ->
                    Just (Ui.successModal "Project created!")

                _ ->
                    Nothing

        header =
            Element.row [ Element.centerX ] [ Element.text "New project" ]

        fields =
            [ Input.text submitOnEnter
                { label = Input.labelAbove [] (Element.text "Project name")
                , onChange = NewProjectNameChanged
                , placeholder = Nothing
                , text = name
                }
            , submitButton
            ]

        form =
            case message of
                Just m ->
                    header :: m :: fields

                Nothing ->
                    header :: fields
    in
    Element.map LoggedInMsg <|
        Element.map NewProjectMsg <|
            Element.column [ Element.centerX, Element.padding 10, Element.spacing 10 ]
                form


loggedInNewCapsuleView : Api.Session -> NewCapsuleContent -> Element Msg
loggedInNewCapsuleView _ { status, name, title, description } =
    let
        submitOnEnter =
            case status of
                Status.Sent ->
                    []

                Status.Success () ->
                    []

                _ ->
                    [ Ui.onEnter NewCapsuleSubmitted ]

        submitButton =
            case status of
                Status.Sent ->
                    Ui.primaryButtonDisabled "Creating capsule..."

                Status.Success () ->
                    Ui.primaryButtonDisabled "Capsule created!"

                _ ->
                    Ui.primaryButton (Just NewCapsuleSubmitted) "Create capsule"

        message =
            case status of
                Status.Error () ->
                    Just (Ui.errorModal "Capsule creation failed")

                Status.Success () ->
                    Just (Ui.successModal "Capsule created!")

                _ ->
                    Nothing

        header =
            Element.row [ Element.centerX ] [ Element.text "New capsule" ]

        fields =
            [ Input.text submitOnEnter
                { label = Input.labelAbove [] (Element.text "Capsule name")
                , onChange = NewCapsuleNameChanged
                , placeholder = Nothing
                , text = name
                }
            , Input.text submitOnEnter
                { label = Input.labelAbove [] (Element.text "Capsule Title")
                , onChange = NewCapsuleTitleChanged
                , placeholder = Nothing
                , text = title
                }
            , Input.text submitOnEnter
                { label = Input.labelAbove [] (Element.text "Capsule description")
                , onChange = NewCapsuleDescriptionChanged
                , placeholder = Nothing
                , text = description
                }
            , submitButton
            ]

        form =
            case message of
                Just m ->
                    header :: m :: fields

                Nothing ->
                    header :: fields
    in
    Element.map LoggedInMsg <|
        Element.map NewCapsuleMsg <|
            Element.column [ Element.centerX, Element.padding 10, Element.spacing 10 ]
                form


loggedInUploadSlideShowView : Api.Session -> UploadForm -> Element Msg
loggedInUploadSlideShowView _ form =
    Element.column
        [ Element.centerX
        , Element.spacing 10
        , Element.padding 10
        , Border.rounded 5
        , Border.width 1
        , Border.color Colors.artIrises
        ]
        [ Element.text "Choisir une présentation au format PDF"
        , uploadForm form
        ]


uploadForm : UploadForm -> Element Msg
uploadForm form =
    Element.column [ Element.centerX, Element.spacing 20 ]
        [ Element.row
            [ Element.spacing 20
            , Element.centerX
            ]
            [ selectFileButton
            , fileNameElement form.file
            , uploadButton
            ]
        ]


fileNameElement : Maybe File -> Element Msg
fileNameElement file =
    Element.text <|
        case file of
            Nothing ->
                "No file selected"

            Just realFile ->
                File.name realFile


projectsView : Global -> List Api.Project -> Element Msg
projectsView global projects =
    case projects of
        [] ->
            Element.paragraph [ Element.padding 10, Font.size 18 ]
                [ Element.text "You have no projects yet. "
                , Ui.linkButton
                    (Just (LoggedInMsg NewProjectClicked))
                    "Click here to create a new project!"
                ]

        _ ->
            let
                sortedProjects =
                    List.sortBy (\x -> -x.lastVisited) projects
            in
            Element.column [ Element.padding 10 ]
                [ Element.el [ Font.size 18 ] (Element.text "Your projects:")
                , Element.column [ Element.padding 10, Element.spacing 10 ]
                    (List.map (projectView global) sortedProjects)
                ]


projectView : Global -> Api.Project -> Element Msg
projectView global project =
    Element.row [ Element.spacing 10 ]
        [ Ui.linkButton (Just (LoggedInMsg (ProjectClicked project))) project.name
        , Element.text (TimeUtils.timeToString global.zone project.lastVisited)
        ]


projectPageView : Api.Session -> Api.Project -> Element Msg
projectPageView _ project =
    Element.column [ Element.padding 10 ]
        [ Element.el [ Font.size 18 ] (Element.text ("Capsules for project " ++ project.name))
        , Element.column [ Element.padding 10, Element.spacing 10 ]
            (List.map capsuleView project.capsules)
        ]


capsuleView : Api.Capsule -> Element Msg
capsuleView capsule =
    Element.column [ Element.spacing 10 ]
        [ Ui.linkButton (Just (LoggedInMsg (CapsuleClicked capsule))) capsule.name
        , Element.text capsule.title
        , Element.text capsule.description
        ]


<<<<<<< HEAD
capsulePageView : Api.Session -> Api.CapsuleDetails -> UploadForm -> EditPromptContent -> DnDList.Groups.Model -> DnDList.Model -> Element Msg
capsulePageView session capsuleDetails form editPromptContent slideModel gosModel =
=======
designAttributes : List (Element.Attribute msg)
designAttributes =
    [ Element.padding 10
    , Element.width Element.fill
    , Border.rounded 5
    , Border.width 1
    , Border.color Colors.grey
    ]


designGosAttributes : List (Element.Attribute msg)
designGosAttributes =
    [ Element.padding 10
    , Element.width Element.fill
    , Element.alignTop
    , Border.rounded 5
    , Border.width 1
    , Border.color Colors.grey
    , Background.color Colors.grey
    ]


capsulePageView : Api.Session -> Api.CapsuleDetails -> List (List MaybeSlide) -> UploadForm -> EditPromptContent -> DnDList.Groups.Model -> DnDList.Model -> Element Msg
capsulePageView session capsuleDetails slides form editPromptContent slideModel gosModel =
>>>>>>> e401a88e
    let
        calculateOffset : Int -> Int
        calculateOffset index =
            slides |> List.map (\l -> List.length l) |> List.take index |> List.foldl (+) 0

        dialogConfig =
            if editPromptContent.showDialog then
                Just (configPromptModal editPromptContent)

            else
                Nothing
    in
    Element.el
        [ Element.padding 10
        , Element.spacing 20
        , Element.width Element.fill
        , Background.color Colors.white
        , Element.mapAttribute LoggedInMsg <|
            Element.mapAttribute EditPromptMsg <|
                Element.inFront (Dialog.view dialogConfig)
        ]
        (Element.row (Element.scrollbarX :: Attributes.designAttributes)
            [ capsuleInfoView session capsuleDetails form
            , Element.column
<<<<<<< HEAD
                [ Element.scrollbarX
                , Element.centerX
                , Element.alignTop
                ]
                [ Element.el
                    [ Element.centerX
                    , Font.color Colors.artEvening
                    , Font.size 20
                    ]
                    (Element.text "Slide timeline")
                , Element.row
                    (Element.scrollbarX
                        :: Background.color Colors.white
                        :: Attributes.designAttributes
                    )
                    (List.indexedMap (\i -> capsuleGosView gosModel slideModel (calculateOffset i) i) (Api.sortSlides capsuleDetails.slides))
=======
                (Element.scrollbarX
                    :: Element.width Element.fill
                    :: Element.centerX
                    :: Element.alignTop
                    :: Background.color Colors.dangerLight
                    :: designAttributes
                )
                [ Element.el [ Element.centerX ] (Element.text "Timeline présentation")
                , Element.row (Element.scrollbarX :: Background.color Colors.dangerDark :: designAttributes)
                    (List.indexedMap (\i -> capsuleGosView gosModel slideModel (calculateOffset i) i) slides)
>>>>>>> e401a88e
                ]
            ]
        )


capsuleInfoView : Api.Session -> Api.CapsuleDetails -> UploadForm -> Element Msg
capsuleInfoView session capsuleDetails form =
    Element.column Attributes.capsuleInfoViewAttributes
        [ Element.column []
            [ Element.el [ Font.size 20 ] (Element.text "Infos sur la capsule")
            , Element.el [ Font.size 14 ] (Element.text ("Loaded capsule is  " ++ capsuleDetails.capsule.name))
            , Element.el [ Font.size 14 ] (Element.text ("Title :   " ++ capsuleDetails.capsule.title))
            , Element.el [ Font.size 14 ] (Element.text ("Desritpion:  " ++ capsuleDetails.capsule.description))
            ]
        , loggedInUploadSlideShowView session form
        ]



-- DRAG N DROP VIEWS


type DragOptions
    = Dragged
    | Dropped
    | Ghost
    | EventLess



-- GOS VIEWS


capsuleGosView : DnDList.Model -> DnDList.Groups.Model -> Int -> Int -> List MaybeSlide -> Element Msg
capsuleGosView gosModel slideModel offset gosIndex gos =
    case gosSystem.info gosModel of
        Just { dragIndex } ->
            if dragIndex /= gosIndex then
                genericGosView Dropped gosModel slideModel offset gosIndex gos

            else
                genericGosView EventLess gosModel slideModel offset gosIndex gos

        _ ->
            genericGosView Dragged gosModel slideModel offset gosIndex gos


gosGhostView : DnDList.Model -> DnDList.Groups.Model -> List MaybeSlide -> Element Msg
gosGhostView gosModel slideModel slides =
    case maybeDragGos gosModel slides of
        Just s ->
            genericGosView Ghost gosModel slideModel 0 0 s

        _ ->
            Element.none


maybeDragGos : DnDList.Model -> List MaybeSlide -> Maybe (List MaybeSlide)
maybeDragGos gosModel slides =
    let
        s =
            regroupSlides slides
    in
    gosSystem.info gosModel
        |> Maybe.andThen (\{ dragIndex } -> s |> List.drop dragIndex |> List.head)


genericGosView : DragOptions -> DnDList.Model -> DnDList.Groups.Model -> Int -> Int -> List MaybeSlide -> Element Msg
genericGosView options gosModel slideModel offset index gos =
    let
        gosId : String
        gosId =
            if options == Ghost then
                "gos-ghost"

            else
                "gos-" ++ String.fromInt index

        dragAttributes : List (Element.Attribute Msg)
        dragAttributes =
            if options == Dragged && not (isJustGosId gos) then
                List.map
                    (\x -> Element.mapAttribute (\y -> LoggedInMsg (SlideDnD y)) x)
                    (List.map Element.htmlAttribute (gosSystem.dragEvents index gosId))

            else
                []

        dropAttributes : List (Element.Attribute Msg)
        dropAttributes =
            if options == Dropped && not (isJustGosId gos) then
                List.map
                    (\x -> Element.mapAttribute (\y -> LoggedInMsg (SlideDnD y)) x)
                    (List.map Element.htmlAttribute (gosSystem.dropEvents index gosId))

            else
                []

        ghostAttributes : List (Element.Attribute Msg)
        ghostAttributes =
            if options == Ghost then
                List.map
                    (\x -> Element.mapAttribute (\y -> LoggedInMsg (SlideDnD y)) x)
                    (List.map Element.htmlAttribute (gosSystem.ghostStyles gosModel))

            else
                []

        eventLessAttributes : List (Element.Attribute Msg)
        eventLessAttributes =
            if options == EventLess then
                [ Element.htmlAttribute (Html.Attributes.style "visibility" "hidden") ]

            else
                []

        slideDropAttributes : List (Element.Attribute Msg)
        slideDropAttributes =
            List.map
                (\x -> Element.mapAttribute (\y -> LoggedInMsg (SlideDnD y)) x)
                (List.map Element.htmlAttribute (slideSystem.dropEvents offset slideId))

        slideId : String
        slideId =
            if options == Ghost then
                "slide-ghost"

            else
                "slide-" ++ String.fromInt offset

        slides : List (Element Msg)
        slides =
            List.indexedMap (designSlideView slideModel offset) gos
    in
<<<<<<< HEAD
    Element.column
        (Element.htmlAttribute (Html.Attributes.id gosId)
            :: dropAttributes
            ++ ghostAttributes
            ++ Attributes.designGosAttributes
        )
        [ Element.row (Element.width Element.fill :: dragAttributes ++ eventLessAttributes)
            [ Element.el
                Attributes.designGosTitleAttributes
                (Element.text (String.fromInt index))
            , Element.row [ Element.alignRight ] [ Ui.trashButton Nothing "" ]
            ]
        , Element.column (Element.spacing 10 :: Attributes.designAttributes ++ eventLessAttributes) slides
        ]
=======
    case gos of
        [ GosId _ ] ->
            Element.column
                [ Element.htmlAttribute (Html.Attributes.id gosId)
                , Element.height Element.fill
                , Element.width (Element.px 50)
                ]
                [ Element.el
                    (Element.htmlAttribute (Html.Attributes.id slideId) :: Element.width (Element.px 50) :: Element.height (Element.px 300) :: slideDropAttributes)
                    Element.none
                ]

        _ ->
            Element.column
                (Element.htmlAttribute (Html.Attributes.id gosId)
                    :: Element.padding 10
                    :: Element.spacing 20
                    :: Element.centerX
                    :: dropAttributes
                    ++ ghostAttributes
                    ++ designGosAttributes
                )
                [ Element.row (Element.width Element.fill :: dragAttributes ++ eventLessAttributes)
                    [ Element.el
                        [ Element.padding 10
                        , Border.color Colors.danger
                        , Border.rounded 5
                        , Border.width 1
                        , Element.centerX
                        , Font.size 20
                        ]
                        (Element.text (String.fromInt index))
                    , Element.row [ Element.alignRight ] [ Ui.trashIcon ]
                    ]
                , Element.column (designAttributes ++ eventLessAttributes) slides
                ]
>>>>>>> e401a88e



-- SLIDES VIEWS


slideGhostView : DnDList.Groups.Model -> List MaybeSlide -> Element Msg
slideGhostView slideModel slides =
    case maybeDragSlide slideModel slides of
        JustSlide s ->
            genericDesignSlideView Ghost slideModel 0 0 (JustSlide s)

        _ ->
            Element.none


designSlideView : DnDList.Groups.Model -> Int -> Int -> MaybeSlide -> Element Msg
designSlideView slideModel offset localIndex slide =
    case ( slideSystem.info slideModel, maybeDragSlide slideModel ) of
        ( Just { dragIndex }, _ ) ->
            if offset + localIndex == dragIndex then
                genericDesignSlideView EventLess slideModel offset localIndex slide

            else
                genericDesignSlideView Dropped slideModel offset localIndex slide

        _ ->
            genericDesignSlideView Dragged slideModel offset localIndex slide


maybeDragSlide : DnDList.Groups.Model -> List MaybeSlide -> MaybeSlide
maybeDragSlide slideModel slides =
    let
        x =
            slideSystem.info slideModel
                |> Maybe.andThen (\{ dragIndex } -> slides |> List.drop dragIndex |> List.head)
    in
    case x of
        Just (JustSlide n) ->
            JustSlide n

        _ ->
            GosId -1


genericDesignSlideView : DragOptions -> DnDList.Groups.Model -> Int -> Int -> MaybeSlide -> Element Msg
genericDesignSlideView options slideModel offset localIndex s =
    let
        globalIndex : Int
        globalIndex =
            offset + localIndex

        slideId : String
        slideId =
            if options == Ghost then
                "slide-ghost"

            else
                "slide-" ++ String.fromInt globalIndex

        dragAttributes : List (Element.Attribute Msg)
        dragAttributes =
            if options == Dragged && isJustSlide s then
                List.map
                    (\x -> Element.mapAttribute (\y -> LoggedInMsg (SlideDnD y)) x)
                    (List.map Element.htmlAttribute (slideSystem.dragEvents globalIndex slideId))

            else
                []

        dropAttributes : List (Element.Attribute Msg)
        dropAttributes =
            if options == Dropped then
                List.map
                    (\x -> Element.mapAttribute (\y -> LoggedInMsg (SlideDnD y)) x)
                    (List.map Element.htmlAttribute (slideSystem.dropEvents globalIndex slideId))

            else
                []

        ghostAttributes : List (Element.Attribute Msg)
        ghostAttributes =
            if options == Ghost then
                List.map
                    (\x -> Element.mapAttribute (\y -> LoggedInMsg (SlideDnD y)) x)
                    (List.map Element.htmlAttribute (slideSystem.ghostStyles slideModel))

            else
                []

        eventLessAttributes : List (Element.Attribute Msg)
        eventLessAttributes =
            if options == EventLess then
                [ Element.htmlAttribute (Html.Attributes.style "visibility" "hidden") ]

            else
                []
    in
<<<<<<< HEAD
    Element.el
        (Element.htmlAttribute (Html.Attributes.id slideId) :: dropAttributes ++ ghostAttributes)
        (Element.column
            Attributes.genericDesignSlideViewAttributes
            [ Element.el
                (Element.height
                    (Element.shrink
                        |> Element.maximum 40
                        |> Element.minimum 20
                    )
                    :: Element.width Element.fill
                    :: eventLessAttributes
                    ++ dragAttributes
                )
              <|
                Element.el
                    [ Font.size 22
                    , Element.centerX
                    , Font.color Colors.artEvening
                    ]
                    (Element.text <| "Slide #" ++ String.fromInt slide.position)
            , Element.row
                [ Element.spacingXY 2 0 ]
                [ genrericDesignSlide1stColumnView (eventLessAttributes ++ dragAttributes) slide
                , genrericDesignSlide2ndColumnView eventLessAttributes slide
                ]
            ]
        )


genrericDesignSlide1stColumnView : List (Element.Attribute Msg) -> Api.Slide -> Element Msg
genrericDesignSlide1stColumnView eventLessAttributes slide =
    Element.column
        (Element.alignTop
            :: Element.width
                (Element.shrink
                    |> Element.maximum 300
                    |> Element.minimum 210
                )
            :: eventLessAttributes
        )
        [ viewSlideImage slide.asset.asset_path
        , Element.column [ Font.size 14, Element.spacing 4 ]
            [ Element.column [ Element.padding 4 ]
                [ Element.el [ Element.paddingXY 0 4 ] <| Element.text "Additional Resources :"
                , Element.el [ Element.spacingXY 2 4 ] <|
                    Ui.addButton
                        Nothing
                        " Ajouter des ressources"
                ]
            , Element.el [] (Element.text ("DEBUG: slide_id = " ++ String.fromInt slide.id))
            , Element.el [] (Element.text ("DEBUG: Slide position  = " ++ String.fromInt slide.position))
            , Element.el [] (Element.text ("DEBUG: position in gos = " ++ String.fromInt slide.position_in_gos))
            , Element.el [] (Element.text ("DEBUG: gos = " ++ String.fromInt slide.gos))
            ]
        ]


genrericDesignSlide2ndColumnView : List (Element.Attribute Msg) -> Api.Slide -> Element Msg
genrericDesignSlide2ndColumnView eventLessAttributes slide =
    let
        promptMsg : Msg
        promptMsg =
            LoggedInMsg (EditPromptMsg (EditPromptOpenDialog slide.id slide.prompt))
    in
    Element.column
        (Element.alignTop
            :: Element.centerX
            :: Element.spacing 4
            :: Element.padding 4
            :: Element.width
                (Element.shrink
                    |> Element.maximum 300
                    |> Element.minimum 210
                )
            :: eventLessAttributes
        )
        [ Element.el
            [ Font.size 14
            , Element.centerX
            ]
            (Element.text "Prompteur")
        , Element.el
            [ Border.rounded 5
            , Border.width 2
            , Border.color Colors.grey
            , Background.color Colors.black
            , Element.centerX
            , Element.scrollbarY
            , Element.height (Element.px 150)
            , Element.width (Element.px 150)
            , Element.padding 5
            , Font.size 12
            , Font.color Colors.white
            ]
            (Element.text slide.prompt)
        , Element.row []
            [ Ui.editButton (Just promptMsg) "Modifier"
            , Ui.clearButton Nothing "Effacer"
            ]
        ]
=======
    case s of
        GosId _ ->
            Element.none

        JustSlide slide ->
            let
                promptMsg : Msg
                promptMsg =
                    LoggedInMsg (EditPromptMsg (EditPromptOpenDialog slide.id slide.prompt))
            in
            Element.el
                (Element.htmlAttribute (Html.Attributes.id slideId) :: Element.width Element.fill :: dropAttributes ++ ghostAttributes)
                (Element.row
                    [ Element.padding 10
                    , Background.color Colors.white
                    , Border.rounded 5
                    , Border.width 1
                    ]
                    [ Element.column
                        (Element.padding 10
                            :: Element.alignTop
                            :: Border.rounded 5
                            :: Border.width 1
                            :: eventLessAttributes
                            ++ dragAttributes
                        )
                        [ viewSlideImage slide.asset.asset_path
                        , Element.paragraph [ Element.padding 10, Font.size 18 ]
                            [ Element.text "Additional Resources "
                            , Ui.linkButton
                                (Just (LoggedInMsg NewProjectClicked))
                                "Click here to Add aditional"
                            ]
                        , Element.el [] (Element.text ("DEBUG: slide_id = " ++ String.fromInt slide.id))
                        , Element.el [] (Element.text ("DEBUG: Slide position  = " ++ String.fromInt slide.position))
                        , Element.el [] (Element.text ("DEBUG: position in gos = " ++ String.fromInt slide.position_in_gos))
                        , Element.el [] (Element.text ("DEBUG: gos = " ++ String.fromInt slide.gos))
                        , Element.el [ Font.size 8 ] (Element.text (slide.asset.uuid ++ "_" ++ slide.asset.name))
                        ]
                    , Element.textColumn
                        (Background.color Colors.white
                            :: Element.alignTop
                            :: Element.spacing 10
                            :: Element.width
                                (Element.fill
                                    |> Element.maximum 500
                                    |> Element.minimum 200
                                )
                            :: eventLessAttributes
                        )
                        [ Element.el [ Element.centerX, Font.size 14 ] (Element.text "Prompteur")
                        , Element.el
                            [ Border.rounded 5
                            , Border.width 1
                            , Element.padding 5
                            , Font.size 12
                            , Element.scrollbarY
                            , Element.height (Element.px 150)
                            , Element.width (Element.px 200)
                            ]
                            (Element.text slide.prompt)
                        , Ui.editButton (Just promptMsg) "Modifier le prompteur"
                        ]
                    ]
                )
>>>>>>> e401a88e


viewSlideImage : String -> Element Msg
viewSlideImage url =
    Element.image
        [ Element.width (Element.px 190)
        , Element.centerX
        , Element.paddingXY 1 4
        ]
        { src = url, description = "One desc" }



-- NAVBAR


topBar : Model -> Element Msg
topBar model =
    case model of
        LoggedIn { page } ->
            case page of
                ProjectPage { id } ->
                    Element.row
                        [ Background.color Colors.primary
                        , Element.width Element.fill
                        , Element.spacing 30
                        ]
                        [ Element.row
                            [ Element.alignLeft, Element.padding 10, Element.spacing 10 ]
                            [ homeButton ]
                        , Element.row
                            [ Element.alignLeft, Element.padding 10, Element.spacing 10 ]
                            (if isLoggedIn model then
                                [ newCapsuleButton id ]

                             else
                                []
                            )
                        , Element.row [ Element.alignRight, Element.padding 10, Element.spacing 10 ]
                            (if isLoggedIn model then
                                [ logOutButton ]

                             else
                                [ loginButton, signUpButton ]
                            )
                        ]

                _ ->
                    nonFull model

        _ ->
            nonFull model


nonFull : Model -> Element Msg
nonFull model =
    Element.row
        [ Background.color Colors.primary
        , Element.width Element.fill
        , Element.spacing 30
        ]
        [ Element.row
            [ Element.alignLeft, Element.padding 10, Element.spacing 10 ]
            [ homeButton ]
        , Element.row
            [ Element.alignLeft, Element.padding 10, Element.spacing 10 ]
            (if isLoggedIn model then
                [ newProjectButton ]

             else
                []
            )
        , Element.row [ Element.alignRight, Element.padding 10, Element.spacing 10 ]
            (if isLoggedIn model then
                [ logOutButton ]

             else
                [ loginButton, signUpButton ]
            )
        ]



-- HELPERS


configPromptModal : EditPromptContent -> Dialog.Config EditPromptMsg
configPromptModal editPromptContent =
    { closeMessage = Just EditPromptCloseDialog
    , maskAttributes = []
    , containerAttributes =
        [ Background.color Colors.white
        , Border.rounded 5
        , Element.centerX
        , Element.padding 10
        , Element.spacing 20
        , Element.width (Element.px 600)
        ]
    , headerAttributes = [ Font.size 24, Element.padding 5 ]
    , bodyAttributes = [ Background.color Colors.grey, Element.padding 20, Element.width Element.fill ]
    , footerAttributes = []
    , header = Just (Element.text "PROMPTER")
    , body = Just (bodyPromptModal editPromptContent)
    , footer = Nothing
    }


bodyPromptModal : EditPromptContent -> Element EditPromptMsg
bodyPromptModal { status, prompt } =
    let
        submitButton =
            case status of
                Status.Sent ->
                    Ui.primaryButtonDisabled "Updating slide..."

                Status.Success () ->
                    Ui.primaryButtonDisabled "Slide updated"

                _ ->
                    Ui.primaryButton (Just EditPromptSubmitted) "Update prompt"

        message =
            case status of
                Status.Error () ->
                    Just (Ui.errorModal "Slide update failed")

                Status.Success () ->
                    Just (Ui.successModal "Slide prommpt udpdated")

                _ ->
                    Nothing

        header =
            Element.row [ Element.centerX ] [ Element.text "Edit prompt" ]

        fields =
            [ Input.multiline [ Element.height (Element.px 400) ]
                { label = Input.labelAbove [] (Element.text "Prompteur:")
                , onChange = EditPromptTextChanged
                , placeholder = Nothing
                , text = prompt
                , spellcheck = True
                }
            , submitButton
            ]

        form =
            case message of
                Just m ->
                    header :: m :: fields

                Nothing ->
                    header :: fields
    in
    Element.column
        [ Element.centerX
        , Element.padding 10
        , Element.spacing 10
        , Element.width Element.fill
        ]
        form


homeButton : Element Msg
homeButton =
    Element.el [ Font.bold, Font.size 18 ] (Ui.textButton (Just HomeClicked) "Preparation")


newProjectButton : Element Msg
newProjectButton =
    Ui.textButton (Just (LoggedInMsg NewProjectClicked)) "New project"


newCapsuleButton : Int -> Element Msg
newCapsuleButton id =
    Ui.textButton (Just (LoggedInMsg (NewCapsuleClicked id))) "New capsule"


loginButton : Element Msg
loginButton =
    Ui.simpleButton (Just LoginClicked) "Log in"


logOutButton : Element Msg
logOutButton =
    Ui.simpleButton (Just LogOutClicked) "Log out"


signUpButton : Element Msg
signUpButton =
    Ui.successButton (Just SignUpClicked) "Sign up"


selectFileButton : Element Msg
selectFileButton =
    Element.map LoggedInMsg <|
        Element.map UploadSlideShowMsg <|
            Ui.simpleButton (Just UploadSlideShowSelectFileRequested) "Select file"


uploadButton : Element Msg
uploadButton =
    Element.map LoggedInMsg <|
        Element.map UploadSlideShowMsg <|
            Ui.primaryButton (Just UploadSlideShowFormSubmitted) "Upload"<|MERGE_RESOLUTION|>--- conflicted
+++ resolved
@@ -1323,35 +1323,8 @@
         ]
 
 
-<<<<<<< HEAD
-capsulePageView : Api.Session -> Api.CapsuleDetails -> UploadForm -> EditPromptContent -> DnDList.Groups.Model -> DnDList.Model -> Element Msg
-capsulePageView session capsuleDetails form editPromptContent slideModel gosModel =
-=======
-designAttributes : List (Element.Attribute msg)
-designAttributes =
-    [ Element.padding 10
-    , Element.width Element.fill
-    , Border.rounded 5
-    , Border.width 1
-    , Border.color Colors.grey
-    ]
-
-
-designGosAttributes : List (Element.Attribute msg)
-designGosAttributes =
-    [ Element.padding 10
-    , Element.width Element.fill
-    , Element.alignTop
-    , Border.rounded 5
-    , Border.width 1
-    , Border.color Colors.grey
-    , Background.color Colors.grey
-    ]
-
-
 capsulePageView : Api.Session -> Api.CapsuleDetails -> List (List MaybeSlide) -> UploadForm -> EditPromptContent -> DnDList.Groups.Model -> DnDList.Model -> Element Msg
 capsulePageView session capsuleDetails slides form editPromptContent slideModel gosModel =
->>>>>>> e401a88e
     let
         calculateOffset : Int -> Int
         calculateOffset index =
@@ -1366,9 +1339,6 @@
     in
     Element.el
         [ Element.padding 10
-        , Element.spacing 20
-        , Element.width Element.fill
-        , Background.color Colors.white
         , Element.mapAttribute LoggedInMsg <|
             Element.mapAttribute EditPromptMsg <|
                 Element.inFront (Dialog.view dialogConfig)
@@ -1376,7 +1346,6 @@
         (Element.row (Element.scrollbarX :: Attributes.designAttributes)
             [ capsuleInfoView session capsuleDetails form
             , Element.column
-<<<<<<< HEAD
                 [ Element.scrollbarX
                 , Element.centerX
                 , Element.alignTop
@@ -1387,24 +1356,8 @@
                     , Font.size 20
                     ]
                     (Element.text "Slide timeline")
-                , Element.row
-                    (Element.scrollbarX
-                        :: Background.color Colors.white
-                        :: Attributes.designAttributes
-                    )
-                    (List.indexedMap (\i -> capsuleGosView gosModel slideModel (calculateOffset i) i) (Api.sortSlides capsuleDetails.slides))
-=======
-                (Element.scrollbarX
-                    :: Element.width Element.fill
-                    :: Element.centerX
-                    :: Element.alignTop
-                    :: Background.color Colors.dangerLight
-                    :: designAttributes
-                )
-                [ Element.el [ Element.centerX ] (Element.text "Timeline présentation")
-                , Element.row (Element.scrollbarX :: Background.color Colors.dangerDark :: designAttributes)
+                , Element.row (Element.scrollbarX :: Background.color Colors.white :: Attributes.designAttributes)
                     (List.indexedMap (\i -> capsuleGosView gosModel slideModel (calculateOffset i) i) slides)
->>>>>>> e401a88e
                 ]
             ]
         )
@@ -1539,22 +1492,6 @@
         slides =
             List.indexedMap (designSlideView slideModel offset) gos
     in
-<<<<<<< HEAD
-    Element.column
-        (Element.htmlAttribute (Html.Attributes.id gosId)
-            :: dropAttributes
-            ++ ghostAttributes
-            ++ Attributes.designGosAttributes
-        )
-        [ Element.row (Element.width Element.fill :: dragAttributes ++ eventLessAttributes)
-            [ Element.el
-                Attributes.designGosTitleAttributes
-                (Element.text (String.fromInt index))
-            , Element.row [ Element.alignRight ] [ Ui.trashButton Nothing "" ]
-            ]
-        , Element.column (Element.spacing 10 :: Attributes.designAttributes ++ eventLessAttributes) slides
-        ]
-=======
     case gos of
         [ GosId _ ] ->
             Element.column
@@ -1570,28 +1507,17 @@
         _ ->
             Element.column
                 (Element.htmlAttribute (Html.Attributes.id gosId)
-                    :: Element.padding 10
-                    :: Element.spacing 20
-                    :: Element.centerX
                     :: dropAttributes
                     ++ ghostAttributes
-                    ++ designGosAttributes
+                    ++ Attributes.designGosAttributes
                 )
                 [ Element.row (Element.width Element.fill :: dragAttributes ++ eventLessAttributes)
-                    [ Element.el
-                        [ Element.padding 10
-                        , Border.color Colors.danger
-                        , Border.rounded 5
-                        , Border.width 1
-                        , Element.centerX
-                        , Font.size 20
-                        ]
+                    [ Element.el Attributes.designGosTitleAttributes
                         (Element.text (String.fromInt index))
-                    , Element.row [ Element.alignRight ] [ Ui.trashIcon ]
+                    , Element.row [ Element.alignRight ] [ Ui.trashButton Nothing "" ]
                     ]
-                , Element.column (designAttributes ++ eventLessAttributes) slides
+                , Element.column (Element.spacing 10 :: Attributes.designAttributes ++ eventLessAttributes) slides
                 ]
->>>>>>> e401a88e
 
 
 
@@ -1690,35 +1616,39 @@
             else
                 []
     in
-<<<<<<< HEAD
-    Element.el
-        (Element.htmlAttribute (Html.Attributes.id slideId) :: dropAttributes ++ ghostAttributes)
-        (Element.column
-            Attributes.genericDesignSlideViewAttributes
-            [ Element.el
-                (Element.height
-                    (Element.shrink
-                        |> Element.maximum 40
-                        |> Element.minimum 20
-                    )
-                    :: Element.width Element.fill
-                    :: eventLessAttributes
-                    ++ dragAttributes
+    case s of
+        GosId _ ->
+            Element.none
+
+        JustSlide slide ->
+            Element.el
+                (Element.htmlAttribute (Html.Attributes.id slideId) :: dropAttributes ++ ghostAttributes)
+                (Element.column
+                    Attributes.genericDesignSlideViewAttributes
+                    [ Element.el
+                        (Element.height
+                            (Element.shrink
+                                |> Element.maximum 40
+                                |> Element.minimum 20
+                            )
+                            :: Element.width Element.fill
+                            :: eventLessAttributes
+                            ++ dragAttributes
+                        )
+                      <|
+                        Element.el
+                            [ Font.size 22
+                            , Element.centerX
+                            , Font.color Colors.artEvening
+                            ]
+                            (Element.text <| "Slide #" ++ String.fromInt slide.position)
+                    , Element.row
+                        [ Element.spacingXY 2 0 ]
+                        [ genrericDesignSlide1stColumnView (eventLessAttributes ++ dragAttributes) slide
+                        , genrericDesignSlide2ndColumnView eventLessAttributes slide
+                        ]
+                    ]
                 )
-              <|
-                Element.el
-                    [ Font.size 22
-                    , Element.centerX
-                    , Font.color Colors.artEvening
-                    ]
-                    (Element.text <| "Slide #" ++ String.fromInt slide.position)
-            , Element.row
-                [ Element.spacingXY 2 0 ]
-                [ genrericDesignSlide1stColumnView (eventLessAttributes ++ dragAttributes) slide
-                , genrericDesignSlide2ndColumnView eventLessAttributes slide
-                ]
-            ]
-        )
 
 
 genrericDesignSlide1stColumnView : List (Element.Attribute Msg) -> Api.Slide -> Element Msg
@@ -1792,83 +1722,11 @@
             , Ui.clearButton Nothing "Effacer"
             ]
         ]
-=======
-    case s of
-        GosId _ ->
-            Element.none
-
-        JustSlide slide ->
-            let
-                promptMsg : Msg
-                promptMsg =
-                    LoggedInMsg (EditPromptMsg (EditPromptOpenDialog slide.id slide.prompt))
-            in
-            Element.el
-                (Element.htmlAttribute (Html.Attributes.id slideId) :: Element.width Element.fill :: dropAttributes ++ ghostAttributes)
-                (Element.row
-                    [ Element.padding 10
-                    , Background.color Colors.white
-                    , Border.rounded 5
-                    , Border.width 1
-                    ]
-                    [ Element.column
-                        (Element.padding 10
-                            :: Element.alignTop
-                            :: Border.rounded 5
-                            :: Border.width 1
-                            :: eventLessAttributes
-                            ++ dragAttributes
-                        )
-                        [ viewSlideImage slide.asset.asset_path
-                        , Element.paragraph [ Element.padding 10, Font.size 18 ]
-                            [ Element.text "Additional Resources "
-                            , Ui.linkButton
-                                (Just (LoggedInMsg NewProjectClicked))
-                                "Click here to Add aditional"
-                            ]
-                        , Element.el [] (Element.text ("DEBUG: slide_id = " ++ String.fromInt slide.id))
-                        , Element.el [] (Element.text ("DEBUG: Slide position  = " ++ String.fromInt slide.position))
-                        , Element.el [] (Element.text ("DEBUG: position in gos = " ++ String.fromInt slide.position_in_gos))
-                        , Element.el [] (Element.text ("DEBUG: gos = " ++ String.fromInt slide.gos))
-                        , Element.el [ Font.size 8 ] (Element.text (slide.asset.uuid ++ "_" ++ slide.asset.name))
-                        ]
-                    , Element.textColumn
-                        (Background.color Colors.white
-                            :: Element.alignTop
-                            :: Element.spacing 10
-                            :: Element.width
-                                (Element.fill
-                                    |> Element.maximum 500
-                                    |> Element.minimum 200
-                                )
-                            :: eventLessAttributes
-                        )
-                        [ Element.el [ Element.centerX, Font.size 14 ] (Element.text "Prompteur")
-                        , Element.el
-                            [ Border.rounded 5
-                            , Border.width 1
-                            , Element.padding 5
-                            , Font.size 12
-                            , Element.scrollbarY
-                            , Element.height (Element.px 150)
-                            , Element.width (Element.px 200)
-                            ]
-                            (Element.text slide.prompt)
-                        , Ui.editButton (Just promptMsg) "Modifier le prompteur"
-                        ]
-                    ]
-                )
->>>>>>> e401a88e
 
 
 viewSlideImage : String -> Element Msg
 viewSlideImage url =
-    Element.image
-        [ Element.width (Element.px 190)
-        , Element.centerX
-        , Element.paddingXY 1 4
-        ]
-        { src = url, description = "One desc" }
+    Element.image [ Element.width (Element.px 200) ] { src = url, description = "One desc" }
 
 
 
