module Main exposing (main)

import Api
import Browser
import Colors
<<<<<<< HEAD
import DnDList
import DnDList.Groups
=======
import Dialog
>>>>>>> 80781598
import Element exposing (Element)
import Element.Background as Background
import Element.Border as Border
import Element.Font as Font
import Element.Input as Input
import File exposing (File)
import File.Select as Select
import Html
import Html.Attributes
import Json.Decode as Decode
import Status exposing (Status)
import Task
import Time
import TimeUtils
import Ui


main : Program Decode.Value FullModel Msg
main =
    Browser.element
        { init = init
        , update = update
        , view = view
        , subscriptions = subscriptions
        }



-- MODEL


type alias SignUpContent =
    { status : Status () ()
    , username : String
    , password : String
    , email : String
    }


emptySignUpContent : SignUpContent
emptySignUpContent =
    SignUpContent Status.NotSent "" "" ""


type alias LoginContent =
    { status : Status () ()
    , username : String
    , password : String
    }


emptyLoginContent : LoginContent
emptyLoginContent =
    LoginContent Status.NotSent "" ""


type alias NewProjectContent =
    { status : Status () ()
    , name : String
    }


emptyNewProjectContent : NewProjectContent
emptyNewProjectContent =
    NewProjectContent Status.NotSent ""


type alias UploadForm =
    { status : Status () ()
    , file : Maybe File
    }


emptyUploadForm : UploadForm
emptyUploadForm =
    UploadForm Status.NotSent Nothing


type alias EditPromptContent =
    { status : Status () ()
    , showDialog : Bool
    , prompt : String
    , slideId : Int
    }


emptyEditPromptContent : EditPromptContent
emptyEditPromptContent =
    EditPromptContent Status.NotSent False "" 0


type alias NewCapsuleContent =
    { status : Status () ()
    , name : String
    , title : String
    , description : String
    }


emptyNewCapsuleContent : NewCapsuleContent
emptyNewCapsuleContent =
    NewCapsuleContent Status.NotSent "" "" ""


type alias Global =
    { zone : Time.Zone
    , dummy : String
    }


type alias FullModel =
    { global : Global
    , model : Model
    }


type Model
    = Home
    | Login LoginContent
    | SignUp SignUpContent
    | LoggedIn LoggedInModel


type alias LoggedInModel =
    { session : Api.Session
    , page : LoggedInPage
    }


type LoggedInPage
    = LoggedInHome
    | LoggedInNewProject NewProjectContent
    | LoggedInNewCapsule Int NewCapsuleContent
    | ProjectPage Api.Project
<<<<<<< HEAD
    | CapsulePage Api.CapsuleDetails UploadForm DnDList.Groups.Model DnDList.Model
=======
    | CapsulePage Api.CapsuleDetails UploadForm EditPromptContent
>>>>>>> 80781598


isLoggedIn : Model -> Bool
isLoggedIn model =
    case model of
        LoggedIn _ ->
            True

        _ ->
            False


init : Decode.Value -> ( FullModel, Cmd Msg )
init flags =
    let
        global =
            { zone = Time.utc, dummy = "dummy" }

        initialCommand =
            Task.perform TimeZoneChange Time.here
    in
    ( FullModel global (modelFromFlags flags), initialCommand )


modelFromFlags : Decode.Value -> Model
modelFromFlags flags =
    case Decode.decodeValue (Decode.field "page" Decode.string) flags of
        Ok "index" ->
            case Decode.decodeValue Api.decodeSession flags of
                Ok session ->
                    LoggedIn { session = session, page = LoggedInHome }

                Err _ ->
                    Home

        Ok "capsule" ->
            case ( Decode.decodeValue Api.decodeSession flags, Decode.decodeValue Api.decodeCapsuleDetails flags ) of
                ( Ok session, Ok capsule ) ->
<<<<<<< HEAD
                    LoggedIn (LoggedInModel session (CapsulePage capsule emptyUploadForm slideSystem.model gosSystem.model))
=======
                    LoggedIn (LoggedInModel session (CapsulePage capsule emptyUploadForm emptyEditPromptContent))
>>>>>>> 80781598

                ( _, _ ) ->
                    Home

        Ok ok ->
            let
                _ =
                    debug "Unknown page" ok
            in
            Home

        Err err ->
            let
                _ =
                    debug "Error" err
            in
            Home



-- Drag n drop


slideConfig : DnDList.Groups.Config Api.Slide
slideConfig =
    { beforeUpdate = \_ _ list -> list
    , listen = DnDList.Groups.OnDrag
    , operation = DnDList.Groups.Rotate
    , groups =
        { listen = DnDList.Groups.OnDrag
        , operation = DnDList.Groups.InsertBefore
        , comparator = slideComparator
        , setter = slideSetter
        }
    }


slideComparator : Api.Slide -> Api.Slide -> Bool
slideComparator s1 s2 =
    s1.gos == s2.gos


slideSetter : Api.Slide -> Api.Slide -> Api.Slide
slideSetter s1 s2 =
    { s2 | gos = s1.gos, position_in_gos = s1.position_in_gos }


slideSystem : DnDList.Groups.System Api.Slide SlideDnDMsg
slideSystem =
    DnDList.Groups.create slideConfig SlideMoved


gosConfig : DnDList.Config (List Api.Slide)
gosConfig =
    { beforeUpdate = \_ _ list -> list
    , movement = DnDList.Free
    , listen = DnDList.OnDrag
    , operation = DnDList.Rotate
    }


gosSystem : DnDList.System (List Api.Slide) SlideDnDMsg
gosSystem =
    DnDList.create gosConfig GosMoved



-- MESSAGE


type Msg
    = Noop
    | TimeZoneChange Time.Zone
    | HomeClicked
    | LoginClicked
    | SignUpClicked
    | LogOutClicked
    | LogOutSuccess
    | LoginMsg LoginMsg
    | SignUpMsg SignUpMsg
    | LoggedInMsg LoggedInMsg


type LoginMsg
    = LoginContentUsernameChanged String
    | LoginContentPasswordChanged String
    | LoginSubmitted
    | LoginSuccess Api.Session
    | LoginFailed


type SignUpMsg
    = SignUpContentUsernameChanged String
    | SignUpContentPasswordChanged String
    | SignUpContentEmailChanged String
    | SignUpSubmitted
    | SignUpSuccess


type LoggedInMsg
    = NewProjectClicked
    | NewProjectMsg NewProjectMsg
    | NewCapsuleClicked Int
    | NewCapsuleMsg NewCapsuleMsg
    | ProjectClicked Api.Project
    | CapsulesReceived Api.Project (List Api.Capsule)
    | CapsuleClicked Api.Capsule
    | CapsuleReceived Api.CapsuleDetails
    | SlideDnD SlideDnDMsg
    | UploadSlideShowMsg UploadSlideShowMsg
    | EditPromptMsg EditPromptMsg


type NewProjectMsg
    = NewProjectNameChanged String
    | NewProjectSubmitted
    | NewProjectSuccess Api.Project


type NewCapsuleMsg
    = NewCapsuleNameChanged String
    | NewCapsuleTitleChanged String
    | NewCapsuleDescriptionChanged String
    | NewCapsuleSubmitted
    | NewCapsuleSuccess Api.Capsule


type SlideDnDMsg
    = SlideMoved DnDList.Groups.Msg
    | GosMoved DnDList.Msg


type UploadSlideShowMsg
    = UploadSlideShowSelectFileRequested
    | UploadSlideShowFileReady File
    | UploadSlideShowFormSubmitted


type EditPromptMsg
    = EditPromptOpenDialog Int String
    | EditPromptCloseDialog
    | EditPromptTextChanged String
    | EditPromptSubmitted
    | EditPromptSuccess Api.Slide



-- SUBSCRIPTIONS


subscriptions : FullModel -> Sub Msg
subscriptions { model } =
    case model of
        LoggedIn { page } ->
            case page of
                CapsulePage _ _ slideModel gosModel ->
                    Sub.map (\x -> LoggedInMsg (SlideDnD x))
                        (Sub.batch
                            [ slideSystem.subscriptions slideModel
                            , gosSystem.subscriptions gosModel
                            ]
                        )

                _ ->
                    Sub.none

        _ ->
            Sub.none



-- UPDATE


update : Msg -> FullModel -> ( FullModel, Cmd Msg )
update msg { global, model } =
    case ( msg, model ) of
        ( Noop, _ ) ->
            ( FullModel global model, Cmd.none )

        ( TimeZoneChange newTimeZone, _ ) ->
            ( { global = { global | zone = newTimeZone }, model = model }, Cmd.none )

        ( HomeClicked, LoggedIn { session } ) ->
            ( FullModel global (LoggedIn { session = session, page = LoggedInHome }), Cmd.none )

        ( HomeClicked, _ ) ->
            ( FullModel global Home, Cmd.none )

        ( LoginClicked, _ ) ->
            ( FullModel global (Login emptyLoginContent), Cmd.none )

        ( LogOutClicked, _ ) ->
            ( FullModel global model, Api.logOut (\_ -> LogOutSuccess) )

        ( LogOutSuccess, _ ) ->
            ( FullModel global Home, Cmd.none )

        ( SignUpClicked, _ ) ->
            ( FullModel global (SignUp emptySignUpContent), Cmd.none )

        ( LoginMsg loginMsg, Login content ) ->
            let
                ( m, cmd ) =
                    updateLogin loginMsg content
            in
            ( FullModel global m, cmd )

        ( SignUpMsg signUpMsg, SignUp content ) ->
            let
                ( m, cmd ) =
                    updateSignUp signUpMsg content |> Tuple.mapFirst SignUp
            in
            ( FullModel global m, cmd )

        ( LoggedInMsg loggedInMsg, LoggedIn loggedInModel ) ->
            let
                ( newModel, cmd ) =
                    updateLoggedIn loggedInMsg loggedInModel
            in
            ( FullModel global (LoggedIn newModel), cmd )

        _ ->
            ( FullModel global model, Cmd.none )


updateLogin : LoginMsg -> LoginContent -> ( Model, Cmd Msg )
updateLogin loginMsg content =
    case loginMsg of
        LoginContentUsernameChanged newUsername ->
            ( Login { content | username = newUsername }, Cmd.none )

        LoginContentPasswordChanged newPassword ->
            ( Login { content | password = newPassword }, Cmd.none )

        LoginSubmitted ->
            ( Login { content | status = Status.Sent }
            , Api.login resultToMsg1 content
            )

        LoginSuccess s ->
            ( LoggedIn (LoggedInModel s LoggedInHome), Cmd.none )

        LoginFailed ->
            ( Login { content | status = Status.Error () }, Cmd.none )


updateSignUp : SignUpMsg -> SignUpContent -> ( SignUpContent, Cmd Msg )
updateSignUp msg content =
    case msg of
        SignUpContentUsernameChanged newUsername ->
            ( { content | username = newUsername }, Cmd.none )

        SignUpContentPasswordChanged newPassword ->
            ( { content | password = newPassword }, Cmd.none )

        SignUpContentEmailChanged newEmail ->
            ( { content | email = newEmail }, Cmd.none )

        SignUpSubmitted ->
            ( { content | status = Status.Sent }
            , Api.signUp (\_ -> SignUpMsg SignUpSuccess) content
            )

        SignUpSuccess ->
            ( { content | status = Status.Success () }, Cmd.none )


updateLoggedIn : LoggedInMsg -> LoggedInModel -> ( LoggedInModel, Cmd Msg )
updateLoggedIn msg { session, page } =
    case ( msg, page ) of
        ( NewProjectClicked, _ ) ->
            ( { session = session
              , page = LoggedInNewProject emptyNewProjectContent
              }
            , Cmd.none
            )

        ( NewCapsuleClicked projectId, _ ) ->
            ( { session = session
              , page = LoggedInNewCapsule projectId emptyNewCapsuleContent
              }
            , Cmd.none
            )

        ( NewProjectMsg newProjectMsg, LoggedInNewProject content ) ->
            let
                ( newSession, newModel, newCmd ) =
                    updateNewProjectMsg newProjectMsg session content
            in
            ( { session = newSession, page = LoggedInNewProject newModel }, newCmd )

        ( NewCapsuleMsg newCapsuleMsg, LoggedInNewCapsule projectId content ) ->
            let
                ( newSession, newModel, newCmd ) =
                    updateNewCapsuleMsg newCapsuleMsg session projectId content
            in
            ( { session = newSession, page = LoggedInNewCapsule projectId newModel }, newCmd )

<<<<<<< HEAD
        ( UploadSlideShowMsg newUploadSlideShowMsg, CapsulePage capsule form _ _ ) ->
=======
        ( UploadSlideShowMsg newUploadSlideShowMsg, CapsulePage capsule uploadSlideShowContent editPromptContent ) ->
            let
                ( newSession, newModel, newCmd ) =
                    updateUploadSlideShow newUploadSlideShowMsg session uploadSlideShowContent capsule.capsule.id
            in
            ( { session = newSession, page = CapsulePage capsule newModel editPromptContent }, newCmd )

        ( EditPromptMsg editPromptMsg, CapsulePage capsule uploadSlideShowContent editPromptContent ) ->
>>>>>>> 80781598
            let
                ( newSession, newModel, newCmd ) =
                    updateEditPromptMsg editPromptMsg session editPromptContent
            in
<<<<<<< HEAD
            ( { session = newSession, page = CapsulePage capsule newModel slideSystem.model gosSystem.model }, newCmd )

        ( SlideDnD slideMsg, CapsulePage capsule form slideModel gosModel ) ->
            let
                ( data, cmd ) =
                    updateSlideDnD slideMsg { capsule = capsule, slideModel = slideModel, gosModel = gosModel }

                newPage =
                    CapsulePage data.capsule form data.slideModel data.gosModel
            in
            ( { session = session, page = newPage }, Cmd.map (\x -> LoggedInMsg (SlideDnD x)) cmd )
=======
            ( { session = newSession, page = CapsulePage capsule uploadSlideShowContent newModel }, newCmd )
>>>>>>> 80781598

        ( ProjectClicked project, _ ) ->
            ( LoggedInModel session page, Api.capsulesFromProjectId (resultToMsg3 project) project.id )

        ( CapsulesReceived project newCapsules, _ ) ->
            ( LoggedInModel session (ProjectPage { project | capsules = newCapsules }), Cmd.none )

        ( CapsuleClicked capsule, _ ) ->
            ( LoggedInModel session page, Api.capsuleFromId resultToMsg5 capsule.id )

        ( CapsuleReceived capsule, _ ) ->
<<<<<<< HEAD
            ( LoggedInModel session (CapsulePage capsule emptyUploadForm slideSystem.model gosSystem.model), Cmd.none )
=======
            ( LoggedInModel session (CapsulePage capsule emptyUploadForm emptyEditPromptContent), Cmd.none )
>>>>>>> 80781598

        ( _, _ ) ->
            ( { session = session, page = page }, Cmd.none )


updateNewProjectMsg : NewProjectMsg -> Api.Session -> NewProjectContent -> ( Api.Session, NewProjectContent, Cmd Msg )
updateNewProjectMsg msg session content =
    case msg of
        NewProjectNameChanged newProjectName ->
            ( session, { content | name = newProjectName }, Cmd.none )

        NewProjectSubmitted ->
            ( session
            , { content | status = Status.Sent }
            , Api.newProject resultToMsg2 content
            )

        NewProjectSuccess project ->
            ( { session | projects = project :: session.projects }
            , { content | status = Status.Success () }
            , Cmd.none
            )


updateNewCapsuleMsg : NewCapsuleMsg -> Api.Session -> Int -> NewCapsuleContent -> ( Api.Session, NewCapsuleContent, Cmd Msg )
updateNewCapsuleMsg msg session projectId content =
    case msg of
        NewCapsuleNameChanged newCapsuleName ->
            ( session, { content | name = newCapsuleName }, Cmd.none )

        NewCapsuleTitleChanged newTitleName ->
            ( session, { content | title = newTitleName }, Cmd.none )

        NewCapsuleDescriptionChanged newDescriptionName ->
            ( session, { content | description = newDescriptionName }, Cmd.none )

        NewCapsuleSubmitted ->
            ( session
            , { content | status = Status.Sent }
            , Api.newCapsule resultToMsg4 projectId content
            )

        NewCapsuleSuccess _ ->
            ( session
            , { content | status = Status.Success () }
            , Cmd.none
            )


updateEditPromptMsg : EditPromptMsg -> Api.Session -> EditPromptContent -> ( Api.Session, EditPromptContent, Cmd Msg )
updateEditPromptMsg msg session content =
    case msg of
        EditPromptOpenDialog id text ->
            ( session, { content | showDialog = True, prompt = text, slideId = id }, Cmd.none )

        EditPromptCloseDialog ->
            ( session, { content | showDialog = False }, Cmd.none )

        EditPromptTextChanged text ->
            ( session, { content | prompt = text }, Cmd.none )

        EditPromptSubmitted ->
            ( session
            , { content | status = Status.Sent }
            , Api.updateSlide resultToMsg6 content.slideId content
            )

        EditPromptSuccess slide ->
            ( session
            , { content | showDialog = False, status = Status.Success () }
            , Api.capsuleFromId resultToMsg5 slide.capsule_id
            )


updateUploadSlideShow : UploadSlideShowMsg -> Api.Session -> UploadForm -> Int -> ( Api.Session, UploadForm, Cmd Msg )
updateUploadSlideShow msg session model capsuleId =
    case ( msg, model ) of
        ( UploadSlideShowSelectFileRequested, _ ) ->
            ( session
            , model
            , Select.file
                [ "application/pdf" ]
                (\x -> LoggedInMsg (UploadSlideShowMsg (UploadSlideShowFileReady x)))
            )

        ( UploadSlideShowFileReady file, form ) ->
            ( session
            , { form | file = Just file }
            , Cmd.none
            )

        ( UploadSlideShowFormSubmitted, form ) ->
            case form.file of
                Nothing ->
                    ( session, form, Cmd.none )

                Just file ->
                    ( session, form, Api.capsuleUploadSlideShow resultToMsg5 capsuleId file )


type alias CapsulePageData a =
    { a
        | capsule : Api.CapsuleDetails
        , slideModel : DnDList.Groups.Model
        , gosModel : DnDList.Model
    }


updateSlideDnD : SlideDnDMsg -> CapsulePageData a -> ( CapsulePageData a, Cmd SlideDnDMsg )
updateSlideDnD slideMsg data =
    case slideMsg of
        SlideMoved msg ->
            let
                ( slideModel, slides ) =
                    slideSystem.update msg data.slideModel data.capsule.slides

                updatedSlides =
                    List.indexedMap (\i slide -> { slide | position_in_gos = i }) slides

                capsule =
                    data.capsule

                newCapsule =
                    { capsule | slides = updatedSlides }
            in
            ( { data | capsule = newCapsule, slideModel = slideModel }, slideSystem.commands slideModel )

        GosMoved msg ->
            let
                ( gosModel, goss ) =
                    gosSystem.update msg data.gosModel (Api.sortSlides data.capsule.slides)

                updatedGoss =
                    List.indexedMap
                        (\i gos -> List.map (\slide -> { slide | gos = i }) gos)
                        goss

                capsule =
                    data.capsule

                newCapsule =
                    { capsule | slides = List.concat updatedGoss }
            in
            ( { data | capsule = newCapsule, gosModel = gosModel }, gosSystem.commands gosModel )



-- COMMANDS


resultToMsg : (x -> Msg) -> (e -> Msg) -> Result e x -> Msg
resultToMsg ifSuccess ifError result =
    case result of
        Ok x ->
            ifSuccess x

        Err e ->
            let
                err =
                    debug "Error" e
            in
            ifError err


resultToMsg1 : Result e Api.Session -> Msg
resultToMsg1 result =
    resultToMsg (\x -> LoginMsg (LoginSuccess x)) (\_ -> LoginMsg LoginFailed) result


resultToMsg2 : Result e Api.Project -> Msg
resultToMsg2 result =
    resultToMsg (\x -> LoggedInMsg <| NewProjectMsg <| NewProjectSuccess <| x) (\_ -> Noop) result


resultToMsg3 : Api.Project -> Result e (List Api.Capsule) -> Msg
resultToMsg3 project result =
    resultToMsg (\x -> LoggedInMsg <| CapsulesReceived project x) (\_ -> Noop) result


resultToMsg4 : Result e Api.Capsule -> Msg
resultToMsg4 result =
    resultToMsg (\x -> LoggedInMsg <| NewCapsuleMsg <| NewCapsuleSuccess <| x) (\_ -> Noop) result


resultToMsg5 : Result e Api.CapsuleDetails -> Msg
resultToMsg5 result =
    resultToMsg (\x -> LoggedInMsg <| CapsuleReceived x) (\_ -> Noop) result


resultToMsg6 : Result e Api.Slide -> Msg
resultToMsg6 result =
    resultToMsg (\x -> LoggedInMsg <| EditPromptMsg <| EditPromptSuccess <| x) (\_ -> Noop) result



-- VIEW


view : FullModel -> Html.Html Msg
view fullModel =
    Element.layout [ Font.size 15 ] (viewContent fullModel)


viewContent : FullModel -> Element Msg
viewContent { global, model } =
    let
        content =
            case model of
                Home ->
                    homeView

                Login c ->
                    loginView c

                SignUp c ->
                    signUpView c

                LoggedIn s ->
                    loggedInView global s

        attributes =
            case model of
                LoggedIn { page } ->
                    case page of
                        CapsulePage capsuleDetails _ slideModel gosModel ->
                            [ Element.inFront (gosGhostView gosModel slideModel capsuleDetails.slides)
                            , Element.inFront (slideGhostView slideModel capsuleDetails.slides)
                            ]

                        _ ->
                            []

                _ ->
                    []
    in
    Element.column (Element.width Element.fill :: attributes) [ topBar model, content ]


homeView : Element Msg
homeView =
    Element.column
        [ Element.alignTop
        , Element.padding 10
        , Element.width Element.fill
        ]
        [ Element.text "Home" ]


loginView : LoginContent -> Element Msg
loginView { username, password, status } =
    let
        submitOnEnter =
            case status of
                Status.Sent ->
                    []

                Status.Success () ->
                    []

                _ ->
                    [ Ui.onEnter LoginSubmitted ]

        submitButton =
            case status of
                Status.Sent ->
                    Ui.primaryButtonDisabled "Logging in..."

                _ ->
                    Ui.primaryButton (Just LoginSubmitted) "Login"

        errorMessage =
            case status of
                Status.Error () ->
                    Just (Ui.errorModal "Login failed")

                _ ->
                    Nothing

        header =
            Element.row [ Element.centerX ] [ Element.text "Login" ]

        fields =
            [ Input.username submitOnEnter
                { label = Input.labelAbove [] (Element.text "Username")
                , onChange = LoginContentUsernameChanged
                , placeholder = Nothing
                , text = username
                }
            , Input.currentPassword submitOnEnter
                { label = Input.labelAbove [] (Element.text "Password")
                , onChange = LoginContentPasswordChanged
                , placeholder = Nothing
                , text = password
                , show = False
                }
            , submitButton
            ]

        form =
            case errorMessage of
                Just message ->
                    header :: message :: fields

                Nothing ->
                    header :: fields
    in
    Element.map LoginMsg <|
        Element.column [ Element.centerX, Element.padding 10, Element.spacing 10 ]
            form


signUpView : SignUpContent -> Element Msg
signUpView { username, password, email, status } =
    let
        submitOnEnter =
            case status of
                Status.Sent ->
                    []

                Status.Success () ->
                    []

                _ ->
                    [ Ui.onEnter SignUpSubmitted ]

        submitButton =
            case status of
                Status.Sent ->
                    Ui.primaryButtonDisabled "Submitting ..."

                Status.Success () ->
                    Ui.primaryButtonDisabled "Submitted!"

                _ ->
                    Ui.primaryButton (Just SignUpSubmitted) "Submit"

        message =
            case status of
                Status.Success () ->
                    Just (Ui.successModal "An email has been sent to your address!")

                Status.Error () ->
                    Just (Ui.errorModal "Sign up failed")

                _ ->
                    Nothing

        header =
            Element.row [ Element.centerX ] [ Element.text "Sign up" ]

        fields =
            [ Input.username submitOnEnter
                { label = Input.labelAbove [] (Element.text "Username")
                , onChange = SignUpContentUsernameChanged
                , placeholder = Nothing
                , text = username
                }
            , Input.email submitOnEnter
                { label = Input.labelAbove [] (Element.text "Email")
                , onChange = SignUpContentEmailChanged
                , placeholder = Nothing
                , text = email
                }
            , Input.currentPassword submitOnEnter
                { label = Input.labelAbove [] (Element.text "Password")
                , onChange = SignUpContentPasswordChanged
                , placeholder = Nothing
                , text = password
                , show = False
                }
            , submitButton
            ]

        form =
            case message of
                Just m ->
                    header :: m :: fields

                Nothing ->
                    header :: fields
    in
    Element.map SignUpMsg <|
        Element.column
            [ Element.centerX, Element.padding 10, Element.spacing 10 ]
            form


loggedInView : Global -> LoggedInModel -> Element Msg
loggedInView global { session, page } =
    let
        mainPage =
            case page of
                LoggedInHome ->
                    loggedInHomeView global session

                LoggedInNewProject content ->
                    loggedInNewProjectView session content

                ProjectPage project ->
                    projectPageView session project

                LoggedInNewCapsule _ content ->
                    loggedInNewCapsuleView session content

<<<<<<< HEAD
                CapsulePage capsuleDetails form slidesModel gosModel ->
                    capsulePageView session capsuleDetails form slidesModel gosModel
=======
                CapsulePage capsuleDetails form modal ->
                    capsulePageView session capsuleDetails form modal
>>>>>>> 80781598

        element =
            Element.column
                [ Element.alignTop
                , Element.padding 10
                , Element.width Element.fill
                , Element.scrollbarX
                ]
                [ mainPage ]
    in
    Element.row
        [ Element.height Element.fill
        , Element.width Element.fill
        , Element.spacing 20
        ]
        [ element ]


loggedInHomeView : Global -> Api.Session -> Element Msg
loggedInHomeView global session =
    Element.column []
        [ welcomeHeading session.username
        , projectsView global session.projects
        ]


welcomeHeading : String -> Element Msg
welcomeHeading name =
    Element.el [ Font.size 20, Element.padding 10 ] (Element.text ("Welcome " ++ name ++ "!"))


loggedInNewProjectView : Api.Session -> NewProjectContent -> Element Msg
loggedInNewProjectView _ { status, name } =
    let
        submitOnEnter =
            case status of
                Status.Sent ->
                    []

                Status.Success () ->
                    []

                _ ->
                    [ Ui.onEnter NewProjectSubmitted ]

        submitButton =
            case status of
                Status.Sent ->
                    Ui.primaryButtonDisabled "Creating project..."

                Status.Success () ->
                    Ui.primaryButtonDisabled "Project created!"

                _ ->
                    Ui.primaryButton (Just NewProjectSubmitted) "Create project"

        message =
            case status of
                Status.Error () ->
                    Just (Ui.errorModal "Project creation failed")

                Status.Success () ->
                    Just (Ui.successModal "Project created!")

                _ ->
                    Nothing

        header =
            Element.row [ Element.centerX ] [ Element.text "New project" ]

        fields =
            [ Input.text submitOnEnter
                { label = Input.labelAbove [] (Element.text "Project name")
                , onChange = NewProjectNameChanged
                , placeholder = Nothing
                , text = name
                }
            , submitButton
            ]

        form =
            case message of
                Just m ->
                    header :: m :: fields

                Nothing ->
                    header :: fields
    in
    Element.map LoggedInMsg <|
        Element.map NewProjectMsg <|
            Element.column [ Element.centerX, Element.padding 10, Element.spacing 10 ]
                form


loggedInNewCapsuleView : Api.Session -> NewCapsuleContent -> Element Msg
loggedInNewCapsuleView _ { status, name, title, description } =
    let
        submitOnEnter =
            case status of
                Status.Sent ->
                    []

                Status.Success () ->
                    []

                _ ->
                    [ Ui.onEnter NewCapsuleSubmitted ]

        submitButton =
            case status of
                Status.Sent ->
                    Ui.primaryButtonDisabled "Creating capsule..."

                Status.Success () ->
                    Ui.primaryButtonDisabled "Capsule created!"

                _ ->
                    Ui.primaryButton (Just NewCapsuleSubmitted) "Create capsule"

        message =
            case status of
                Status.Error () ->
                    Just (Ui.errorModal "Capsule creation failed")

                Status.Success () ->
                    Just (Ui.successModal "Capsule created!")

                _ ->
                    Nothing

        header =
            Element.row [ Element.centerX ] [ Element.text "New capsule" ]

        fields =
            [ Input.text submitOnEnter
                { label = Input.labelAbove [] (Element.text "Capsule name")
                , onChange = NewCapsuleNameChanged
                , placeholder = Nothing
                , text = name
                }
            , Input.text submitOnEnter
                { label = Input.labelAbove [] (Element.text "Capsule Title")
                , onChange = NewCapsuleTitleChanged
                , placeholder = Nothing
                , text = title
                }
            , Input.text submitOnEnter
                { label = Input.labelAbove [] (Element.text "Capsule description")
                , onChange = NewCapsuleDescriptionChanged
                , placeholder = Nothing
                , text = description
                }
            , submitButton
            ]

        form =
            case message of
                Just m ->
                    header :: m :: fields

                Nothing ->
                    header :: fields
    in
    Element.map LoggedInMsg <|
        Element.map NewCapsuleMsg <|
            Element.column [ Element.centerX, Element.padding 10, Element.spacing 10 ]
                form


loggedInUploadSlideShowView : Api.Session -> UploadForm -> Element Msg
loggedInUploadSlideShowView _ form =
    Element.column
        [ Element.centerX
        , Element.spacing 10
        , Element.padding 10
        , Border.rounded 5
        , Border.width 1
        , Border.color Colors.grey
        ]
        [ Element.text "Choisir une présentation au format PDF"
        , uploadForm form
        ]


uploadForm : UploadForm -> Element Msg
uploadForm form =
    Element.column [ Element.centerX, Element.spacing 20 ]
        [ Element.row
            [ Element.spacing 20
            , Element.centerX
            ]
            [ selectFileButton
            , fileNameElement form.file
            , uploadButton
            ]
        ]


fileNameElement : Maybe File -> Element Msg
fileNameElement file =
    Element.text <|
        case file of
            Nothing ->
                "No file selected"

            Just realFile ->
                File.name realFile


projectsView : Global -> List Api.Project -> Element Msg
projectsView global projects =
    case projects of
        [] ->
            Element.paragraph [ Element.padding 10, Font.size 18 ]
                [ Element.text "You have no projects yet. "
                , Ui.linkButton
                    (Just (LoggedInMsg NewProjectClicked))
                    "Click here to create a new project!"
                ]

        _ ->
            let
                sortedProjects =
                    List.sortBy (\x -> -x.lastVisited) projects
            in
            Element.column [ Element.padding 10 ]
                [ Element.el [ Font.size 18 ] (Element.text "Your projects:")
                , Element.column [ Element.padding 10, Element.spacing 10 ]
                    (List.map (projectView global) sortedProjects)
                ]


projectView : Global -> Api.Project -> Element Msg
projectView global project =
    Element.row [ Element.spacing 10 ]
        [ Ui.linkButton (Just (LoggedInMsg (ProjectClicked project))) project.name
        , Element.text (TimeUtils.timeToString global.zone project.lastVisited)
        ]


projectPageView : Api.Session -> Api.Project -> Element Msg
projectPageView _ project =
    Element.column [ Element.padding 10 ]
        [ Element.el [ Font.size 18 ] (Element.text ("Capsules for project " ++ project.name))
        , Element.column [ Element.padding 10, Element.spacing 10 ]
            (List.map capsuleView project.capsules)
        ]


capsuleView : Api.Capsule -> Element Msg
capsuleView capsule =
    Element.column [ Element.spacing 10 ]
        [ Ui.linkButton (Just (LoggedInMsg (CapsuleClicked capsule))) capsule.name
        , Element.text capsule.title
        , Element.text capsule.description
        ]


designAttributes : List (Element.Attribute msg)
designAttributes =
    [ Element.padding 10
    , Element.width Element.fill
    , Border.rounded 5
    , Border.width 1
    , Border.color Colors.grey
    ]


designGosAttributes : List (Element.Attribute msg)
designGosAttributes =
    [ Element.padding 10
    , Element.width Element.fill
    , Element.alignTop
    , Border.rounded 5
    , Border.width 1
    , Border.color Colors.grey
    , Background.color Colors.grey
    ]


designSlideAttributes : List (Element.Attribute msg)
designSlideAttributes =
    [ Element.padding 10
    , Element.width Element.fill
    , Border.rounded 5
    , Border.width 1
    , Border.color Colors.white
    , Border.dashed
    , Background.color Colors.grey
    ]


<<<<<<< HEAD
capsulePageView : Api.Session -> Api.CapsuleDetails -> UploadForm -> DnDList.Groups.Model -> DnDList.Model -> Element Msg
capsulePageView session capsuleDetails form slideModel gosModel =
    let
        calculateOffset : Int -> Int
        calculateOffset index =
            Api.sortSlides capsuleDetails.slides |> List.map (\l -> List.length l) |> List.take index |> List.foldl (+) 0
    in
    Element.row (Element.scrollbarX :: designAttributes)
        [ capsuleInfoView session capsuleDetails form
        , Element.column
            (Element.scrollbarX
                :: Element.width Element.fill
                :: Element.centerX
                :: Element.alignTop
                :: Background.color Colors.dangerLight
                :: designAttributes
            )
            [ Element.el [ Element.centerX ] (Element.text "Timeline présentation")
            , Element.row (Element.scrollbarX :: Element.spacing 50 :: Background.color Colors.dangerDark :: designAttributes)
                (List.indexedMap (\i -> capsuleGosView gosModel slideModel (calculateOffset i) i) (Api.sortSlides capsuleDetails.slides))
            ]
=======
capsulePageView : Api.Session -> Api.CapsuleDetails -> UploadForm -> EditPromptContent -> Element Msg
capsulePageView session capsuleDetails form editPromptContent =
    let
        dialogConfig =
            if editPromptContent.showDialog then
                Just (configPromptModal editPromptContent)

            else
                Nothing
    in
    Element.el
        [ Element.padding 10
        , Element.mapAttribute LoggedInMsg <|
            Element.mapAttribute EditPromptMsg <|
                Element.inFront (Dialog.view dialogConfig)
>>>>>>> 80781598
        ]
        (Element.row
            designAttributes
            [ capsuleInfoView session capsuleDetails form
            , Element.column (Element.centerX :: Element.alignTop :: Background.color Colors.dangerLight :: designAttributes)
                [ Element.el [ Element.centerX ] (Element.text "Timeline présentation")
                , Element.row (Element.spacing 5 :: Background.color Colors.dangerDark :: designAttributes)
                    (List.map capsuleGosView (Api.sortSlides capsuleDetails.slides))
                ]
            ]
        )


capsuleInfoView : Api.Session -> Api.CapsuleDetails -> UploadForm -> Element Msg
capsuleInfoView session capsuleDetails form =
    Element.column [ Element.centerX, Element.alignTop, Element.spacing 10, Element.padding 10 ]
        [ Element.column []
            [ Element.el [ Font.size 20 ] (Element.text "Infos sur la capsule")
            , Element.el [ Font.size 14 ] (Element.text ("Loaded capsule is  " ++ capsuleDetails.capsule.name))
            , Element.el [ Font.size 14 ] (Element.text ("Title :   " ++ capsuleDetails.capsule.title))
            , Element.el [ Font.size 14 ] (Element.text ("Desritpion:  " ++ capsuleDetails.capsule.description))
            ]
        , loggedInUploadSlideShowView session form
        ]



-- DRAG N DROP VIEWS


type DragOptions
    = Dragged
    | Dropped
    | Ghost
    | EventLess



-- GOS VIEWS


capsuleGosView : DnDList.Model -> DnDList.Groups.Model -> Int -> Int -> List Api.Slide -> Element Msg
capsuleGosView gosModel slideModel offset gosIndex gos =
    case gosSystem.info gosModel of
        Just { dragIndex } ->
            if dragIndex /= gosIndex then
                genericGosView Dropped gosModel slideModel offset gosIndex gos

            else
                genericGosView EventLess gosModel slideModel offset gosIndex gos

        _ ->
            genericGosView Dragged gosModel slideModel offset gosIndex gos


gosGhostView : DnDList.Model -> DnDList.Groups.Model -> List Api.Slide -> Element Msg
gosGhostView gosModel slideModel slides =
    case maybeDragGos gosModel slides of
        Just s ->
            genericGosView Ghost gosModel slideModel 0 0 s

        _ ->
            Element.none


maybeDragGos : DnDList.Model -> List Api.Slide -> Maybe (List Api.Slide)
maybeDragGos gosModel slides =
    gosSystem.info gosModel
        |> Maybe.andThen (\{ dragIndex } -> Api.sortSlides slides |> List.drop dragIndex |> List.head)


genericGosView : DragOptions -> DnDList.Model -> DnDList.Groups.Model -> Int -> Int -> List Api.Slide -> Element Msg
genericGosView options gosModel slideModel offset index gos =
    let
        gosId : String
        gosId =
            if options == Ghost then
                "gos-ghost"

            else
                "gos-" ++ String.fromInt index

        dragAttributes : List (Element.Attribute Msg)
        dragAttributes =
            if options == Dragged then
                List.map
                    (\x -> Element.mapAttribute (\y -> LoggedInMsg (SlideDnD y)) x)
                    (List.map Element.htmlAttribute (gosSystem.dragEvents index gosId))

            else
                []

        dropAttributes : List (Element.Attribute Msg)
        dropAttributes =
            if options == Dropped then
                List.map
                    (\x -> Element.mapAttribute (\y -> LoggedInMsg (SlideDnD y)) x)
                    (List.map Element.htmlAttribute (gosSystem.dropEvents index gosId))

            else
                []

        ghostAttributes : List (Element.Attribute Msg)
        ghostAttributes =
            if options == Ghost then
                List.map
                    (\x -> Element.mapAttribute (\y -> LoggedInMsg (SlideDnD y)) x)
                    (List.map Element.htmlAttribute (gosSystem.ghostStyles gosModel))

            else
                []

        eventLessAttributes : List (Element.Attribute Msg)
        eventLessAttributes =
            if options == EventLess then
                [ Element.htmlAttribute (Html.Attributes.style "visibility" "hidden") ]

            else
                []

        slides : List (Element Msg)
        slides =
            List.indexedMap (designSlideView slideModel offset) gos
    in
    Element.column
        (Element.htmlAttribute (Html.Attributes.id gosId)
            :: designGosAttributes
            ++ dropAttributes
            ++ ghostAttributes
        )
        [ Element.row (Element.width Element.fill :: dragAttributes ++ eventLessAttributes)
            [ Element.el
                [ Element.padding 10
                , Border.color Colors.danger
                , Border.rounded 5
                , Border.width 1
                , Border.dashed
                , Element.centerX
                , Font.size 20
                ]
                (Element.text (String.fromInt index))
            , Element.row [ Element.alignRight ] [ Ui.trashIcon ]
            ]
<<<<<<< HEAD
        , Element.column (designAttributes ++ eventLessAttributes) slides
        ]



-- SLIDES VIEWS


slideGhostView : DnDList.Groups.Model -> List Api.Slide -> Element Msg
slideGhostView slideModel slides =
    case maybeDragSlide slideModel slides of
        Just s ->
            genericDesignSlideView Ghost slideModel 0 0 s

        _ ->
            Element.none


designSlideView : DnDList.Groups.Model -> Int -> Int -> Api.Slide -> Element Msg
designSlideView slideModel offset localIndex slide =
    case ( slideSystem.info slideModel, maybeDragSlide slideModel ) of
        ( Just { dragIndex }, _ ) ->
            if offset + localIndex == dragIndex then
                genericDesignSlideView EventLess slideModel offset localIndex slide

            else
                genericDesignSlideView Dropped slideModel offset localIndex slide

        _ ->
            genericDesignSlideView Dragged slideModel offset localIndex slide


maybeDragSlide : DnDList.Groups.Model -> List Api.Slide -> Maybe Api.Slide
maybeDragSlide slideModel slides =
    slideSystem.info slideModel
        |> Maybe.andThen (\{ dragIndex } -> slides |> List.drop dragIndex |> List.head)


genericDesignSlideView : DragOptions -> DnDList.Groups.Model -> Int -> Int -> Api.Slide -> Element Msg
genericDesignSlideView options slideModel offset localIndex slide =
    let
        globalIndex : Int
        globalIndex =
            offset + localIndex

        slideId : String
        slideId =
            if options == Ghost then
                "slide-ghost"

            else
                "slide-" ++ String.fromInt globalIndex

        dragAttributes : List (Element.Attribute Msg)
        dragAttributes =
            if options == Dragged then
                List.map
                    (\x -> Element.mapAttribute (\y -> LoggedInMsg (SlideDnD y)) x)
                    (List.map Element.htmlAttribute (slideSystem.dragEvents globalIndex slideId))

            else
                []

        dropAttributes : List (Element.Attribute Msg)
        dropAttributes =
            if options == Dropped then
                List.map
                    (\x -> Element.mapAttribute (\y -> LoggedInMsg (SlideDnD y)) x)
                    (List.map Element.htmlAttribute (slideSystem.dropEvents globalIndex slideId))

            else
                []

        ghostAttributes : List (Element.Attribute Msg)
        ghostAttributes =
            if options == Ghost then
                List.map
                    (\x -> Element.mapAttribute (\y -> LoggedInMsg (SlideDnD y)) x)
                    (List.map Element.htmlAttribute (slideSystem.ghostStyles slideModel))

            else
                []

        eventLessAttributes : List (Element.Attribute Msg)
        eventLessAttributes =
            if options == EventLess then
                [ Element.htmlAttribute (Html.Attributes.style "visibility" "hidden") ]

            else
                []
    in
    Element.el
        (Element.htmlAttribute (Html.Attributes.id slideId) :: Element.width Element.fill :: dragAttributes ++ dropAttributes ++ ghostAttributes)
        (Element.row
            designSlideAttributes
            [ Element.column (Element.padding 10 :: Element.spacing 10 :: Element.alignTop :: eventLessAttributes)
                [ viewSlideImage slide.asset.asset_path
                , Element.paragraph [ Element.padding 10, Font.size 18 ]
                    [ Element.text "Additional Resources "
                    , Ui.linkButton
                        (Just (LoggedInMsg NewProjectClicked))
                        "Click here to Add aditional"
                    ]
                , Element.el [] (Element.text ("DEBUG: slide_id = " ++ String.fromInt slide.id))
                , Element.el [] (Element.text ("DEBUG: Slide position  = " ++ String.fromInt slide.position))
                , Element.el [] (Element.text ("DEBUG: position in gos = " ++ String.fromInt slide.position_in_gos))
                , Element.el [] (Element.text ("DEBUG: gos = " ++ String.fromInt slide.gos))
                , Element.el [ Font.size 8 ] (Element.text (slide.asset.uuid ++ "_" ++ slide.asset.name))
                ]
            , Element.textColumn
                (Background.color Colors.white
                    :: Element.alignTop
                    :: Element.width
=======
        , Element.column
            [ Element.padding 10
            , Element.spacing 20
            , Element.centerX
            ]
            (List.map designSlideView gos)
        ]


designSlideView : Api.Slide -> Element Msg
designSlideView slide =
    Element.row
        [ Element.padding 10
        , Background.color Colors.primary
        , Border.rounded 5
        , Border.width 1
        ]
        [ Element.column
            [ Element.padding 10
            , Element.alignTop
            , Border.rounded 5
            , Border.width 1
            ]
            [ viewSlideImage slide.asset.asset_path
            , Element.paragraph [ Element.padding 10, Font.size 18 ]
                [ Element.text "Additional Resources "
                , Ui.linkButton
                    (Just (LoggedInMsg NewProjectClicked))
                    "Click here to Add aditional"
                ]
            , Element.el [] (Element.text ("DEBUG: slide_id = " ++ String.fromInt slide.id))
            , Element.el [] (Element.text ("DEBUG: Slide position  = " ++ String.fromInt slide.position))
            , Element.el [] (Element.text ("DEBUG: position in gos = " ++ String.fromInt slide.position_in_gos))
            , Element.el [] (Element.text ("DEBUG: gos = " ++ String.fromInt slide.gos))
            , Element.el [ Font.size 8 ] (Element.text (slide.asset.uuid ++ "_" ++ slide.asset.name))
            ]
        , Element.map LoggedInMsg <|
            Element.map EditPromptMsg <|
                Element.textColumn
                    [ Background.color Colors.white
                    , Element.alignTop
                    , Element.spacing 10
                    , Element.width
>>>>>>> 80781598
                        (Element.fill
                            |> Element.maximum 500
                            |> Element.minimum 200
                        )
<<<<<<< HEAD
                    :: eventLessAttributes
                )
                [ Element.text "Prompteur:"
                , Element.paragraph [] [ Element.text (Lorem.sentence 20) ]
                , Element.paragraph [] [ Element.text (Lorem.sentence 30) ]
                , Element.paragraph [] [ Element.text (Lorem.sentence 15) ]
                ]
            ]
        )
=======
                    ]
                    [ Element.el [ Element.centerX, Font.size 14 ] (Element.text "Prompteur")
                    , Element.el
                        [ Border.rounded 5
                        , Border.width 1
                        , Element.padding 5
                        , Font.size 12
                        , Element.scrollbarY
                        , Element.height (Element.px 150)
                        , Element.width (Element.px 200)
                        ]
                        (Element.text slide.prompt)
                    , Ui.editButton (Just (EditPromptOpenDialog slide.id slide.prompt)) "Modifier le prompteur"
                    ]
        ]
>>>>>>> 80781598


viewSlideImage : String -> Element Msg
viewSlideImage url =
    Element.image [ Element.width (Element.px 200) ] { src = url, description = "One desc" }



-- NAVBAR


topBar : Model -> Element Msg
topBar model =
    case model of
        LoggedIn { page } ->
            case page of
                ProjectPage { id } ->
                    Element.row
                        [ Background.color Colors.primary
                        , Element.width Element.fill
                        , Element.spacing 30
                        ]
                        [ Element.row
                            [ Element.alignLeft, Element.padding 10, Element.spacing 10 ]
                            [ homeButton ]
                        , Element.row
                            [ Element.alignLeft, Element.padding 10, Element.spacing 10 ]
                            (if isLoggedIn model then
                                [ newCapsuleButton id ]

                             else
                                []
                            )
                        , Element.row [ Element.alignRight, Element.padding 10, Element.spacing 10 ]
                            (if isLoggedIn model then
                                [ logOutButton ]

                             else
                                [ loginButton, signUpButton ]
                            )
                        ]

                _ ->
                    nonFull model

        _ ->
            nonFull model


nonFull : Model -> Element Msg
nonFull model =
    Element.row
        [ Background.color Colors.primary
        , Element.width Element.fill
        , Element.spacing 30
        ]
        [ Element.row
            [ Element.alignLeft, Element.padding 10, Element.spacing 10 ]
            [ homeButton ]
        , Element.row
            [ Element.alignLeft, Element.padding 10, Element.spacing 10 ]
            (if isLoggedIn model then
                [ newProjectButton ]

             else
                []
            )
        , Element.row [ Element.alignRight, Element.padding 10, Element.spacing 10 ]
            (if isLoggedIn model then
                [ logOutButton ]

             else
                [ loginButton, signUpButton ]
            )
        ]


<<<<<<< HEAD

-- HELPERS
=======
configPromptModal : EditPromptContent -> Dialog.Config EditPromptMsg
configPromptModal editPromptContent =
    { closeMessage = Just EditPromptCloseDialog
    , maskAttributes = []
    , containerAttributes =
        [ Background.color Colors.white
        , Border.rounded 5
        , Element.centerX
        , Element.padding 10
        , Element.spacing 20
        , Element.width (Element.px 600)
        ]
    , headerAttributes = [ Font.size 24, Element.padding 5 ]
    , bodyAttributes = [ Background.color Colors.grey, Element.padding 20, Element.width Element.fill ]
    , footerAttributes = []
    , header = Just (Element.text "PROMPTER")
    , body = Just (bodyPromptModal editPromptContent)
    , footer = Nothing
    }


bodyPromptModal : EditPromptContent -> Element EditPromptMsg
bodyPromptModal { status, prompt } =
    let
        submitButton =
            case status of
                Status.Sent ->
                    Ui.primaryButtonDisabled "Updating slide..."

                Status.Success () ->
                    Ui.primaryButtonDisabled "Slide updated"

                _ ->
                    Ui.primaryButton (Just EditPromptSubmitted) "Update prompt"

        message =
            case status of
                Status.Error () ->
                    Just (Ui.errorModal "Slide update failed")

                Status.Success () ->
                    Just (Ui.successModal "Slide prommpt udpdated")

                _ ->
                    Nothing

        header =
            Element.row [ Element.centerX ] [ Element.text "Edit prompt" ]

        fields =
            [ Input.multiline [ Element.height (Element.px 400) ]
                { label = Input.labelAbove [] (Element.text "Prompteur:")
                , onChange = EditPromptTextChanged
                , placeholder = Nothing
                , text = prompt
                , spellcheck = True
                }
            , submitButton
            ]

        form =
            case message of
                Just m ->
                    header :: m :: fields

                Nothing ->
                    header :: fields
    in
    Element.column
        [ Element.centerX
        , Element.padding 10
        , Element.spacing 10
        , Element.width Element.fill
        ]
        form
>>>>>>> 80781598


homeButton : Element Msg
homeButton =
    Element.el [ Font.bold, Font.size 18 ] (Ui.textButton (Just HomeClicked) "Preparation")


newProjectButton : Element Msg
newProjectButton =
    Ui.textButton (Just (LoggedInMsg NewProjectClicked)) "New project"


newCapsuleButton : Int -> Element Msg
newCapsuleButton id =
    Ui.textButton (Just (LoggedInMsg (NewCapsuleClicked id))) "New capsule"


loginButton : Element Msg
loginButton =
    Ui.simpleButton (Just LoginClicked) "Log in"


logOutButton : Element Msg
logOutButton =
    Ui.simpleButton (Just LogOutClicked) "Log out"


signUpButton : Element Msg
signUpButton =
    Ui.successButton (Just SignUpClicked) "Sign up"


selectFileButton : Element Msg
selectFileButton =
    Element.map LoggedInMsg <|
        Element.map UploadSlideShowMsg <|
            Ui.simpleButton (Just UploadSlideShowSelectFileRequested) "Select file"


uploadButton : Element Msg
uploadButton =
    Element.map LoggedInMsg <|
        Element.map UploadSlideShowMsg <|
            Ui.primaryButton (Just UploadSlideShowFormSubmitted) "Upload"



-- Auxliary function debug


debug : String -> a -> a
debug message value =
    Debug.log message value



-- Release version
-- debug : String -> a -> a
-- debug message value =
--     value<|MERGE_RESOLUTION|>--- conflicted
+++ resolved
@@ -3,12 +3,9 @@
 import Api
 import Browser
 import Colors
-<<<<<<< HEAD
+import Dialog
 import DnDList
 import DnDList.Groups
-=======
-import Dialog
->>>>>>> 80781598
 import Element exposing (Element)
 import Element.Background as Background
 import Element.Border as Border
@@ -143,11 +140,7 @@
     | LoggedInNewProject NewProjectContent
     | LoggedInNewCapsule Int NewCapsuleContent
     | ProjectPage Api.Project
-<<<<<<< HEAD
-    | CapsulePage Api.CapsuleDetails UploadForm DnDList.Groups.Model DnDList.Model
-=======
-    | CapsulePage Api.CapsuleDetails UploadForm EditPromptContent
->>>>>>> 80781598
+    | CapsulePage Api.CapsuleDetails UploadForm EditPromptContent DnDList.Groups.Model DnDList.Model
 
 
 isLoggedIn : Model -> Bool
@@ -164,7 +157,7 @@
 init flags =
     let
         global =
-            { zone = Time.utc, dummy = "dummy" }
+            { zone = Time.utc, dummy = "" }
 
         initialCommand =
             Task.perform TimeZoneChange Time.here
@@ -186,11 +179,7 @@
         Ok "capsule" ->
             case ( Decode.decodeValue Api.decodeSession flags, Decode.decodeValue Api.decodeCapsuleDetails flags ) of
                 ( Ok session, Ok capsule ) ->
-<<<<<<< HEAD
-                    LoggedIn (LoggedInModel session (CapsulePage capsule emptyUploadForm slideSystem.model gosSystem.model))
-=======
-                    LoggedIn (LoggedInModel session (CapsulePage capsule emptyUploadForm emptyEditPromptContent))
->>>>>>> 80781598
+                    LoggedIn (LoggedInModel session (CapsulePage capsule emptyUploadForm emptyEditPromptContent slideSystem.model gosSystem.model))
 
                 ( _, _ ) ->
                     Home
@@ -346,7 +335,7 @@
     case model of
         LoggedIn { page } ->
             case page of
-                CapsulePage _ _ slideModel gosModel ->
+                CapsulePage _ _ _ slideModel gosModel ->
                     Sub.map (\x -> LoggedInMsg (SlideDnD x))
                         (Sub.batch
                             [ slideSystem.subscriptions slideModel
@@ -490,37 +479,29 @@
             in
             ( { session = newSession, page = LoggedInNewCapsule projectId newModel }, newCmd )
 
-<<<<<<< HEAD
-        ( UploadSlideShowMsg newUploadSlideShowMsg, CapsulePage capsule form _ _ ) ->
-=======
-        ( UploadSlideShowMsg newUploadSlideShowMsg, CapsulePage capsule uploadSlideShowContent editPromptContent ) ->
+        ( UploadSlideShowMsg newUploadSlideShowMsg, CapsulePage capsule uploadSlideShowContent editPromptContent a b ) ->
             let
                 ( newSession, newModel, newCmd ) =
                     updateUploadSlideShow newUploadSlideShowMsg session uploadSlideShowContent capsule.capsule.id
             in
-            ( { session = newSession, page = CapsulePage capsule newModel editPromptContent }, newCmd )
-
-        ( EditPromptMsg editPromptMsg, CapsulePage capsule uploadSlideShowContent editPromptContent ) ->
->>>>>>> 80781598
+            ( { session = newSession, page = CapsulePage capsule newModel editPromptContent a b }, newCmd )
+
+        ( EditPromptMsg editPromptMsg, CapsulePage capsule uploadSlideShowContent editPromptContent a b ) ->
             let
                 ( newSession, newModel, newCmd ) =
                     updateEditPromptMsg editPromptMsg session editPromptContent
             in
-<<<<<<< HEAD
-            ( { session = newSession, page = CapsulePage capsule newModel slideSystem.model gosSystem.model }, newCmd )
-
-        ( SlideDnD slideMsg, CapsulePage capsule form slideModel gosModel ) ->
+            ( { session = newSession, page = CapsulePage capsule uploadSlideShowContent newModel a b }, newCmd )
+
+        ( SlideDnD slideMsg, CapsulePage capsule form prompt slideModel gosModel ) ->
             let
                 ( data, cmd ) =
                     updateSlideDnD slideMsg { capsule = capsule, slideModel = slideModel, gosModel = gosModel }
 
                 newPage =
-                    CapsulePage data.capsule form data.slideModel data.gosModel
+                    CapsulePage data.capsule form prompt data.slideModel data.gosModel
             in
             ( { session = session, page = newPage }, Cmd.map (\x -> LoggedInMsg (SlideDnD x)) cmd )
-=======
-            ( { session = newSession, page = CapsulePage capsule uploadSlideShowContent newModel }, newCmd )
->>>>>>> 80781598
 
         ( ProjectClicked project, _ ) ->
             ( LoggedInModel session page, Api.capsulesFromProjectId (resultToMsg3 project) project.id )
@@ -532,11 +513,7 @@
             ( LoggedInModel session page, Api.capsuleFromId resultToMsg5 capsule.id )
 
         ( CapsuleReceived capsule, _ ) ->
-<<<<<<< HEAD
-            ( LoggedInModel session (CapsulePage capsule emptyUploadForm slideSystem.model gosSystem.model), Cmd.none )
-=======
-            ( LoggedInModel session (CapsulePage capsule emptyUploadForm emptyEditPromptContent), Cmd.none )
->>>>>>> 80781598
+            ( LoggedInModel session (CapsulePage capsule emptyUploadForm emptyEditPromptContent slideSystem.model gosSystem.model), Cmd.none )
 
         ( _, _ ) ->
             ( { session = session, page = page }, Cmd.none )
@@ -761,7 +738,7 @@
             case model of
                 LoggedIn { page } ->
                     case page of
-                        CapsulePage capsuleDetails _ slideModel gosModel ->
+                        CapsulePage capsuleDetails _ _ slideModel gosModel ->
                             [ Element.inFront (gosGhostView gosModel slideModel capsuleDetails.slides)
                             , Element.inFront (slideGhostView slideModel capsuleDetails.slides)
                             ]
@@ -941,13 +918,8 @@
                 LoggedInNewCapsule _ content ->
                     loggedInNewCapsuleView session content
 
-<<<<<<< HEAD
-                CapsulePage capsuleDetails form slidesModel gosModel ->
-                    capsulePageView session capsuleDetails form slidesModel gosModel
-=======
-                CapsulePage capsuleDetails form modal ->
-                    capsulePageView session capsuleDetails form modal
->>>>>>> 80781598
+                CapsulePage capsuleDetails form modal slidesModel gosModel ->
+                    capsulePageView session capsuleDetails form modal slidesModel gosModel
 
         element =
             Element.column
@@ -1228,44 +1200,13 @@
     ]
 
 
-designSlideAttributes : List (Element.Attribute msg)
-designSlideAttributes =
-    [ Element.padding 10
-    , Element.width Element.fill
-    , Border.rounded 5
-    , Border.width 1
-    , Border.color Colors.white
-    , Border.dashed
-    , Background.color Colors.grey
-    ]
-
-
-<<<<<<< HEAD
-capsulePageView : Api.Session -> Api.CapsuleDetails -> UploadForm -> DnDList.Groups.Model -> DnDList.Model -> Element Msg
-capsulePageView session capsuleDetails form slideModel gosModel =
+capsulePageView : Api.Session -> Api.CapsuleDetails -> UploadForm -> EditPromptContent -> DnDList.Groups.Model -> DnDList.Model -> Element Msg
+capsulePageView session capsuleDetails form editPromptContent slideModel gosModel =
     let
         calculateOffset : Int -> Int
         calculateOffset index =
             Api.sortSlides capsuleDetails.slides |> List.map (\l -> List.length l) |> List.take index |> List.foldl (+) 0
-    in
-    Element.row (Element.scrollbarX :: designAttributes)
-        [ capsuleInfoView session capsuleDetails form
-        , Element.column
-            (Element.scrollbarX
-                :: Element.width Element.fill
-                :: Element.centerX
-                :: Element.alignTop
-                :: Background.color Colors.dangerLight
-                :: designAttributes
-            )
-            [ Element.el [ Element.centerX ] (Element.text "Timeline présentation")
-            , Element.row (Element.scrollbarX :: Element.spacing 50 :: Background.color Colors.dangerDark :: designAttributes)
-                (List.indexedMap (\i -> capsuleGosView gosModel slideModel (calculateOffset i) i) (Api.sortSlides capsuleDetails.slides))
-            ]
-=======
-capsulePageView : Api.Session -> Api.CapsuleDetails -> UploadForm -> EditPromptContent -> Element Msg
-capsulePageView session capsuleDetails form editPromptContent =
-    let
+
         dialogConfig =
             if editPromptContent.showDialog then
                 Just (configPromptModal editPromptContent)
@@ -1278,15 +1219,20 @@
         , Element.mapAttribute LoggedInMsg <|
             Element.mapAttribute EditPromptMsg <|
                 Element.inFront (Dialog.view dialogConfig)
->>>>>>> 80781598
         ]
-        (Element.row
-            designAttributes
+        (Element.row (Element.scrollbarX :: designAttributes)
             [ capsuleInfoView session capsuleDetails form
-            , Element.column (Element.centerX :: Element.alignTop :: Background.color Colors.dangerLight :: designAttributes)
+            , Element.column
+                (Element.scrollbarX
+                    :: Element.width Element.fill
+                    :: Element.centerX
+                    :: Element.alignTop
+                    :: Background.color Colors.dangerLight
+                    :: designAttributes
+                )
                 [ Element.el [ Element.centerX ] (Element.text "Timeline présentation")
-                , Element.row (Element.spacing 5 :: Background.color Colors.dangerDark :: designAttributes)
-                    (List.map capsuleGosView (Api.sortSlides capsuleDetails.slides))
+                , Element.row (Element.scrollbarX :: Element.spacing 50 :: Background.color Colors.dangerDark :: designAttributes)
+                    (List.indexedMap (\i -> capsuleGosView gosModel slideModel (calculateOffset i) i) (Api.sortSlides capsuleDetails.slides))
                 ]
             ]
         )
@@ -1405,9 +1351,12 @@
     in
     Element.column
         (Element.htmlAttribute (Html.Attributes.id gosId)
-            :: designGosAttributes
-            ++ dropAttributes
+            :: Element.padding 10
+            :: Element.spacing 20
+            :: Element.centerX
+            :: dropAttributes
             ++ ghostAttributes
+            ++ designGosAttributes
         )
         [ Element.row (Element.width Element.fill :: dragAttributes ++ eventLessAttributes)
             [ Element.el
@@ -1415,14 +1364,12 @@
                 , Border.color Colors.danger
                 , Border.rounded 5
                 , Border.width 1
-                , Border.dashed
                 , Element.centerX
                 , Font.size 20
                 ]
                 (Element.text (String.fromInt index))
             , Element.row [ Element.alignRight ] [ Ui.trashIcon ]
             ]
-<<<<<<< HEAD
         , Element.column (designAttributes ++ eventLessAttributes) slides
         ]
 
@@ -1513,12 +1460,26 @@
 
             else
                 []
+
+        promptMsg : Msg
+        promptMsg =
+            LoggedInMsg (EditPromptMsg (EditPromptOpenDialog slide.id slide.prompt))
     in
     Element.el
         (Element.htmlAttribute (Html.Attributes.id slideId) :: Element.width Element.fill :: dragAttributes ++ dropAttributes ++ ghostAttributes)
         (Element.row
-            designSlideAttributes
-            [ Element.column (Element.padding 10 :: Element.spacing 10 :: Element.alignTop :: eventLessAttributes)
+            [ Element.padding 10
+            , Background.color Colors.white
+            , Border.rounded 5
+            , Border.width 1
+            ]
+            [ Element.column
+                (Element.padding 10
+                    :: Element.alignTop
+                    :: Border.rounded 5
+                    :: Border.width 1
+                    :: eventLessAttributes
+                )
                 [ viewSlideImage slide.asset.asset_path
                 , Element.paragraph [ Element.padding 10, Font.size 18 ]
                     [ Element.text "Additional Resources "
@@ -1535,83 +1496,29 @@
             , Element.textColumn
                 (Background.color Colors.white
                     :: Element.alignTop
+                    :: Element.spacing 10
                     :: Element.width
-=======
-        , Element.column
-            [ Element.padding 10
-            , Element.spacing 20
-            , Element.centerX
-            ]
-            (List.map designSlideView gos)
-        ]
-
-
-designSlideView : Api.Slide -> Element Msg
-designSlideView slide =
-    Element.row
-        [ Element.padding 10
-        , Background.color Colors.primary
-        , Border.rounded 5
-        , Border.width 1
-        ]
-        [ Element.column
-            [ Element.padding 10
-            , Element.alignTop
-            , Border.rounded 5
-            , Border.width 1
-            ]
-            [ viewSlideImage slide.asset.asset_path
-            , Element.paragraph [ Element.padding 10, Font.size 18 ]
-                [ Element.text "Additional Resources "
-                , Ui.linkButton
-                    (Just (LoggedInMsg NewProjectClicked))
-                    "Click here to Add aditional"
-                ]
-            , Element.el [] (Element.text ("DEBUG: slide_id = " ++ String.fromInt slide.id))
-            , Element.el [] (Element.text ("DEBUG: Slide position  = " ++ String.fromInt slide.position))
-            , Element.el [] (Element.text ("DEBUG: position in gos = " ++ String.fromInt slide.position_in_gos))
-            , Element.el [] (Element.text ("DEBUG: gos = " ++ String.fromInt slide.gos))
-            , Element.el [ Font.size 8 ] (Element.text (slide.asset.uuid ++ "_" ++ slide.asset.name))
-            ]
-        , Element.map LoggedInMsg <|
-            Element.map EditPromptMsg <|
-                Element.textColumn
-                    [ Background.color Colors.white
-                    , Element.alignTop
-                    , Element.spacing 10
-                    , Element.width
->>>>>>> 80781598
                         (Element.fill
                             |> Element.maximum 500
                             |> Element.minimum 200
                         )
-<<<<<<< HEAD
                     :: eventLessAttributes
                 )
-                [ Element.text "Prompteur:"
-                , Element.paragraph [] [ Element.text (Lorem.sentence 20) ]
-                , Element.paragraph [] [ Element.text (Lorem.sentence 30) ]
-                , Element.paragraph [] [ Element.text (Lorem.sentence 15) ]
+                [ Element.el [ Element.centerX, Font.size 14 ] (Element.text "Prompteur")
+                , Element.el
+                    [ Border.rounded 5
+                    , Border.width 1
+                    , Element.padding 5
+                    , Font.size 12
+                    , Element.scrollbarY
+                    , Element.height (Element.px 150)
+                    , Element.width (Element.px 200)
+                    ]
+                    (Element.text slide.prompt)
+                , Ui.editButton (Just promptMsg) "Modifier le prompteur"
                 ]
             ]
         )
-=======
-                    ]
-                    [ Element.el [ Element.centerX, Font.size 14 ] (Element.text "Prompteur")
-                    , Element.el
-                        [ Border.rounded 5
-                        , Border.width 1
-                        , Element.padding 5
-                        , Font.size 12
-                        , Element.scrollbarY
-                        , Element.height (Element.px 150)
-                        , Element.width (Element.px 200)
-                        ]
-                        (Element.text slide.prompt)
-                    , Ui.editButton (Just (EditPromptOpenDialog slide.id slide.prompt)) "Modifier le prompteur"
-                    ]
-        ]
->>>>>>> 80781598
 
 
 viewSlideImage : String -> Element Msg
@@ -1689,10 +1596,10 @@
         ]
 
 
-<<<<<<< HEAD
 
 -- HELPERS
-=======
+
+
 configPromptModal : EditPromptContent -> Dialog.Config EditPromptMsg
 configPromptModal editPromptContent =
     { closeMessage = Just EditPromptCloseDialog
@@ -1768,7 +1675,6 @@
         , Element.width Element.fill
         ]
         form
->>>>>>> 80781598
 
 
 homeButton : Element Msg
