--- conflicted
+++ resolved
@@ -27,56 +27,7 @@
                 case Capsule.videoPath model.capsule of
                     Just p ->
                         [ Element.el Ui.formTitle (Element.text (Lang.currentProducedVideo global.lang))
-<<<<<<< HEAD
-                        , videoElement p
-                        , if model.capsule.published == Capsule.Done then
-                            Element.row [ Ui.wf, Ui.hf, Element.spacing 10 ]
-                                [ Ui.newTabLink []
-                                    { label = Element.text (Lang.watchVideo global.lang)
-                                    , route = Route.Custom (global.videoRoot ++ "/" ++ model.capsule.id ++ "/")
-                                    }
-                                , Ui.iconButton [ Font.color Colors.navbar ]
-                                    { onPress = Core.Copy (global.videoRoot ++ "/" ++ model.capsule.id ++ "/") |> Just
-                                    , icon = Fa.link
-                                    , text = Nothing
-                                    , tooltip = Just (Lang.copyVideoUrl global.lang)
-                                    }
-                                ]
-
-                          else
-                            Element.none
-                        , case model.capsule.published of
-                            Capsule.Idle ->
-                                Ui.primaryButton
-                                    { onPress = Just (Core.PublicationMsg Publication.Publish)
-                                    , label = Element.text (Lang.publishVideo global.lang)
-                                    }
-
-                            Capsule.Done ->
-                                Ui.simpleButton
-                                    { onPress = Just (Core.PublicationMsg Publication.Unpublish)
-                                    , label = Element.text (Lang.unpublishVideo global.lang)
-                                    }
-
-                            _ ->
-                                Element.row [ Element.spacing 10 ]
-                                    [ Ui.primaryButton
-                                        { onPress = Nothing
-                                        , label =
-                                            Element.row []
-                                                [ Element.text (Lang.publishing global.lang)
-                                                , Element.el [ Element.paddingEach { left = 10, right = 0, top = 0, bottom = 0 } ]
-                                                    Ui.spinner
-                                                ]
-                                        }
-                                    , Ui.primaryButton
-                                        { onPress = Just (Core.PublicationMsg Publication.Cancel)
-                                        , label = Element.text (Lang.cancelPublication global.lang)
-                                        }
-                                    ]
-=======
                         , Element.row [ Ui.wf ] [ videoElement p, Element.el [ Ui.wf ] Element.none ]
->>>>>>> 9a896781
                         ]
 
                     Nothing ->
