module App.Utils exposing
    ( init, pageFromRoute
    , capsuleAndGos, capsuleIdFromPage, gosIdFromPage, routeFromPage
    )

{-| This module contains some util functions that should really be in App/Types.elm but that can't be there because elm
doesn't allow circular module imports...

@docs init, pageFromRoute, capsuleFromPage, updatePage

-}

import Acquisition.Types as Acquisition
import App.Types as App
import Browser.Navigation
import Collaboration.Types as Collaboration
import Config exposing (Config)
import Courses.Types as Courses
import Data.Capsule as Data
import Data.Types as Data
import Data.User as Data exposing (User)
import Error.Types as Error
import Home.Types as Home
import Json.Decode as Decode
import Options.Types as Options
import Preparation.Types as Preparation
import Production.Types as Production
import Profile.Types as Profile
import Publication.Types as Publication
import Route exposing (Route)
<<<<<<< HEAD
=======
import Task
import Time
>>>>>>> 12fbbb39
import Unlogged.Types as Unlogged
import Url exposing (Url)


{-| Initializes the model for the application
-}
init : Decode.Value -> Url -> Browser.Navigation.Key -> ( App.MaybeModel, Cmd App.MaybeMsg )
init flags url key =
    let
        serverConfig =
            Decode.decodeValue (Decode.field "global" (Decode.field "serverConfig" Config.decodeServerConfig)) flags

        clientConfig =
            Decode.decodeValue (Decode.field "global" (Decode.field "clientConfig" Config.decodeClientConfig)) flags

        clientState =
            Config.initClientState
                (Just key)
                (clientConfig |> Result.toMaybe |> Maybe.andThen .lang)
                (clientConfig |> Result.toMaybe |> Maybe.map .awareOfNewClient |> Maybe.withDefault True)

        sortBy =
            clientConfig |> Result.map .sortBy |> Result.withDefault Config.defaultClientConfig.sortBy

        user =
            Decode.decodeValue (Decode.field "user" (Decode.nullable (Data.decodeUser sortBy))) flags

        route =
            Route.fromUrl url

        ( model, cmd ) =
            case ( serverConfig, clientConfig, user ) of
                ( Ok s, Ok c, Ok (Just u) ) ->
                    let
                        ( page, cm ) =
                            pageFromRoute { serverConfig = s, clientConfig = c, clientState = clientState } u route

                        tasks : List Config.TaskStatus
                        tasks =
                            u.projects
                                |> List.map .capsules
                                |> List.concat
                                |> List.filterMap
                                    (\x ->
                                        let
                                            -- Returns Nothing if there is no task running on the capsule, or a function
                                            -- that creates the task from its id.
                                            returnValue : Maybe (Config.TaskId -> Config.Task)
                                            returnValue =
                                                case ( x.produced, x.published ) of
                                                    ( Data.Running _, _ ) ->
                                                        Just (\a -> Config.Production a x.id)

                                                    ( _, Data.Running _ ) ->
                                                        Just (\a -> Config.Publication a x.id)

                                                    _ ->
                                                        Nothing
                                        in
                                        returnValue
                                    )
                                |> List.indexedMap
                                    (\i makeTaskFromId ->
                                        { task = makeTaskFromId i
                                        , progress = Nothing
                                        , finished = False
                                        , aborted = False
                                        , global = True
                                        }
                                    )
                    in
                    ( App.Logged
                        { config =
                            { serverConfig = s
                            , clientConfig = c
                            , clientState =
                                { clientState
                                    | taskId = tasks |> List.length
                                    , tasks = tasks
                                }
                            }
                        , user = u
                        , page = page
                        }
                    , Cmd.batch [ cm, Task.perform (App.ConfigMsg << Config.ZoneChanged) Time.here ]
                        |> Cmd.map App.LoggedMsg
                    )

                ( Ok s, Ok _, Ok Nothing ) ->
                    ( App.Unlogged <| Unlogged.init clientState.lang False s.root (Just url)
                    , Cmd.none
                    )

                ( Err s, _, _ ) ->
                    ( App.Failure (App.DecodeFailure s), Cmd.none )

                ( _, Err c, _ ) ->
                    ( App.Failure (App.DecodeFailure c), Cmd.none )

                ( _, _, Err u ) ->
                    ( App.Failure (App.DecodeFailure u), Cmd.none )
    in
    ( model, cmd )


{-| Extracts the capsule id the page.
-}
capsuleIdFromPage : App.Page -> Maybe String
capsuleIdFromPage page =
    case page of
        App.Preparation m ->
            Just m.capsule

        App.Acquisition m ->
            Just m.capsule

        App.Production m ->
            Just m.capsule

        App.Publication m ->
            Just m.capsule

        App.Options m ->
            Just m.capsule

        App.Collaboration m ->
            Just m.capsule

        _ ->
            Nothing


{-| Extracts the gos id from the page, if its meaningful.
-}
gosIdFromPage : App.Page -> Maybe Int
gosIdFromPage page =
    case page of
        App.Acquisition m ->
            Just m.gos

        App.Production m ->
            Just m.gos

        _ ->
            Nothing


{-| Extracts the capsule and the gos from a user and a page.
-}
capsuleAndGos : Data.User -> App.Page -> ( Maybe Data.Capsule, Maybe Data.Gos )
capsuleAndGos user page =
    let
        maybeCapsule : Maybe Data.Capsule
        maybeCapsule =
            capsuleIdFromPage page
                |> Maybe.andThen (\x -> Data.getCapsuleById x user)

        gosFromCapsule : Data.Capsule -> Maybe Data.Gos
        gosFromCapsule capsule =
            gosIdFromPage page
                |> Maybe.andThen (\x -> List.drop x capsule.structure |> List.head)

        maybeGos : Maybe Data.Gos
        maybeGos =
            Maybe.andThen gosFromCapsule maybeCapsule
    in
    ( maybeCapsule, maybeGos )


{-| Finds a page from the route and the context.
-}
pageFromRoute : Config -> User -> Route -> ( App.Page, Cmd App.Msg )
pageFromRoute _ user route =
    case route of
        Route.Home ->
            ( App.Home Home.init, Cmd.none )

        Route.Preparation id ->
            ( Data.getCapsuleById id user
                |> Maybe.map Preparation.init
                |> Maybe.map App.Preparation
                |> (Maybe.withDefault <| App.Error <| Error.init Error.NotFound)
            , Cmd.none
            )

        Route.Acquisition id gos ->
            Data.getCapsuleById id user
                |> Maybe.andThen (Acquisition.init gos)
                |> Maybe.map (\( a, b ) -> ( App.Acquisition a, Cmd.map App.AcquisitionMsg b ))
                |> Maybe.withDefault ( App.Error <| Error.init Error.NotFound, Cmd.none )

        Route.Production id gos ->
            Data.getCapsuleById id user
                |> Maybe.andThen (Production.init gos)
                |> Maybe.map (\( a, b ) -> ( App.Production a, Cmd.map App.ProductionMsg b ))
                |> Maybe.withDefault ( App.Error <| Error.init Error.NotFound, Cmd.none )

        Route.Publication id ->
            ( Data.getCapsuleById id user
                |> Maybe.map Publication.init
                |> Maybe.map App.Publication
                |> (Maybe.withDefault <| App.Error <| Error.init Error.NotFound)
            , Cmd.none
            )

        Route.Options id ->
            ( Data.getCapsuleById id user
                |> Maybe.map Options.init
                |> Maybe.map App.Options
                |> (Maybe.withDefault <| App.Error <| Error.init Error.NotFound)
            , Cmd.none
            )

        Route.Collaboration id ->
            ( Data.getCapsuleById id user
                |> Maybe.map Collaboration.init
                |> Maybe.map App.Collaboration
                |> (Maybe.withDefault <| App.Error <| Error.init Error.NotFound)
            , Cmd.none
            )

        Route.Profile ->
            ( App.Profile Profile.init, Cmd.none )

<<<<<<< HEAD
        Route.Courses c ->
            ( App.Courses (Courses.init c), Cmd.none )

        Route.Assignment i ->
            ( Data.getAssignmentById i user
                |> Maybe.map Courses.initWithAssignment
                |> Maybe.map App.Courses
                |> Maybe.withDefault (App.Courses <| Courses.init Nothing)
            , Cmd.none
            )
=======
        Route.NotFound ->
            ( App.Error <| Error.init <| Error.fromCode 404, Cmd.none )
>>>>>>> 12fbbb39

        _ ->
            ( App.Home Home.init, Cmd.none )


{-| Converts the page to a route.
-}
routeFromPage : App.Page -> Route
routeFromPage page =
    case page of
        App.Home _ ->
            Route.Home

        App.NewCapsule _ ->
            Route.Home

        App.Preparation m ->
            Route.Preparation m.capsule

        App.Acquisition m ->
            Route.Acquisition m.capsule m.gos

        App.Production m ->
            Route.Production m.capsule m.gos

        App.Publication m ->
            Route.Publication m.capsule

        App.Collaboration m ->
            Route.Collaboration m.capsule

        App.Options m ->
            Route.Options m.capsule

        App.Profile _ ->
            Route.Profile

<<<<<<< HEAD
        App.Courses m ->
            case Maybe.map .assignment m.newAssignmentForm of
                Just (Just x) ->
                    Route.Assignment x.group

                _ ->
                    Route.Courses m.selectedGroup
=======
        App.Error _ ->
            Route.NotFound
>>>>>>> 12fbbb39
<|MERGE_RESOLUTION|>--- conflicted
+++ resolved
@@ -28,11 +28,8 @@
 import Profile.Types as Profile
 import Publication.Types as Publication
 import Route exposing (Route)
-<<<<<<< HEAD
-=======
 import Task
 import Time
->>>>>>> 12fbbb39
 import Unlogged.Types as Unlogged
 import Url exposing (Url)
 
@@ -257,7 +254,9 @@
         Route.Profile ->
             ( App.Profile Profile.init, Cmd.none )
 
-<<<<<<< HEAD
+        Route.NotFound ->
+            ( App.Error <| Error.init <| Error.fromCode 404, Cmd.none )
+
         Route.Courses c ->
             ( App.Courses (Courses.init c), Cmd.none )
 
@@ -268,10 +267,6 @@
                 |> Maybe.withDefault (App.Courses <| Courses.init Nothing)
             , Cmd.none
             )
-=======
-        Route.NotFound ->
-            ( App.Error <| Error.init <| Error.fromCode 404, Cmd.none )
->>>>>>> 12fbbb39
 
         _ ->
             ( App.Home Home.init, Cmd.none )
@@ -309,15 +304,13 @@
         App.Profile _ ->
             Route.Profile
 
-<<<<<<< HEAD
+        App.Error _ ->
+            Route.NotFound
+
         App.Courses m ->
             case Maybe.map .assignment m.newAssignmentForm of
                 Just (Just x) ->
                     Route.Assignment x.group
 
                 _ ->
-                    Route.Courses m.selectedGroup
-=======
-        App.Error _ ->
-            Route.NotFound
->>>>>>> 12fbbb39
+                    Route.Courses m.selectedGroup