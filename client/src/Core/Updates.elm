module Core.Updates exposing (onUrlChange, onUrlRequest, update)

import Acquisition.Ports as Ports
import Api
import Browser
import Browser.Navigation as Nav
import Core.Ports as Ports
import Core.Types as Core
import Core.Utils as Core
import ForgotPassword.Types as ForgotPassword
import ForgotPassword.Updates as ForgotPassword
import Http
import Json.Decode as Decode
import Log
import LoggedIn.Types as LoggedIn
import LoggedIn.Updates as LoggedIn
import Login.Types as Login
import Login.Updates as Login
import ResetPassword.Types as ResetPassword
import ResetPassword.Updates as ResetPassword
import SignUp.Types as SignUp
import SignUp.Updates as SignUp
import Url


update : Core.Msg -> Core.FullModel -> ( Core.FullModel, Cmd Core.Msg )
update msg { global, model } =
    let
        ( returnModel, returnCmd ) =
            case ( msg, model ) of
                -- INNER MESSAGES
                ( Core.Noop, _ ) ->
                    ( Core.FullModel global model, Cmd.none )

                ( Core.TimeZoneChanged newTimeZone, _ ) ->
                    ( Core.FullModel { global | zone = newTimeZone } model, Cmd.none )

                ( Core.HomeClicked, Core.LoggedIn { session } ) ->
                    ( Core.FullModel global
                        (Core.LoggedIn
                            { session = session
                            , tab = LoggedIn.init
                            }
                        )
                    , Nav.pushUrl global.key "/"
                    )

                ( Core.LoginClicked, _ ) ->
                    ( Core.FullModel global (Core.homeLogin Login.init), Cmd.none )

                ( Core.LogoutClicked, _ ) ->
                    ( Core.FullModel global Core.home, Api.logOut (\_ -> Core.Noop) )

                ( Core.SignUpClicked, _ ) ->
                    ( Core.FullModel global (Core.homeSignUp SignUp.init), Cmd.none )

                ( Core.ForgotPasswordClicked, _ ) ->
                    ( Core.FullModel global (Core.homeForgotPassword ForgotPassword.init), Cmd.none )

                ( Core.AboutClicked, _ ) ->
                    ( Core.FullModel { global | showAbout = True } model, Cmd.none )

                ( Core.AboutClosed, _ ) ->
                    ( Core.FullModel { global | showAbout = False } model, Cmd.none )

                -- OTHER MODULES MESSAGES
                ( Core.LoginMsg loginMsg, Core.Home (Core.HomeLogin loginModel) ) ->
                    let
                        ( m, cmd ) =
                            Login.update loginMsg loginModel
                    in
                    ( Core.FullModel global m, cmd )

                ( Core.ForgotPasswordMsg forgotPasswordMsg, Core.Home (Core.HomeForgotPassword forgotPasswordModel) ) ->
                    let
                        ( m, cmd ) =
                            ForgotPassword.update forgotPasswordMsg forgotPasswordModel
                    in
                    ( Core.FullModel global m, cmd )

                ( Core.ResetPasswordMsg resetPasswordMsg, Core.ResetPassword resetPasswordModel ) ->
                    let
                        ( m, cmd ) =
                            ResetPassword.update resetPasswordMsg resetPasswordModel
                    in
                    ( Core.FullModel global m, cmd )

                ( Core.SignUpMsg signUpMsg, Core.Home (Core.HomeSignUp signUpModel) ) ->
                    let
                        ( m, cmd ) =
                            SignUp.update signUpMsg signUpModel
                    in
                    ( Core.FullModel global (Core.homeSignUp m), cmd )

                ( Core.LoggedInMsg newProjectMsg, Core.LoggedIn { session, tab } ) ->
                    let
                        ( newGlobal, m, cmd ) =
                            LoggedIn.update newProjectMsg global (LoggedIn.Model session tab)
                    in
                    ( Core.FullModel newGlobal (Core.LoggedIn m), cmd )

                ( Core.NotificationMsg nMsg, _ ) ->
                    let
                        ( newGlobal, cmd ) =
                            updateNotification nMsg global
                    in
                    ( Core.FullModel newGlobal model, cmd )

                -- Url message
                ( Core.UrlRequested (Browser.Internal url), _ ) ->
                    ( Core.FullModel global model
                    , Nav.pushUrl global.key (Url.toString url)
                    )

                ( Core.UrlRequested (Browser.External url), _ ) ->
                    ( Core.FullModel global model, Nav.load url )

                ( Core.UrlChanged url, _ ) ->
                    ( Core.FullModel global model
                    , Api.get
                        { url = Url.toString url
                        , body = Http.emptyBody
                        , expect = Http.expectJson (resultToMsg global) Decode.value
                        }
                    )

                ( Core.UrlReceived m c, _ ) ->
                    ( Core.FullModel global m, c )

                ( Core.CopyUrl url, _ ) ->
                    ( Core.FullModel global model, Ports.copyString url )

<<<<<<< HEAD
                -- Websocket messages
                ( Core.WebSocket wMsg, _ ) ->
                    let
                        _ =
                            Log.debug "websocket msg" wMsg
                    in
                    ( Core.FullModel global model, Cmd.none )
=======
                ( Core.WithNotification n m, _ ) ->
                    let
                        newGlobal =
                            { global | notifications = n :: global.notifications }
                    in
                    update m (Core.FullModel newGlobal model)
>>>>>>> f6e5c84e

                ( m, _ ) ->
                    let
                        _ =
                            Log.debug "Unhandled message" m
                    in
                    ( Core.FullModel global model, Cmd.none )

        -- If model is acquisition and returnModel is not, we need to turn off the camera
        closeCamera =
            case ( isAcquisition model, isAcquisition returnModel.model ) of
                ( True, False ) ->
                    Ports.exit ()

                _ ->
                    Cmd.none
    in
    ( returnModel, Cmd.batch [ returnCmd, closeCamera ] )


updateNotification : Core.NotificationMsg -> Core.Global -> ( Core.Global, Cmd Core.Msg )
updateNotification msg global =
    case msg of
        Core.NewNotification notif ->
            ( { global | notifications = notif :: global.notifications }, Cmd.none )

        Core.ToggleNotificationPanel ->
            ( { global | notificationPanelVisible = not global.notificationPanelVisible }, Cmd.none )

        Core.MarkNotificationRead id ->
            let
                newNotifications =
                    global.notifications
                        |> List.indexedMap
                            (\i x ->
                                if i == id then
                                    { x | read = True }

                                else
                                    x
                            )
            in
            ( { global | notifications = newNotifications }, Cmd.none )


isAcquisition : Core.Model -> Bool
isAcquisition model =
    case model of
        Core.LoggedIn { tab } ->
            case tab of
                LoggedIn.Acquisition _ ->
                    True

                _ ->
                    False

        _ ->
            False


resultToMsg : Core.Global -> Result Http.Error Decode.Value -> Core.Msg
resultToMsg global result =
    case Result.map (\x -> Core.modelFromFlags global x) result of
        Ok ( m, c ) ->
            Core.UrlReceived m c

        Err _ ->
            Core.Noop


onUrlChange : Url.Url -> Core.Msg
onUrlChange url =
    Core.UrlChanged url


onUrlRequest : Browser.UrlRequest -> Core.Msg
onUrlRequest request =
    Core.UrlRequested request<|MERGE_RESOLUTION|>--- conflicted
+++ resolved
@@ -130,7 +130,6 @@
                 ( Core.CopyUrl url, _ ) ->
                     ( Core.FullModel global model, Ports.copyString url )
 
-<<<<<<< HEAD
                 -- Websocket messages
                 ( Core.WebSocket wMsg, _ ) ->
                     let
@@ -138,14 +137,13 @@
                             Log.debug "websocket msg" wMsg
                     in
                     ( Core.FullModel global model, Cmd.none )
-=======
+
                 ( Core.WithNotification n m, _ ) ->
                     let
                         newGlobal =
                             { global | notifications = n :: global.notifications }
                     in
                     update m (Core.FullModel newGlobal model)
->>>>>>> f6e5c84e
 
                 ( m, _ ) ->
                     let
