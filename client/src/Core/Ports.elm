port module Core.Ports exposing (..)

import Json.Decode as Decode


port setLanguage : String -> Cmd msg


port setZoomLevel : Int -> Cmd msg


port setAcquisitionInverted : Bool -> Cmd msg


port setVideoDeviceId : String -> Cmd msg


port setResolution : String -> Cmd msg


port setAudioDeviceId : String -> Cmd msg


port setSortBy : ( String, Bool ) -> Cmd msg


port copyString : String -> Cmd msg


port scrollIntoView : String -> Cmd msg


port websocketMsg : (Decode.Value -> msg) -> Sub msg


port exportCapsule : Decode.Value -> Cmd msg


port importCapsule : ( Maybe String, Decode.Value ) -> Cmd msg


port select : ( Maybe String, List String ) -> Cmd msg


port selected : (( Maybe String, Decode.Value ) -> msg) -> Sub msg


<<<<<<< HEAD
port setPointerCapture : ( String, Int ) -> Cmd msg
=======
port setOnBeforeUnloadValue : Bool -> Cmd msg
>>>>>>> 563db277
<|MERGE_RESOLUTION|>--- conflicted
+++ resolved
@@ -45,8 +45,7 @@
 port selected : (( Maybe String, Decode.Value ) -> msg) -> Sub msg
 
 
-<<<<<<< HEAD
 port setPointerCapture : ( String, Int ) -> Cmd msg
-=======
-port setOnBeforeUnloadValue : Bool -> Cmd msg
->>>>>>> 563db277
+
+
+port setOnBeforeUnloadValue : Bool -> Cmd msg