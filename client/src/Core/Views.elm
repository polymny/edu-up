--- conflicted
+++ resolved
@@ -42,15 +42,6 @@
 
                 LoggedIn.Acquisition m ->
                     Sub.batch
-<<<<<<< HEAD
-                        [ Acquisition.Ports.newRecord Acquisition.NewRecord
-                        , Acquisition.Ports.streamUploaded Acquisition.StreamUploaded
-                        , Acquisition.Ports.nextSlideReceived Acquisition.NextSlideReceived
-                        , Acquisition.Ports.goToNextSlide (\_ -> Acquisition.NextSlide False)
-                        , Acquisition.Ports.cameraReady (\_ -> Acquisition.CameraReady)
-                        , Acquisition.Ports.secondsRemaining Acquisition.SecondsRemaining
-                        , Acquisition.Ports.backgroundCaptured Acquisition.BackgroundCaptured
-=======
                         [ Acquisition.subscriptions m
                         , Sub.batch
                             [ Acquisition.Ports.newRecord Acquisition.NewRecord
@@ -63,7 +54,6 @@
                             ]
                             |> Sub.map LoggedIn.AcquisitionMsg
                             |> Sub.map Core.LoggedInMsg
->>>>>>> 36f87ee0
                         ]
 
                 _ ->
@@ -98,12 +88,6 @@
             case model of
                 Core.LoggedIn { tab } ->
                     case tab of
-<<<<<<< HEAD
-                        LoggedIn.Preparation { slides, slideModel, gosModel, details, uploadForms } ->
-                            [ Element.inFront (Preparation.gosGhostView global uploadForms.extraResource uploadForms.replaceSlide details gosModel slideModel (List.concat slides))
-                            , Element.inFront (Preparation.slideGhostView global uploadForms.extraResource uploadForms.replaceSlide slideModel (List.concat slides))
-                            ]
-=======
                         LoggedIn.Preparation { slides, slideModel, gosModel, details, uploadForms, broken } ->
                             case broken of
                                 Preparation.NotBroken ->
@@ -113,7 +97,6 @@
 
                                 _ ->
                                     []
->>>>>>> 36f87ee0
 
                         _ ->
                             []
@@ -216,9 +199,6 @@
 topBar : Core.Model -> Element Core.Msg
 topBar model =
     case model of
-<<<<<<< HEAD
-        Core.LoggedIn { session } ->
-=======
         Core.LoggedIn { session, tab } ->
             let
                 makeButton : Maybe Core.Msg -> String -> Bool -> Element Core.Msg
@@ -262,7 +242,6 @@
                         _ ->
                             []
             in
->>>>>>> 36f87ee0
             Element.row
                 [ Background.color Colors.primary
                 , Font.color Colors.white
