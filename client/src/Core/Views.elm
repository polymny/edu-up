--- conflicted
+++ resolved
@@ -159,8 +159,4 @@
 
 signUpButton : Element Core.Msg
 signUpButton =
-<<<<<<< HEAD
-    Ui.successButton (Just Core.SignUpClicked) "Sign up"
-=======
-    Ui.textButton Nothing "Sign up"
->>>>>>> 0565fd21
+    Ui.textButton (Just Core.SignUpClicked) "Sign up"