module Core.Views exposing (subscriptions, view)

import Acquisition.Ports
import Acquisition.Types as Acquisition
import Core.Types as Core
import Element exposing (Element)
import Element.Background as Background
import Element.Font as Font
import ForgotPassword.Views as ForgotPassword
import Html
import LoggedIn.Types as LoggedIn
import LoggedIn.Views as LoggedIn
import Login.Views as Login
import Preparation.Types as Preparation
import Preparation.Views as Preparation
import ResetPassword.Views as ResetPassword
import SignUp.Views as SignUp
import Ui.Attributes as Attributes
import Ui.Colors as Colors
import Ui.Ui as Ui


subscriptions : Core.FullModel -> Sub Core.Msg
subscriptions { model } =
    case model of
        Core.LoggedIn { tab } ->
            case tab of
                LoggedIn.Preparation { slideModel, gosModel } ->
                    Sub.map
                        (\x ->
                            Core.LoggedInMsg (LoggedIn.PreparationMsg (Preparation.DnD x))
                        )
                        (Sub.batch
                            [ Preparation.slideSystem.subscriptions slideModel
                            , Preparation.gosSystem.subscriptions gosModel
                            ]
                        )

                LoggedIn.Acquisition _ ->
                    Sub.batch
                        [ Acquisition.Ports.newRecord Acquisition.NewRecord
                        , Acquisition.Ports.streamUploaded Acquisition.StreamUploaded
                        , Acquisition.Ports.nextSlideReceived Acquisition.NextSlideReceived
                        , Acquisition.Ports.goToNextSlide (\_ -> Acquisition.NextSlide False)
                        , Acquisition.Ports.cameraReady (\_ -> Acquisition.CameraReady)
                        ]
                        |> Sub.map LoggedIn.AcquisitionMsg
                        |> Sub.map Core.LoggedInMsg

                _ ->
                    Sub.none

        _ ->
            Sub.none


view : Core.FullModel -> Html.Html Core.Msg
view fullModel =
    Element.layout Attributes.fullModelAttributes (viewContent fullModel)


viewContent : Core.FullModel -> Element Core.Msg
viewContent { global, model } =
    let
        content =
            case model of
                Core.Home homeModel ->
                    homeView homeModel

                Core.ResetPassword resetPasswordModel ->
                    ResetPassword.view resetPasswordModel

                Core.LoggedIn { session, tab } ->
                    LoggedIn.view global session tab

        attributes =
            case model of
                Core.LoggedIn { tab } ->
                    case tab of
                        LoggedIn.Preparation { slides, slideModel, gosModel, details } ->
                            [ Element.inFront (Preparation.gosGhostView global details gosModel slideModel (List.concat slides))
<<<<<<< HEAD
                            , Element.inFront (Preparation.slideGhostView slideModel (List.concat slides))
=======
                            , Element.inFront (Preparation.slideGhostView global slideModel (List.concat slides))
>>>>>>> af77d494
                            ]

                        _ ->
                            []

                _ ->
                    []
    in
    Element.column (Element.width Element.fill :: attributes) [ topBar model, content ]


homeView : Core.HomeModel -> Element Core.Msg
homeView model =
    let
        forgotPasswordLinkContent =
            Ui.linkButton (Just Core.ForgotPasswordClicked) "Mot de passe oublié"

        ( form, button, forgotPasswordLink ) =
            case model of
                Core.HomeLogin login ->
                    ( Login.view login
                    , Ui.linkButton (Just Core.SignUpClicked) "Pas encore de compte ? Créez-en un"
                    , forgotPasswordLinkContent
                    )

                Core.HomeSignUp signUp ->
                    ( SignUp.view signUp
                    , Ui.linkButton (Just Core.LoginClicked) "Déjà un compte ? Identifiez-vous"
                    , forgotPasswordLinkContent
                    )

                Core.HomeForgotPassword forgotPassword ->
                    ( ForgotPassword.view forgotPassword
                    , Ui.linkButton (Just Core.LoginClicked) "Retourner au début"
                    , Element.none
                    )

        logoSmall =
            80
    in
    Element.row
        [ Element.centerX
        , Element.spacing 100
        , Element.padding 20
        , Element.width Element.fill
        ]
        [ Element.el [ Element.width (Element.fillPortion 1) ] Element.none
        , Element.column
            [ Element.centerX
            , Element.spacing 10
            , Element.width (Element.fillPortion 4)
            , Element.alignTop
            ]
            [ Element.column
                [ Element.spacing 10
                , Element.padding 20
                , Font.size 16
                ]
                [ Element.el Attributes.attributesHomeTitle <|
                    Element.text "Polymny Studio "
                , Element.paragraph [] [ Element.text "Le studio web des formateurs qui créent, modifient et gèrent des vidéos pédagogiques !" ]
                , Element.paragraph [] [ Element.text "Le tout à distance, sans obstacles ni prérequis, à partir de simples présentations pdf.\n" ]
                , Element.paragraph [] [ Element.text "Polymny.studio est issu d'un programme 2020-2021 de pré-maturation de la Région Occitanie" ]
                , Element.el [ Element.paddingXY 30 5, Element.alignLeft ] <| viewLogo 100 "/dist/logoRegionOccitanie.png"
                , Element.paragraph [] [ Element.text "Les acteurs, les utilisateurs et les soutiens :" ]
                , Element.row [ Element.spacing 10 ]
                    [ viewLogo logoSmall "/dist/logoTTT.png"
                    , viewLogo logoSmall "/dist/logoIRIT.png"
                    , viewLogo logoSmall "/dist/logoCEPFOR.png"
                    , viewLogo logoSmall "/dist/logoCERESA.png"
                    , viewLogo logoSmall "/dist/logoDYP.png"
                    , viewLogo logoSmall "/dist/logoINP.png"
                    , viewLogo logoSmall "/dist/logoUT2J.png"
                    ]
                ]
            ]
        , Element.column
            [ Element.centerX
            , Element.spacing 10
            , Element.width (Element.fillPortion 2)
            , Element.alignTop
            ]
            [ form, forgotPasswordLink, button ]
        , Element.el [ Element.width (Element.fillPortion 1) ] Element.none
        ]


topBar : Core.Model -> Element Core.Msg
topBar model =
    case model of
        Core.LoggedIn { session, tab } ->
            Element.row
                [ Background.color Colors.primary
                , Font.color Colors.white
                , Element.width Element.fill
                , Element.spacing 30
                ]
                [ Element.row
                    [ Element.alignLeft, Element.padding 10, Element.spacing 5 ]
                    [ homeButton ]
                , Element.row [ Element.alignRight, Element.padding 10, Element.spacing 10 ]
                    (if Core.isLoggedIn model then
                        [ Element.el [] (Element.text session.username), logoutButton ]

                     else
                        []
                    )
                ]

        _ ->
            nonFull model


nonFull : Core.Model -> Element Core.Msg
nonFull model =
    Element.row
        [ Background.color Colors.primary
        , Element.width Element.fill
        , Element.spacing 30
        ]
        [ Element.row
            [ Element.alignLeft, Element.padding 10, Element.spacing 10 ]
            [ homeButton ]
        , Element.row [ Element.alignRight, Element.padding 10, Element.spacing 10 ]
            (if Core.isLoggedIn model then
                [ logoutButton ]

             else
                []
            )
        ]


homeButton : Element Core.Msg
homeButton =
    Element.el [ Font.bold, Font.size 18 ] (Ui.homeButton (Just Core.HomeClicked) "")


logoutButton : Element Core.Msg
logoutButton =
    Ui.topBarButton (Just Core.LogoutClicked) "Log out"


viewLogo : Int -> String -> Element Core.Msg
viewLogo size url =
    Element.image [ Element.centerX, Element.width (Element.px size) ] { src = url, description = "One desc" }<|MERGE_RESOLUTION|>--- conflicted
+++ resolved
@@ -79,11 +79,7 @@
                     case tab of
                         LoggedIn.Preparation { slides, slideModel, gosModel, details } ->
                             [ Element.inFront (Preparation.gosGhostView global details gosModel slideModel (List.concat slides))
-<<<<<<< HEAD
-                            , Element.inFront (Preparation.slideGhostView slideModel (List.concat slides))
-=======
                             , Element.inFront (Preparation.slideGhostView global slideModel (List.concat slides))
->>>>>>> af77d494
                             ]
 
                         _ ->
