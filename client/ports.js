--- conflicted
+++ resolved
@@ -132,35 +132,39 @@
         })
     }
 
-    // Make XML HTTP requests with async/await.
-    function makeRequest(method, url, data, onprogress) {
-        return new Promise(function (resolve, reject) {
-            let xhr = new XMLHttpRequest();
-            xhr.open(method, url, true);
-            xhr.onload = function () {
-                if (this.status >= 200 && this.status < 300) {
-                    resolve(xhr);
-                } else {
+    // Helper for our requests.
+    class Request {
+        constructor(method, url, data, onprogress) {
+            this.data = data;
+            this.xhr = new XMLDocument();
+            this.xhr.open(method, url, true);
+
+            if (typeof onprogress === 'function') {
+                this.xhr.upload.onprogress = onprogress;
+            }
+        }
+
+        send() {
+            return new Promise((resolve, reject) => {
+                this.xhr.onload = function () {
+                    if (this.status >= 200 && this.status < 300) {
+                        resolve(xhr);
+                    } else {
+                        reject({
+                            status: this.status,
+                            statusText: this.statusText
+                        });
+                    }
+                };
+                this.xhr.onerror = function () {
                     reject({
                         status: this.status,
-                        statusText: xhr.statusText
+                        statusText: this.statusText
                     });
-                }
-            };
-            xhr.onerror = function () {
-                reject({
-                    status: this.status,
-                    statusText: xhr.statusText
-                });
-            };
-            if (typeof onprogress === 'function') {
-                xhr.upload.onprogress = onprogress;
-            }
-            xhr.send(data);
-            if (url in requests) {
-                requests[url]["xhr"] = xhr;
-            }
-        });
+                };
+                this.xhr.send(this.data);
+            });
+        }
     }
 
     // The class that holds all the necessary elements for measuring sound input level.
@@ -621,10 +625,10 @@
             let data = frame.data;
 
             for (let i = 0; i < length; i += 4) {
-                let channelAvg = (data[i] + data[i+1] + data[i+2]) / 3;
+                let channelAvg = (data[i] + data[i + 1] + data[i + 2]) / 3;
                 let threshold = channelAvg > 50;
                 if (!threshold) {
-                    data[i+3] = 0;
+                    data[i + 3] = 0;
                 }
             }
 
@@ -644,15 +648,11 @@
 
     // Uploads a record to the server.
     async function uploadRecord(args) {
-<<<<<<< HEAD
-=======
         // Get arguments.
->>>>>>> bc299315
         let capsuleId = args[0];
         let gos = args[1];
         let record = args[2];
 
-<<<<<<< HEAD
         if (typeof record.webcam_blob === "string" || record.webcam_blob instanceof String) {
 
             if (typeof record.pointer_blob === "string" || record.pointer_blob instanceof String) {
@@ -674,7 +674,7 @@
                                     "gos": gos,
                                     "value": null,
                                 },
-                                progress: e.loaded / e.total  * (record.pointer_blob === null ? 1 : 0.5),
+                                progress: e.loaded / e.total * (record.pointer_blob === null ? 1 : 0.5),
                                 finished: false,
                             });
                         });
@@ -693,36 +693,60 @@
             try {
                 let factor = record.pointer_blob === null ? 1 : 2;
                 console.log("upload new record");
-                let xhr = await makeRequest("POST", "/api/upload-record/" + capsuleId + "/" + gos, record.webcam_blob, (e) => {
+                let task = {
+                    "type": "UploadRecord",
+                    "capsuleId": capsuleId,
+                    "gos": gos,
+                    "value": null,
+                };
+                let request = new Request("POST", "/api/upload-record/" + capsuleId + "/" + gos, record.webcam_blob, (e) => {
                     app.ports.taskProgress.send({
-                        "task": {
-                            "type": "UploadRecord",
-                            "capsuleId": capsuleId,
-                            "gos": gos,
-                            "value": null,
-                        },
-                        progress: e.loaded / e.total  * (record.pointer_blob === null ? 1 : 0.5),
-                        finished: false,
+                        "task": task,
+                        "progress": e.loaded / e.total * (record.pointer_blob === null ? 1 : 0.5),
+                        "finished": false,
+                        "aborted": false,
                     });
                 });
 
+                requests[url] = {
+                    "task": task,
+                    "xhr": request.xhr,
+                };
+
+                await request.send();
+
+                delete requests[url];
+
                 if (record.pointer_blob !== null) {
                     console.log("upload pointer");
-                    xhr = await makeRequest("POST", "/api/upload-pointer/" + capsuleId + "/" + gos, record.pointer_blob, (e) => {
+                    let task = {
+                        "type": "UploadRecord",
+                        "capsuleId": capsuleId,
+                        "gos": gos,
+                        "value": null,
+                    };
+                    request = new Request("POST", "/api/upload-pointer/" + capsuleId + "/" + gos, record.pointer_blob, (e) => {
                         app.ports.taskProgress.send({
-                            "task": {
-                                "type": "UploadRecord",
-                                "capsuleId": capsuleId,
-                                "gos": gos,
-                                "value": null,
-                            },
-                            progress: 0.5 + (e.loaded / e.total) / 2,
-                            finished: false,
+                            "task": task,
+                            "progress": 0.5 + (e.loaded / e.total) / 2,
+                            "finished": false,
+                            "aborted": false,
                         });
                     });
+
+                    requests[url].xhr = request.xhr;
                 }
 
-                let capsule = JSON.parse(xhr.responseText);
+                requests[url] = {
+                    "task": task,
+                    "xhr": request.xhr,
+                };
+
+                await request.send();
+
+                delete requests[url].xhr;
+
+                let capsule = JSON.parse(request.xhr.responseText);
                 capsule.structure[gos].events = record.events;
 
                 app.ports.taskProgress.send({
@@ -732,11 +756,12 @@
                         "gos": gos,
                         "value": capsule.structure[gos].record,
                     },
-                    progress: 1,
-                    finished: true,
+                    "progress": 1,
+                    "finished": true,
+                    "aborted": false,
                 });
 
-                await makeRequest("POST", "/api/update-capsule/", JSON.stringify(capsule));
+                await (new Request("POST", "/api/update-capsule/", JSON.stringify(capsule)).send());
 
                 // app.ports.capsuleUpdated.send(capsule);
             } catch (e) {
@@ -748,6 +773,56 @@
 
     }
 
+    //     // Create request elements.
+    //     let task = {
+    //         "type": "UploadRecord",
+    //         "capsuleId": capsuleId,
+    //         "gos": gos,
+    //         "value": record,
+    //     };
+    //     let url = "/api/upload-record/" + capsuleId + "/" + gos;
+    //     requests[url] = {
+    //         "task": task,
+    //         "xhr": null,
+    //     };
+
+    //     // Send request.
+    //     let xhr = await makeRequest("POST", url, record.webcam_blob, (e) => {
+    //         let progress = e.loaded / e.total;
+    //         let finished = e.loaded === e.total;
+
+    //         // Send progress.
+    //         app.ports.taskProgress.send({
+    //             "task": task,
+    //             "progress": progress,
+    //             "finished": finished,
+    //             "aborted": false
+    //         });
+
+    //         // Delete request if finished.
+    //         if (finished) delete requests[url];
+    //     });
+
+    //     // Update capsule.
+    //     let capsule = JSON.parse(xhr.responseText);
+    //     capsule.structure[gos].events = record.events;
+    //     await makeRequest("POST", "/api/update-capsule/", JSON.stringify(capsule));
+
+    //     // app.ports.capsuleUpdated.send(capsule);
+    // }
+
+    // Blur event handler.
+    function handleBlur(event, id) {
+        let panel = document.getElementById(id);
+        if (!panel.contains(event.relatedTarget)) {
+            // Blur the panel.
+            app.ports.panelBlur.send(id);
+        } else {
+            // Re-focus the panel.
+            panel.focus();
+        }
+    }
+
     // Sets up the canvas for pointer or drawing on the slide during recording.
     async function setupCanvas(canvasId) {
 
@@ -762,7 +837,7 @@
 
         pointerStream = canvas.captureStream(30);
 
-        canvas.addEventListener('pointerdown', function(event) {
+        canvas.addEventListener('pointerdown', function (event) {
             pointer.down = true;
             pointer.position.x = event.offsetX * canvas.width / canvas.parentNode.clientWidth;
             pointer.position.y = event.offsetY * canvas.width / canvas.parentNode.clientWidth;
@@ -770,21 +845,21 @@
             canvas.setPointerCapture(event.pointerId);
         });
 
-        canvas.addEventListener('pointerup', function(event) {
+        canvas.addEventListener('pointerup', function (event) {
             pointer.down = false;
             refresh(canvas, ctx);
             canvas.releasePointerCapture(event.pointerId);
         });
 
-        canvas.addEventListener('pointermove', function(event) {
+        canvas.addEventListener('pointermove', function (event) {
             pointer.position.x = event.offsetX * canvas.width / canvas.parentNode.clientWidth;
             pointer.position.y = event.offsetY * canvas.width / canvas.parentNode.clientWidth;
             refresh(canvas, ctx);
         });
 
         let pointerOptions = {
-            videoBitsPerSecond : 2500000,
-            mimeType : 'video/webm;codecs=vp8'
+            videoBitsPerSecond: 2500000,
+            mimeType: 'video/webm;codecs=vp8'
         };
 
         pointerRecorder = new MediaRecorder(pointerStream, pointerOptions);
@@ -824,57 +899,6 @@
                 if (pointer.oldPosition === null) {
                     pointer.oldPosition = pointer.position;
                 }
-=======
-        // Create request elements.
-        let task = {
-            "type": "UploadRecord",
-            "capsuleId": capsuleId,
-            "gos": gos,
-            "value": record,
-        };
-        let url = "/api/upload-record/" + capsuleId + "/" + gos;
-        requests[url] = {
-            "task": task,
-            "xhr": null,
-        };
-
-        // Send request.
-        let xhr = await makeRequest("POST", url, record.webcam_blob, (e) => {
-            let progress = e.loaded / e.total;
-            let finished = e.loaded === e.total;
-
-            // Send progress.
-            app.ports.taskProgress.send({
-                "task": task,
-                "progress": progress,
-                "finished": finished,
-                "aborted": false
-            });
-
-            // Delete request if finished.
-            if (finished) delete requests[url];
-        });
-
-        // Update capsule.
-        let capsule = JSON.parse(xhr.responseText);
-        capsule.structure[gos].events = record.events;
-        await makeRequest("POST", "/api/update-capsule/", JSON.stringify(capsule));
-
-        // app.ports.capsuleUpdated.send(capsule);
-    }
-
-    // Blur event handler.
-    function handleBlur(event, id) {
-        let panel = document.getElementById(id);
-        if (!panel.contains(event.relatedTarget)) {
-            // Blur the panel.
-            app.ports.panelBlur.send(id);
-        } else {
-            // Re-focus the panel.
-            panel.focus();
-        }
-    }
->>>>>>> bc299315
 
                 ctx.beginPath();
                 ctx.moveTo(pointer.oldPosition.x, pointer.oldPosition.y);
@@ -1006,20 +1030,20 @@
         }
     });
 
-<<<<<<< HEAD
     // Change the mode of the pointer.
-    makePort("setPointerStyle", function(argument) {
+    makePort("setPointerStyle", function (argument) {
         pointer.mode = argument.mode;
         pointer.color = argument.color;
         pointer.size = argument.size;
     });
 
     // Clears the canvas.
-    makePort("clearPointer", function(canvasId) {
+    makePort("clearPointer", function (canvasId) {
         let canvas = document.getElementById(canvasId);
         let ctx = canvas.getContext('2d');
         ctx.clearRect(0, 0, canvas.width, canvas.height);
-=======
+    });
+
     // Handle panel blur.
     makePort("addBlurHandler", id => {
         let panel = document.getElementById(id);
@@ -1040,10 +1064,9 @@
                 "aborted": true
             });
 
-            // Delete request.
-            delete requests[url];
-        }
->>>>>>> bc299315
+            // // Delete request.
+            // delete requests[url];
+        }
     });
 
     makePort("detectDevices", (cameraDeviceId) => detectDevices(true, cameraDeviceId));
